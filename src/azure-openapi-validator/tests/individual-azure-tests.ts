--- conflicted
+++ resolved
@@ -15,33 +15,17 @@
 import { ControlCharactersAreNotAllowed } from '../rules/ControlCharactersAreNotAllowed';
 import { ArraySchemaMustHaveItems } from '../rules/ArraySchemaMustHaveItems';
 
-const filePathAnchor: string = 'src/azure-openapi-validator/tests/resources/'
-
-const filePathAnchor: string = 'src/azure-openapi-validator/tests/resources/'
-
 @suite class IndividualAzureTests {
   @test @timeout(120000) async "control characters not allowed test"() {
-<<<<<<< HEAD
-    const file = filePathAnchor + 'ContainsControlCharacters.json';
-    const openapiDefinitionDocument = ReadFileAsString(file);
-    const openapiDefinitionObject = safeLoad(openapiDefinitionDocument);
-
-    const messages: Message[] = await CollectTestMessagesFromValidator(file, openapiDefinitionObject, OpenApiTypes.arm, MergeStates.individual);
-    AssertValidationRuleCount(messages, ControlCharactersAreNotAllowed, 2);
-=======
     const fileName: string = 'ContainsControlCharacters.json';
     const messages: Message[] = await collectTestMessagesFromValidator(fileName, OpenApiTypes.arm, MergeStates.individual);
     assertValidationRuleCount(messages, ControlCharactersAreNotAllowed, 2);
->>>>>>> 12ac5dea
   }
 
   @test @timeout(120000) async "array schema must have items test"() {
-    const file = filePathAnchor + 'ArraySchemaWithoutItems.json';
-    const openapiDefinitionDocument = ReadFileAsString(file);
-    const openapiDefinitionObject = safeLoad(openapiDefinitionDocument);
-
-    const messages: Message[] = await CollectTestMessagesFromValidator(file, openapiDefinitionObject, OpenApiTypes.arm, MergeStates.individual);
-    AssertValidationRuleCount(messages, ArraySchemaMustHaveItems, 1);
+    const fileName = 'ArraySchemaWithoutItems.json';
+    const messages: Message[] = await collectTestMessagesFromValidator(fileName, OpenApiTypes.arm, MergeStates.individual);
+    assertValidationRuleCount(messages, ArraySchemaMustHaveItems, 1);
 
   }
 
