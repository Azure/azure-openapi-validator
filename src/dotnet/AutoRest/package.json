{
    "name": "@microsoft.azure/classic-openapi-validator",
<<<<<<< HEAD
    "version": "0.0.1-preview",
=======
    "version": "0.0.6-preview",
>>>>>>> fcfb9e6d
    "description": "The classic OpenAPI validator plugin for AutoRest",
    "engines": {
        "dotnet": "~1.0.5"
    },
    "scripts": {
        "start": "dotnet ./bin/netcoreapp1.0/AutoRest.dll --server"
    },
    "repository": {
        "type": "git",
        "url": "https://github.com/Azure/azure-openapi-validator"
    },
    "readme": "https://github.com/Azure/azure-openapi-validator/readme.md",
    "keywords": [
        "autorest",
        "openapi-validator",
        "azure-validator",
        "azure-linter",
        "swagger"
    ],
    "author": "Microsoft Corporation",
    "license": "MIT",
    "bugs": {
        "url": "https://github.com/Azure/azure-openapi-validator/issues"
    },
    "homepage": "https://github.com/Azure/azure-openapi-validator/blob/master/README.md",
    "devDependencies": {},
    "dependencies": {}
}<|MERGE_RESOLUTION|>--- conflicted
+++ resolved
@@ -1,10 +1,6 @@
 {
     "name": "@microsoft.azure/classic-openapi-validator",
-<<<<<<< HEAD
-    "version": "0.0.1-preview",
-=======
     "version": "0.0.6-preview",
->>>>>>> fcfb9e6d
     "description": "The classic OpenAPI validator plugin for AutoRest",
     "engines": {
         "dotnet": "~1.0.5"
