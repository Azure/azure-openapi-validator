--- conflicted
+++ resolved
@@ -245,12 +245,13 @@
     assertValidationRuleCount(messages, Rpaas_PostOperationAsyncResponseValidation, 0)
   }
 
-<<<<<<< HEAD
+
   @test public async "Unique x-ms-examples"() {
     const fileName: string = "UniqueXmsExample.json"
     const messages: Message[] = await collectTestMessagesFromValidator(fileName, OpenApiTypes.arm, MergeStates.composed)
     assertValidationRuleCount(messages, UniqueXmsExample, 1)
-=======
+  }
+
   @test public async "only has default response"() {
     const fileName = "OnlyDefaultResponseSchema.json"
     const messages: Message[] = await collectTestMessagesFromValidator(fileName, OpenApiTypes.arm, MergeStates.individual)
@@ -261,6 +262,5 @@
     const fileName = "NotOnlyDefaultResponseSchema.json"
     const messages: Message[] = await collectTestMessagesFromValidator(fileName, OpenApiTypes.arm, MergeStates.individual)
     assertValidationRuleCount(messages, ValidResponseCodeRequired, 0)
->>>>>>> 8ff6c23a
   }
 }