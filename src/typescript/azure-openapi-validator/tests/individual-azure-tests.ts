--- conflicted
+++ resolved
@@ -56,14 +56,8 @@
       PostOperationIdContainsUrlVerb
     )
     assert.strictEqual(messages.length, 1)
-<<<<<<< HEAD
-    assert.strictEqual(
-      messages[0].Text,
-      "OperationId should contain the verb: 'invoke' in:'simpleManualTrigger_call'. Consider updating the operationId"
-=======
     assert.ok(
       messages[0].Text === "OperationId should contain the verb: 'invoke' in:'simpleManualTrigger_call'. Consider updating the operationId"
->>>>>>> cffbaf18
     )
   }
   @test
