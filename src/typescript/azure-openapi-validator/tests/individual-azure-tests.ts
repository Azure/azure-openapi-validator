/*---------------------------------------------------------------------------------------------
 *  Copyright (c) Microsoft Corporation. All rights reserved.
 *  Licensed under the MIT License. See License.txt in the project root for license information.
 *--------------------------------------------------------------------------------------------*/
import { Message } from "../../jsonrpc/types";
import { suite, test, slow, timeout, skip, only } from "mocha-typescript";
import { safeLoad } from "js-yaml";
import { AutoRestPluginHost } from "../../jsonrpc/plugin-host";
import { run } from "../../azure-openapi-validator";
import {
  assertValidationRuleCount,
  collectTestMessagesFromValidator
} from "./utilities/tests-helper";
import { MergeStates, OpenApiTypes } from "../rule";
import { ControlCharactersAreNotAllowed } from "../rules/ControlCharactersAreNotAllowed";
import { PostOperationIdContainsUrlVerb } from "../rules/PostOperationIdContainsUrlVerb";
import { LicenseHeaderMustNotBeSpecified } from "../rules/LicenseHeaderMustNotBeSpecified";
import { EnumMustHaveType } from "../rules/EnumMustHaveType";
import { EnumUniqueValue } from "../rules/EnumUniqueValue";
import { EnumMustNotHaveEmptyValue } from "../rules/EnumMustNotHaveEmptyValue";
import { OperationIdRequired } from "../rules/OperationIdRequired";
import { PathResourceTypeNameCamelCase } from "./../rules/PathResourceTypeNameCamelCase";
import { PathResourceProviderNamePascalCase } from "./../rules/PathResourceProviderNamePascalCase";
import { DeprecatedXmsCodeGenerationSetting } from "../rules/DeprecatedXmsCodeGenerationSetting";

import * as assert from "assert";

@suite
class IndividualAzureTests {
  @test async "control characters not allowed test"() {
    const fileName: string = "ContainsControlCharacters.json";
    const messages: Message[] = await collectTestMessagesFromValidator(
      fileName,
      OpenApiTypes.arm,
      MergeStates.individual
    );
    assertValidationRuleCount(messages, ControlCharactersAreNotAllowed, 2);
  }

  @test async "post operation id must contain Url verb"() {
    const fileName = "PostOperationIdWithoutUrlVerb.json";
    const messages: Message[] = await collectTestMessagesFromValidator(
      fileName,
      OpenApiTypes.arm,
      MergeStates.individual
    );
    assertValidationRuleCount(messages, PostOperationIdContainsUrlVerb, 1);
    assert(
      messages[0].Text ===
      "OperationId should contain the verb: 'invoke' in:'simpleManualTrigger_call'. Consider updating the operationId"
    );
  }
  @test
  async "info section with x-ms-code-generation-settings must not contain a header"() {
    const fileName = "InfoWithLicenseHeader.json";
    const messages: Message[] = await collectTestMessagesFromValidator(
      fileName,
      OpenApiTypes.arm,
      MergeStates.individual
    );
    assertValidationRuleCount(messages, LicenseHeaderMustNotBeSpecified, 1);
  }

  @test
  async "path resource provider name use pascal case eg: Microsoft.Insight"() {
    const fileName = "PathResourceProviderNamePascalCase.json";
    const messages: Message[] = await collectTestMessagesFromValidator(
      fileName,
      OpenApiTypes.arm,
      MergeStates.individual
    );
    assertValidationRuleCount(messages, PathResourceProviderNamePascalCase, 1);
    assert.deepEqual(messages.length, 1);
  }

  @test async "OperationId Required"() {
    const fileName = "OperationIdMissed.json";
    const messages: Message[] = await collectTestMessagesFromValidator(
      fileName,
      OpenApiTypes.arm,
      MergeStates.individual
    );
    assertValidationRuleCount(messages, OperationIdRequired, 2);
  }

  @test async "Enum must have type"() {
    const fileName = "EnumMustHaveType.json";
    const messages: Message[] = await collectTestMessagesFromValidator(
      fileName,
      OpenApiTypes.arm,
      MergeStates.individual
    );
    assertValidationRuleCount(messages, EnumMustHaveType, 2);
    assert.deepEqual(messages.length, 2);
  }

  @test async "Enum unique value"() {
    const fileName = "EnumUniqueValue.json";
    const messages: Message[] = await collectTestMessagesFromValidator(
      fileName,
      OpenApiTypes.arm,
      MergeStates.individual
    );
    assertValidationRuleCount(messages, EnumUniqueValue, 1);
    assert.deepEqual(messages.length, 1);
  }

  @test
  async "path resource type name use camel case eg: proactiveDetectionConfigs"() {
    const fileName = "PathResourceTypeNameCamelCase.json";
    const messages: Message[] = await collectTestMessagesFromValidator(
      fileName,
      OpenApiTypes.arm,
      MergeStates.individual
    );
    assertValidationRuleCount(messages, PathResourceTypeNameCamelCase, 1);
    assert.deepEqual(messages.length, 1);
  }
  @test async "Enum must not have empty value"() {
    const fileName = "EnumMustNotHaveEmptyValue.json";
    const messages: Message[] = await collectTestMessagesFromValidator(
      fileName,
      OpenApiTypes.arm,
      MergeStates.individual
    );
    assertValidationRuleCount(messages, EnumMustNotHaveEmptyValue, 1);
    assert.deepEqual(messages.length, 1);
  }

<<<<<<< HEAD
=======
  @test async "x-ms-code-generation-settings depreated"() {
    const fileName = "InfoWithxmsCodeGenerationSetting.json";
    const messages: Message[] = await collectTestMessagesFromValidator(
      fileName,
      OpenApiTypes.arm,
      MergeStates.individual
    );
    assertValidationRuleCount(messages, DeprecatedXmsCodeGenerationSetting, 1);
    assert.deepEqual(messages.length, 1);
  }
>>>>>>> 6239f99e
}<|MERGE_RESOLUTION|>--- conflicted
+++ resolved
@@ -127,8 +127,6 @@
     assert.deepEqual(messages.length, 1);
   }
 
-<<<<<<< HEAD
-=======
   @test async "x-ms-code-generation-settings depreated"() {
     const fileName = "InfoWithxmsCodeGenerationSetting.json";
     const messages: Message[] = await collectTestMessagesFromValidator(
@@ -139,5 +137,4 @@
     assertValidationRuleCount(messages, DeprecatedXmsCodeGenerationSetting, 1);
     assert.deepEqual(messages.length, 1);
   }
->>>>>>> 6239f99e
 }