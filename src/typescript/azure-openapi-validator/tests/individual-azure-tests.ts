/*---------------------------------------------------------------------------------------------
 *  Copyright (c) Microsoft Corporation. All rights reserved.
 *  Licensed under the MIT License. See License.txt in the project root for license information.
 *--------------------------------------------------------------------------------------------*/
import { Message } from "../../jsonrpc/types";
import { suite, test, slow, timeout, skip, only } from "mocha-typescript";
import { safeLoad } from "js-yaml";
import { AutoRestPluginHost } from "../../jsonrpc/plugin-host";
import { run } from "../../azure-openapi-validator";
import {
  assertValidationRuleCount,
  collectTestMessagesFromValidator
<<<<<<< HEAD
} from './utilities/tests-helper';
import { MergeStates, OpenApiTypes } from '../rule';
import { ControlCharactersAreNotAllowed } from '../rules/ControlCharactersAreNotAllowed';
import { PostOperationIdContainsUrlVerb } from '../rules/PostOperationIdContainsUrlVerb';
import { LicenseHeaderMustNotBeSpecified } from '../rules/LicenseHeaderMustNotBeSpecified';
import { OperationIdRequired } from '../rules/OperationIdRequired';
=======
} from "./utilities/tests-helper";
import { MergeStates, OpenApiTypes } from "../rule";
import { ControlCharactersAreNotAllowed } from "../rules/ControlCharactersAreNotAllowed";
import { PostOperationIdContainsUrlVerb } from "../rules/PostOperationIdContainsUrlVerb";
import { LicenseHeaderMustNotBeSpecified } from "../rules/LicenseHeaderMustNotBeSpecified";
import { EnumMustHaveType } from "../rules/EnumMustHaveType";
import { EnumUniqueValue } from "../rules/EnumUniqueValue";
import { EnumMustNotHaveEmptyValue } from "../rules/EnumMustNotHaveEmptyValue";
>>>>>>> 65dedceb
import * as assert from "assert";

@suite
class IndividualAzureTests {
  @test async "control characters not allowed test"() {
    const fileName: string = "ContainsControlCharacters.json";
    const messages: Message[] = await collectTestMessagesFromValidator(
      fileName,
      OpenApiTypes.arm,
      MergeStates.individual
    );
    assertValidationRuleCount(messages, ControlCharactersAreNotAllowed, 2);
  }

  @test async "post operation id must contain Url verb"() {
    const fileName = "PostOperationIdWithoutUrlVerb.json";
    const messages: Message[] = await collectTestMessagesFromValidator(
      fileName,
      OpenApiTypes.arm,
      MergeStates.individual
    );
    assertValidationRuleCount(messages, PostOperationIdContainsUrlVerb, 1);
<<<<<<< HEAD
    assert(messages[0].Text === "OperationId should contain the verb: 'invoke' in:'simpleManualTrigger_call'. Consider updating the operationId");
=======
    assert(
      messages[0].Text ===
        "OperationId should contain the verb: 'invoke' in:'simpleManualTrigger_call'. Consider updating the operationId"
    );
>>>>>>> 65dedceb
  }
  @test
  async "info section with x-ms-code-generation-settings must not contain a header"() {
    const fileName = "InfoWithLicenseHeader.json";
    const messages: Message[] = await collectTestMessagesFromValidator(
      fileName,
      OpenApiTypes.arm,
      MergeStates.individual
    );
    assertValidationRuleCount(messages, LicenseHeaderMustNotBeSpecified, 1);
  }

<<<<<<< HEAD
  @test async "OperationId Required"() {
    const fileName = 'OperationIdMissed.json';
    const messages: Message[] = await collectTestMessagesFromValidator(fileName, OpenApiTypes.arm, MergeStates.individual);
    assertValidationRuleCount(messages, OperationIdRequired, 2);
  }

=======
  @test async "Enum must have type"() {
    const fileName = "EnumMustHaveType.json";
    const messages: Message[] = await collectTestMessagesFromValidator(
      fileName,
      OpenApiTypes.arm,
      MergeStates.individual
    );
    assertValidationRuleCount(messages, EnumMustHaveType, 2);
    assert.deepEqual(messages.length, 2);
  }

  @test async "Enum unique value"() {
    const fileName = "EnumUniqueValue.json";
    const messages: Message[] = await collectTestMessagesFromValidator(
      fileName,
      OpenApiTypes.arm,
      MergeStates.individual
    );
    assertValidationRuleCount(messages, EnumUniqueValue, 1);
    assert.deepEqual(messages.length, 1);
  }

  @test async "Enum must not have empty value"() {
    const fileName = "EnumMustNotHaveEmptyValue.json";
    const messages: Message[] = await collectTestMessagesFromValidator(
      fileName,
      OpenApiTypes.arm,
      MergeStates.individual
    );
    assertValidationRuleCount(messages, EnumMustNotHaveEmptyValue, 1);
    assert.deepEqual(messages.length, 1);
  }
>>>>>>> 65dedceb
}<|MERGE_RESOLUTION|>--- conflicted
+++ resolved
@@ -10,14 +10,6 @@
 import {
   assertValidationRuleCount,
   collectTestMessagesFromValidator
-<<<<<<< HEAD
-} from './utilities/tests-helper';
-import { MergeStates, OpenApiTypes } from '../rule';
-import { ControlCharactersAreNotAllowed } from '../rules/ControlCharactersAreNotAllowed';
-import { PostOperationIdContainsUrlVerb } from '../rules/PostOperationIdContainsUrlVerb';
-import { LicenseHeaderMustNotBeSpecified } from '../rules/LicenseHeaderMustNotBeSpecified';
-import { OperationIdRequired } from '../rules/OperationIdRequired';
-=======
 } from "./utilities/tests-helper";
 import { MergeStates, OpenApiTypes } from "../rule";
 import { ControlCharactersAreNotAllowed } from "../rules/ControlCharactersAreNotAllowed";
@@ -26,7 +18,7 @@
 import { EnumMustHaveType } from "../rules/EnumMustHaveType";
 import { EnumUniqueValue } from "../rules/EnumUniqueValue";
 import { EnumMustNotHaveEmptyValue } from "../rules/EnumMustNotHaveEmptyValue";
->>>>>>> 65dedceb
+import { OperationIdRequired } from '../rules/OperationIdRequired';
 import * as assert from "assert";
 
 @suite
@@ -49,14 +41,10 @@
       MergeStates.individual
     );
     assertValidationRuleCount(messages, PostOperationIdContainsUrlVerb, 1);
-<<<<<<< HEAD
-    assert(messages[0].Text === "OperationId should contain the verb: 'invoke' in:'simpleManualTrigger_call'. Consider updating the operationId");
-=======
     assert(
       messages[0].Text ===
         "OperationId should contain the verb: 'invoke' in:'simpleManualTrigger_call'. Consider updating the operationId"
     );
->>>>>>> 65dedceb
   }
   @test
   async "info section with x-ms-code-generation-settings must not contain a header"() {
@@ -69,14 +57,12 @@
     assertValidationRuleCount(messages, LicenseHeaderMustNotBeSpecified, 1);
   }
 
-<<<<<<< HEAD
   @test async "OperationId Required"() {
     const fileName = 'OperationIdMissed.json';
     const messages: Message[] = await collectTestMessagesFromValidator(fileName, OpenApiTypes.arm, MergeStates.individual);
     assertValidationRuleCount(messages, OperationIdRequired, 2);
   }
 
-=======
   @test async "Enum must have type"() {
     const fileName = "EnumMustHaveType.json";
     const messages: Message[] = await collectTestMessagesFromValidator(
@@ -109,5 +95,4 @@
     assertValidationRuleCount(messages, EnumMustNotHaveEmptyValue, 1);
     assert.deepEqual(messages.length, 1);
   }
->>>>>>> 65dedceb
-}+}
