--- conflicted
+++ resolved
@@ -17,23 +17,17 @@
 import { ControlCharactersAreNotAllowed } from "../rules/ControlCharactersAreNotAllowed";
 import { PostOperationIdContainsUrlVerb } from "../rules/PostOperationIdContainsUrlVerb";
 import { LicenseHeaderMustNotBeSpecified } from "../rules/LicenseHeaderMustNotBeSpecified";
-<<<<<<< HEAD
-=======
 import { EnumMustHaveType } from "../rules/EnumMustHaveType";
 import { EnumUniqueValue } from "../rules/EnumUniqueValue";
 import { EnumMustNotHaveEmptyValue } from "../rules/EnumMustNotHaveEmptyValue";
 import { OperationIdRequired } from '../rules/OperationIdRequired';
->>>>>>> 5d6e10ac
+
 import * as assert from "assert";
 
 @suite
 class IndividualAzureTests {
   @test async "control characters not allowed test"() {
     const fileName: string = "ContainsControlCharacters.json";
-<<<<<<< HEAD
-    console.log("Enter test");
-=======
->>>>>>> 5d6e10ac
     const messages: Message[] = await collectTestMessagesFromValidator(
       fileName,
       OpenApiTypes.arm,
@@ -66,11 +60,14 @@
     assertValidationRuleCount(messages, LicenseHeaderMustNotBeSpecified, 1);
   }
 
-<<<<<<< HEAD
+
   @test
   async "path resource provider name use pascal case eg: Microsoft.Insight"() {
     const fileName = "PathResourceProviderNamePascalCase.json";
-=======
+    assertValidationRuleCount(messages, PathResourceProviderNamePascalCase, 1);
+    assert.deepEqual(messages.length, 1);
+  }
+
   @test async "OperationId Required"() {
     const fileName = 'OperationIdMissed.json';
     const messages: Message[] = await collectTestMessagesFromValidator(fileName, OpenApiTypes.arm, MergeStates.individual);
@@ -90,41 +87,32 @@
 
   @test async "Enum unique value"() {
     const fileName = "EnumUniqueValue.json";
->>>>>>> 5d6e10ac
     const messages: Message[] = await collectTestMessagesFromValidator(
       fileName,
       OpenApiTypes.arm,
       MergeStates.individual
     );
-<<<<<<< HEAD
-    assertValidationRuleCount(messages, PathResourceProviderNamePascalCase, 1);
+    assertValidationRuleCount(messages, EnumUniqueValue, 1);
     assert.deepEqual(messages.length, 1);
   }
 
   @test
   async "path resource type name use camel case eg: proactiveDetectionConfigs"() {
     const fileName = "PathResourceTypeNameCamelCase.json";
-=======
-    assertValidationRuleCount(messages, EnumUniqueValue, 1);
+    assertValidationRuleCount(messages, PathResourceTypeNameCamelCase, 1);
     assert.deepEqual(messages.length, 1);
   }
+}
+
 
   @test async "Enum must not have empty value"() {
     const fileName = "EnumMustNotHaveEmptyValue.json";
->>>>>>> 5d6e10ac
     const messages: Message[] = await collectTestMessagesFromValidator(
       fileName,
       OpenApiTypes.arm,
       MergeStates.individual
     );
-<<<<<<< HEAD
-    assertValidationRuleCount(messages, PathResourceTypeNameCamelCase, 1);
-    assert.deepEqual(messages.length, 1);
-  }
-}
-=======
     assertValidationRuleCount(messages, EnumMustNotHaveEmptyValue, 1);
     assert.deepEqual(messages.length, 1);
   }
-}
->>>>>>> 5d6e10ac
+}