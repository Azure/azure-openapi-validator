/*---------------------------------------------------------------------------------------------
 *  Copyright (c) Microsoft Corporation. All rights reserved.
 *  Licensed under the MIT License. See License.txt in the project root for license information.
 *--------------------------------------------------------------------------------------------*/
const jp = require('jsonpath');
const $RefParser = require("@apidevtools/json-schema-ref-parser");
import { resolveNestedSchema } from './resolveNestedSchema'

const matchAll = require("string.prototype.matchall");

export function getSuccessfulResponseSchema(node, doc): any {
  const responses = Object.keys(node["responses"]);
  const response = getMostSuccessfulResponseKey(responses);
  return getResponseSchema(node["responses"][response], doc);
}

function getMostSuccessfulResponseKey(responses: string[]): string {
  var response: string = "default";
  if (responses.includes("200")) {
    response = "200";
  } else {
    var twoHundreds = [];
    responses.forEach(function (value) {
      if (value.startsWith("2")) {
        twoHundreds.push(value);
      }
    });
    if (twoHundreds.length > 0) {
      response = twoHundreds[0];
    }
  }
  return response;
}

export function getResponseSchema(response: Object, doc): any {
  const schema = response["schema"];
  if (schema === undefined || schema === null) {
    return;
  }
  if ("$ref" in schema) {
    const schemaRef = response["schema"]["$ref"];
    const schemaPath: string[] = (<string>schemaRef).split("/");
    const schemaProperties = doc.definitions[schemaPath[2]].properties;
    return schemaProperties;
  }
  return schema.properties;
}

<<<<<<< HEAD
export async function getResolvedJson(doc: any): Promise<any> {
  try {
    let parser = new $RefParser();
    let docCopy = JSON.parse(JSON.stringify(doc))
    return await parser.dereference(docCopy)
  }
  catch (err) {
    console.error(err);
  }

}

export async function getResolvedResponseSchema(schema: Object): Promise<any> {
  if (!schema) {
    return;
  }
  try {
    return resolveNestedSchema(schema)
  }
  catch (err) {
    console.error(err);
  }
}


=======
>>>>>>> 2df6b7a5
export function getAllResourceProvidersFromPath(path: string): string[] {
  const resourceProviderRegex: RegExp = new RegExp(/providers\/([\w\.]+)/, "g");
  return Array.from(matchAll(path, resourceProviderRegex), (m) => m[1]);
}

export function getAllWordsFromPath(path: string): string[] {
  const wordRegex: RegExp = new RegExp(/([\w\.]+)/, "g");
  return Array.from(matchAll(path, wordRegex), (m) => m[1]);
}

export function resourceProviderMustPascalCase(
  resourceProvider: string
): boolean {
  if (resourceProvider.length === 0) {
    return false;
  }
  const pascalCase: RegExp = new RegExp(`^[A-Z][a-z0-9]+\.([A-Z]+[a-z0-9]+)+$`);
  return pascalCase.test(resourceProvider);
}

export function resourceTypeMustCamelCase(resourceType: string): boolean {
  if (resourceType.length === 0) {
    return true;
  }
  const pascalCase: RegExp = new RegExp("^[a-z][a-z0-9]+([A-Z]+[a-z0-9]*)*$");
  return pascalCase.test(resourceType);
}

export function isValidOperation(operation: string): boolean {
  let validOperations = [
    "put",
    "get",
    "patch",
    "post",
    "head",
    "options",
    "delete",
  ];
  return validOperations.indexOf(operation.toLowerCase()) !== -1;
}<|MERGE_RESOLUTION|>--- conflicted
+++ resolved
@@ -46,7 +46,6 @@
   return schema.properties;
 }
 
-<<<<<<< HEAD
 export async function getResolvedJson(doc: any): Promise<any> {
   try {
     let parser = new $RefParser();
@@ -71,9 +70,6 @@
   }
 }
 
-
-=======
->>>>>>> 2df6b7a5
 export function getAllResourceProvidersFromPath(path: string): string[] {
   const resourceProviderRegex: RegExp = new RegExp(/providers\/([\w\.]+)/, "g");
   return Array.from(matchAll(path, resourceProviderRegex), (m) => m[1]);
