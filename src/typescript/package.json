{
<<<<<<< HEAD
  "name": "@microsoft.azure/openapi-validator-deprecated",
  "version": "1.2.3",
=======
  "name": "@microsoft.azure/openapi-validator",
  "version": "1.13.0",
>>>>>>> 1f472c80
  "description": "Azure OpenAPI Validator",
  "main": "src/index.js",
  "scripts": {
    "start": "node ./index.js"
  },
  "repository": {
    "type": "git",
    "url": "git+https://github.com/Azure/azure-openapi-validator.git"
  },
  "keywords": [
    "azure",
    "openapi",
    "swagger",
    "validation",
    "validator",
    "linter"
  ],
  "author": "Microsoft Corporation",
  "license": "MIT",
  "bugs": {
    "url": "https://github.com/Azure/azure-openapi-validator/issues"
  },
  "homepage": "https://github.com/Azure/azure-openapi-validator/blob/master/README.md",
  "devDependencies": {
    "@types/js-yaml": "^3.5.30",
    "@types/jsonpath": "^0.2.0",
    "@types/node": "^7.0.18",
    "mocha": "3.2.0",
    "mocha-typescript": "1.0.22",
    "typescript": "2.3.3"
  },
  "dependencies": {
    "fs": "^0.0.1-security",
    "js-yaml": "^3.8.4",
    "jsonpath": "^0.2.11",
    "vscode-jsonrpc": "^3.2.0"
  }
}<|MERGE_RESOLUTION|>--- conflicted
+++ resolved
@@ -1,11 +1,6 @@
 {
-<<<<<<< HEAD
   "name": "@microsoft.azure/openapi-validator-deprecated",
-  "version": "1.2.3",
-=======
-  "name": "@microsoft.azure/openapi-validator",
   "version": "1.13.0",
->>>>>>> 1f472c80
   "description": "Azure OpenAPI Validator",
   "main": "src/index.js",
   "scripts": {
