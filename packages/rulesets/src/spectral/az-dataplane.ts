import { oas2, oas3 } from "@stoplight/spectral-formats"
import {casing, falsy, pattern, truthy, undefined} from "@stoplight/spectral-functions"
import common from "./az-common"
import avoidAnonymousParameter from "./functions/avoid-anonymous-parameter"
import consistentresponsebody from "./functions/consistent-response-body"
import defaultInEnum from "./functions/default-in-enum"
import delete204response from "./functions/delete-204-response"
import enumInsteadOfBoolean from "./functions/enum-insteadof-boolean"
import errorresponse from "./functions/error-response"
import { longRunningResponseStatusCodeDataPlane } from "./functions/Extensions/long-running-response-status-code";
import hasheader from "./functions/has-header"
import hostParameters from "./functions/host-parameters"
import operationid from "./functions/operation-id"
import paginationresponse from "./functions/pagination-response"
import paramnames from "./functions/param-names"
import paramnamesunique from "./functions/param-names-unique"
import paramorder from "./functions/param-order"
import patchcontenttype from "./functions/patch-content-type"
import pathparamnames from "./functions/path-param-names"
import pathparamschema from "./functions/path-param-schema"
import schematypeandformat from "./functions/schema-type-and-format"
import versionpolicy from "./functions/version-policy"

const ruleset: any = {
  extends: [common],
  rules: {
    AdditionalPropertiesAndProperties: {
      description: "Don't specify additionalProperties as a sibling of properties.",
      severity: "warn",
      formats: [oas2, oas3],
      given: "$..[?(@object() && @.type === 'object' && @.properties)]",
      then: {
        field: "additionalProperties",
        function: falsy,
      },
    },
    AdditionalPropertiesObject: {
      description: "additionalProperties with type object is a common error.",
      severity: "warn",
      formats: [oas2, oas3],
      resolved: false,
      given: "$..[?(@property == 'additionalProperties' && @.type == 'object' && @.properties == undefined)]",
      then: {
        function: falsy,
      },
    },
    ApiVersionEnum: {
      description: "The api-version parameter should not be an enum.",
      severity: "warn",
      formats: [oas2, oas3],
      given: [
        "$.paths[*].parameters.[?(@.name == 'ApiVersion')]",
        "$.paths.*[get,put,post,patch,delete,options,head].parameters.[?(@.name == 'api-version')]",
      ],
      then: {
        field: "enum",
        function: falsy,
      },
    },
    ConsistentResponseBody: {
      description: "Ensure the get, put, and patch response body schemas are consistent.",
      message: "{{error}}",
      severity: "warn",
      formats: [oas2],
      given: "$.paths.*",
      then: {
        function: consistentresponsebody,
      },
    },
    DefaultResponse: {
      description: "All operations should have a default (error) response.",
      message: "Operation is missing a default response.",
      severity: "warn",
      given: "$.paths.*.*.responses",
      then: {
        field: "default",
        function: truthy,
      },
    },
    Delete204Response: {
      description: "A delete operation should have a 204 response.",
      message: "A delete operation should have a `204` response.",
      severity: "warn",
      formats: [oas2, oas3],
      given: "$.paths[*].delete.responses",
      then: {
        function: delete204response,
      },
    },
    ErrorResponse: {
      description: "Error response body should conform to Microsoft Azure API Guidelines.",
      message: "{{error}}",
      severity: "warn",
      formats: [oas2],
      given: "$.paths[*][*].responses",
      then: {
        function: errorresponse,
      },
    },
    Formdata: {
      description: "Check for appropriate use of formData parameters.",
      severity: "warn",
      formats: [oas2],
      given: '$.paths.*[get,put,post,patch,delete,options,head].parameters.[?(@.in == "formData")]',
      then: {
        function: falsy,
      },
    },
    HeaderDisallowed: {
      description: "Authorization, Content-type, and Accept headers should not be defined explicitly.",
      message: 'Header parameter "{{value}}" should not be defined explicitly.',
      severity: "warn",
      formats: [oas2, oas3],
      given: [
        "$.paths[*].parameters.[?(@.in == 'header')]",
        "$.paths.*[get,put,post,patch,delete,options,head].parameters.[?(@.in == 'header')]",
      ],
      then: {
        function: pattern,
        field: "name",
        functionOptions: {
          notMatch: "/^(authorization|content-type|accept)$/i",
        },
      },
    },
    LroExtension: {
      description: "Operations with a 202 response should specify `x-ms-long-running-operation: true`.",
      message: "Operations with a 202 response should specify `x-ms-long-running-operation: true`.",
      severity: "warn",
      formats: [oas2],
      given: "$.paths[*][*].responses[?(@property == '202')]^^",
      then: {
        field: "x-ms-long-running-operation",
        function: truthy,
      },
    },
    LroHeaders: {
      description: "A 202 response should include an Operation-Location response header.",
      message: "A 202 response should include an Operation-Location response header.",
      severity: "warn",
      formats: [oas2],
      given: "$.paths[*][*].responses[?(@property == '202')]",
      then: {
        function: hasheader,
        functionOptions: {
          name: "Operation-location",
        },
      },
    },
    MsPaths: {
      description: "Don't use x-ms-paths except where necessary to support legacy APIs.",
      severity: "warn",
      formats: [oas2, oas3],
      given: "$.x-ms-paths",
      then: {
        function: falsy,
      },
    },
    Nullable: {
      description: "Avoid the use of x-nullable.",
      severity: "warn",
      formats: [oas2, oas3],
      resolved: false,
      given: "$..x-nullable",
      then: {
        function: undefined,
      },
    },
    OperationId: {
      description: "OperationId should conform to Azure API Guidelines",
      message: "{{error}}",
      severity: "warn",
      given: ["$.paths.*[get,put,post,patch,delete,options,head]"],
      then: {
        function: operationid,
      },
    },
    OperationSummaryOrDescription: {
      description: "Operation should have a summary or description.",
      message: "Operation should have a summary or description.",
      severity: "warn",
      given: [
        "$.paths[*][?( @property === 'get' && !@.summary && !@.description )]",
        "$.paths[*][?( @property === 'put' && !@.summary && !@.description )]",
        "$.paths[*][?( @property === 'post' && !@.summary && !@.description )]",
        "$.paths[*][?( @property === 'patch' && !@.summary && !@.description )]",
        "$.paths[*][?( @property === 'delete' && !@.summary && !@.description )]",
        "$.paths[*][?( @property === 'options' && !@.summary && !@.description )]",
        "$.paths[*][?( @property === 'head' && !@.summary && !@.description )]",
        "$.paths[*][?( @property === 'trace' && !@.summary && !@.description )]",
      ],
      then: {
        function: falsy,
      },
    },
    PaginationResponse: {
      description: "An operation that returns a list that is potentially large should support pagination.",
      message: "{{error}}",
      severity: "warn",
      formats: [oas2],
      given: ["$.paths.*[get,post]"],
      then: {
        function: paginationresponse,
      },
    },
    ParameterDefaultNotAllowed: {
      description: "A required parameter should not specify a default value.",
      severity: "warn",
      given: ["$.paths[*].parameters.[?(@.required)]", "$.paths.*[get,put,post,patch,delete,options,head].parameters.[?(@.required)]"],
      then: {
        field: "default",
        function: falsy,
      },
    },
    ParameterDescription: {
      description: "All parameters should have a description.",
      message: "Parameter should have a description.",
      severity: "warn",
      given: ["$.paths[*].parameters.*", "$.paths.*[get,put,post,patch,delete,options,head].parameters.*"],
      then: {
        field: "description",
        function: truthy,
      },
    },
    ParameterNamesConvention: {
      description: "Parameter names should conform to Azure naming conventions.",
      message: "{{error}}",
      severity: "warn",
      given: ["$.paths[*].parameters.*", "$.paths.*[get,put,post,patch,delete,options,head].parameters.*"],
      then: {
        function: paramnames,
      },
    },
    ParameterNamesUnique: {
      description: "All parameter names for an operation should be case-insensitive unique.",
      message: "{{error}}",
      severity: "warn",
      formats: [oas2, oas3],
      given: "$.paths[*]",
      then: {
        function: paramnamesunique,
      },
    },
    ParameterOrder: {
      description: "Path parameters must be in the same order as in the path.",
      message: "{{error}}",
      severity: "warn",
      formats: [oas2, oas3],
      given: "$.paths",
      then: {
        function: paramorder,
      },
    },
    PathParameterNames: {
      description: "Path parameter names should be consistent across all paths.",
      message: "{{error}}",
      severity: "warn",
      formats: [oas2, oas3],
      given: "$.paths",
      resolved: false,
      then: {
        function: pathparamnames,
      },
    },
    PatchContentType: {
      description: "The request body content type for patch operations should be JSON merge patch.",
      message: "{{error}}",
      severity: "warn",
      formats: [oas2],
      given: "$",
      then: {
        function: patchcontenttype,
      },
    },
    PathCharacters: {
      description: "Path should contain only recommended characters.",
      message: "Path contains non-recommended characters.",
      severity: "warn",
      formats: [oas2, oas3],
      given: "$.paths.*~",
      then: {
        function: pattern,
        functionOptions: {
          match: "^(/([0-9A-Za-z._~-]+|{[^}]+}))*(/([0-9A-Za-z._~:-]+|{[^}]*}(:[0-9A-Za-z._~-]+)?))$",
        },
      },
    },
    PathParameterSchema: {
      description: "Path parameter should be type: string and specify maxLength and pattern.",
      message: "{{error}}",
      severity: "warn",
      formats: [oas2, oas3],
      given: [
        "$.paths[*].parameters[?(@.in == 'path')]",
        "$.paths.*[get,put,post,patch,delete,options,head].parameters[?(@.in == 'path')]",
      ],
      then: {
        function: pathparamschema,
      },
    },
    Post201Response: {
      description: "Using post for a create operation is discouraged.",
      message: "Using post for a create operation is discouraged.",
      severity: "warn",
      formats: [oas2],
      given: "$.paths[*].post.responses",
      then: {
        field: "201",
        function: falsy,
      },
    },
    PropertyDescription: {
      description: "All schema properties should have a description.",
      message: "Property should have a description.",
      severity: "warn",
      resolved: false,
      given: "$..properties[?(@object() && @.$ref == undefined)]",
      then: {
        field: "description",
        function: truthy,
      },
    },
   
    PropertyType: {
      description: "All schema properties should have a defined type.",
      message: "Property should have a defined type.",
      severity: "warn",
      resolved: false,
      given: "$..properties[?(@object() && @.$ref == undefined)]",
      then: {
        field: "type",
        function: truthy,
      },
    },
    PutPath: {
      description: "The path for a put should have a final path parameter.",
      message: "The path for a put should have a final path parameter.",
      severity: "warn",
      formats: [oas2, oas3],
      given: "$.paths[*].put^~",
      then: {
        function: pattern,
        functionOptions: {
          match: "/\\}$/",
        },
      },
    },
    RequestBodyNotAllowed: {
      description: "A get or delete operation must not accept a body parameter.",
      severity: "warn",
      formats: [oas2],
      given: ["$.paths[*].[get,delete].parameters[*]"],
      then: {
        field: "in",
        function: pattern,
        functionOptions: {
          notMatch: "/^body$/",
        },
      },
    },
    RequestBodyOptional: {
      description: "Flag optional request body -- common oversight.",
      message: "The body parameter is not marked as required.",
      severity: "warn",
      formats: [oas2],
      given: ["$.paths[*].[put,post,patch].parameters.[?(@.in == 'body')]"],
      then: {
        field: "required",
        function: truthy,
      },
    },
    SchemaDescriptionOrTitle: {
      description: "All schemas should have a description or title.",
      message: "Schema should have a description or title.",
      severity: "warn",
      formats: [oas2, oas3],
      given: ["$.definitions[?(!@.description && !@.title)]", "$.components.schemas[?(!@.description && !@.title)]"],
      then: {
        function: falsy,
      },
    },
    SchemaNamesConvention: {
      description: "Schema names should be Pascal case.",
      message: "Schema name should be Pascal case.",
      severity: "warn",
      formats: [oas2],
      given: "$.definitions.*~",
      then: {
        function: casing,
        functionOptions: {
          type: "pascal",
        },
      },
    },
    SchemaTypeAndFormat: {
      description: "Schema should use well-defined type and format.",
      message: "{{error}}",
      severity: "warn",
      formats: [oas2],
      given: [
        "$.paths[*].[put,post,patch].parameters.[?(@.in == 'body')].schema",
        "$.paths[*].[get,put,post,patch,delete].responses[*].schema",
      ],
      then: {
        function: schematypeandformat,
      },
    },
    SecurityDefinitionDescription: {
      description: "A security definition should have a description.",
      message: "Security definition should have a description.",
      severity: "warn",
      formats: [oas2, oas3],
      given: ["$.securityDefinitions[*]", "$.components.securitySchemes[*]"],
      then: {
        field: "description",
        function: truthy,
      },
    },
    SuccessResponseBody: {
      description: "All success responses except 202 & 204 should define a response body.",
      severity: "warn",
      formats: [oas2],
      given: "$.paths[*][*].responses[?(@property >= 200 && @property < 300 && @property != '202' && @property != '204')]",
      then: {
        field: "schema",
        function: truthy,
      },
    },
    VersionConvention: {
      description: "API version should be a date in YYYY-MM-DD format, optionally suffixed with '-preview'.",
      severity: "warn",
      formats: [oas2, oas3],
      given: "$.info.version",
      then: {
        function: pattern,
        functionOptions: {
          match: "^\\d\\d\\d\\d-\\d\\d-\\d\\d(-preview)?$",
        },
      },
    },
    VersionPolicy: {
      description: "Specify API version using `api-version` query parameter, not in path.",
      message: "{{error}}",
      severity: "warn",
      formats: [oas2],
      given: "$",
      then: {
        function: versionpolicy,
      },
    },
    DefaultInEnum: {
      description:
        "This rule applies when the value specified by the default property does not appear in the enum constraint for a schema.",
      message: "Default value should appear in the enum constraint for a schema",
      severity: "error",
      resolved: false,
      formats: [oas2],
      given: "$..[?(@object() && @.enum)]",
      then: {
        function: defaultInEnum,
      },
    },
    EnumInsteadOfBoolean: {
      description:
        "Booleans properties are not descriptive in all cases and can make them to use, evaluate whether is makes sense to keep the property as boolean or turn it into an enum.",
      message:
        "Booleans properties are not descriptive in all cases and can make them to use, evaluate whether is makes sense to keep the property as boolean or turn it into an enum.",
      severity: "warn",
      resolved: false,
      formats: [oas2],
      given: "$..[?(@object() && @.type === 'boolean')]",
      then: {
        function: enumInsteadOfBoolean,
      },
    },
    AvoidAnonymousParameter: {
      description:
        'Inline/anonymous models must not be used, instead define a schema with a model name in the "definitions" section and refer to it. This allows operations to share the models.',
      message:
        'Inline/anonymous models must not be used, instead define a schema with a model name in the "definitions" section and refer to it. This allows operations to share the models.',
      severity: "error",
      resolved: false,
      formats: [oas2],
      given: ["$.paths[*].parameters.*", "$.paths.*[get,put,post,patch,delete,options,head].parameters.*"],
      then: {
        function: avoidAnonymousParameter,
      },
    },
    HostParametersValidation: {
      description: "Validate the parameters in x-ms-parameterized-host.",
      message: "{{error}}",
      severity: "error",
      resolved: true,
      formats: [oas2],
      given: ["$.x-ms-parameterized-host"],
      then: {
        function: hostParameters,
      },
<<<<<<< HEAD
    }
  }
=======
    },
    LongRunningResponseStatusCodeDataPlane: {
      description: "A LRO Post operation with return schema must have \"x-ms-long-running-operation-options\" extension enabled.",
      message: "{{error}}",
      severity: "error",
      resolved: true,
      formats: [oas2],
      given: ["$[paths,'x-ms-paths'].*.*[?(@property === 'x-ms-long-running-operation' && @ === true)]^^"],
      then: {
        function: longRunningResponseStatusCodeDataPlane,
      },
    },
  },
>>>>>>> d9ce63e2
}

export default ruleset<|MERGE_RESOLUTION|>--- conflicted
+++ resolved
@@ -496,10 +496,6 @@
       then: {
         function: hostParameters,
       },
-<<<<<<< HEAD
-    }
-  }
-=======
     },
     LongRunningResponseStatusCodeDataPlane: {
       description: "A LRO Post operation with return schema must have \"x-ms-long-running-operation-options\" extension enabled.",
@@ -513,7 +509,6 @@
       },
     },
   },
->>>>>>> d9ce63e2
 }
 
 export default ruleset