--- conflicted
+++ resolved
@@ -1,12 +1,4 @@
 import { oas2 } from "@stoplight/spectral-formats"
-<<<<<<< HEAD
-import {pattern, falsy, truthy} from "@stoplight/spectral-functions"
-import avoidMsdnReferences from "./functions/avoid-msdn-references";
-import descriptiveDescriptionRequired from "./functions/descriptive-description-required";
-import xmsClientNameParameter from "./functions/xms-client-name-parameter";
-import xmsClientNameProperty from "./functions/xms-client-name-property";
-import xmsExamplesRequired from "./functions/xms-examples-required";
-=======
 import { pattern, falsy } from "@stoplight/spectral-functions"
 import { deleteInOperationName } from "./functions/delete-in-operation-name"
 import { getInOperationName } from "./functions/get-in-operation-name"
@@ -23,7 +15,6 @@
 import { requiredReadOnlyProperties } from "./functions/required-read-only-properties"
 import checkSchemaFormat from "./functions/schema-format"
 import checkSummaryAndDescription from "./functions/summary-description-must-not-be-same"
->>>>>>> 9ff0d6c9
 
 const ruleset: any = {
   extends: [],
@@ -41,13 +32,8 @@
           match: "https://docs.microsoft.com/\\w+\\-\\w+/azure/.*",
         },
       },
-<<<<<<< HEAD
-   },
-   InvalidVerbUsed: {
-=======
     },
     InvalidVerbUsed: {
->>>>>>> 9ff0d6c9
       description: `Each operation definition must have a HTTP verb and it must be DELETE/GET/PUT/PATCH/HEAD/OPTIONS/POST/TRACE.`,
       message: "Permissible values for HTTP Verb are DELETE, GET, PUT, PATCH, HEAD, OPTIONS, POST, TRACE.",
       severity: "error",
@@ -56,102 +42,6 @@
       then: {
         function: falsy,
       },
-<<<<<<< HEAD
-   },
-   XmsExamplesRequired: {
-      description: 'Verifies whether `x-ms-examples` are provided for each operation or not.',
-      message: 'Please provide x-ms-examples describing minimum/maximum property set for response/request payloads for operations.',
-      severity: "warn",
-      resolved: false,
-      formats: [oas2],
-      given: ["$.paths.*[get,put,post,patch,delete,options,head]"],
-      then: {
-        function: xmsExamplesRequired
-      }
-   },
-   XmsClientNameParameter: {
-      description:
-          'The `x-ms-client-name` extension is used to change the name of a parameter or property in the generated code. ' +
-          'By using the `x-ms-client-name` extension, a name can be defined for use specifically in code generation, separately from the name on the wire. ' +
-          'It can be used for query parameters and header parameters, as well as properties of schemas. This name is case sensitive.',
-      message:
-          'Value of `x-ms-client-name` cannot be the same as Property/Model.',
-      severity: "warn",
-      resolved: false,
-      formats: [oas2],
-      given: ["$.paths.*[get,put,post,patch,delete,options,head].parameters[?(@.name && @['x-ms-client-name'])]","$.parameters.[?(@.name && @['x-ms-client-name'])]"],
-      then: {
-          function: xmsClientNameParameter
-      }
-   },
-   XmsClientNameProperty: {
-      description:
-          'The `x-ms-client-name` extension is used to change the name of a parameter or property in the generated code.' +
-          'By using the `x-ms-client-name` extension, a name can be defined for use specifically in code generation, separately from the name on the wire.' +
-          'It can be used for query parameters and header parameters, as well as properties of schemas. This name is case sensitive.',
-      message:
-          'Value of `x-ms-client-name` cannot be the same as Property/Model.',
-      severity: "warn",
-      resolved: false,
-      formats: [oas2],
-      given: ["$.definitions[*].properties.*['x-ms-client-name']"],
-      then: {
-          function: xmsClientNameProperty
-      }
-   },
-   ListInOperationName: {
-      description: 'Verifies whether value for `operationId` is named as per ARM guidelines when response contains array of items.',
-      message: 'Since operation response has model definition, it should be of the form "_list".',
-      severity: "warn",
-      resolved: false,
-      formats: [oas2],
-      given: ["$.paths.*[get]['x-ms-pageable']^.operationId"],
-      then: {
-          function: pattern,
-          functionOptions: {
-              match: "^((\\w+\\_List\\w*)|List)$"
-          }
-      }
-   },
-   DescriptiveDescriptionRequired: {
-      description: 'The value of the \'description\' property must be descriptive. It cannot be spaces or empty description.',
-      message:
-          'The value provided for description is not descriptive enough. Accurate and descriptive description is essential for maintaining reference documentation.',
-      severity: "warn",
-      resolved: false,
-      formats: [oas2],
-      given: ["$..[?(@object() && @.description)].description"],
-      then: {
-          function: descriptiveDescriptionRequired
-      },
-   },
-   AvoidNestedProperties: {
-      description:
-          'Nested properties can result into bad user experience especially when creating request objects. `x-ms-client-flatten` flattens the model properties so that the users can analyze and set the properties much more easily.',
-      message: 'Consider using x-ms-client-flatten to provide a better end user experience',
-      severity: "warn",
-      resolved: false,
-      formats: [oas2],
-      given: ["$..[?(@object() && @.properties)][?(@object() && @.properties)].properties"],
-      then: {
-          field: "x-ms-client-flatten",
-          function: truthy
-      },
-   },
-   AvoidMsdnReferences: {
-      description:
-          'The documentation is being generated from the OpenAPI(swagger) and published at "docs.microsoft.com". From that perspective, documentation team would like to avoid having links to the "msdn.microsoft.com" in the OpenAPI(swagger) and SDK documentations.',
-      message:
-          'For better generated code quality, remove all references to "msdn.microsoft.com".',
-      severity: "warn",
-      resolved: false,
-      formats: [oas2],
-      given: ["$..[?(@property === 'externalDocs')].","$.info.description"],
-      then: {
-          function: avoidMsdnReferences,
-      },
-   },
-=======
     },
     LroStatusCodesReturnTypeSchema: {
       description: "The '200'/'201' responses of the long running operation must have a schema definition.",
@@ -320,7 +210,6 @@
         function: paramLocation,
       },
     },
->>>>>>> 9ff0d6c9
   },
 }
 export default ruleset