import { oas2 } from "@stoplight/spectral-formats"
<<<<<<< HEAD
import {pattern, falsy, truthy} from "@stoplight/spectral-functions"
import avoidMsdnReferences from "./functions/avoid-msdn-references";
import { deleteInOperationName } from "./functions/delete-in-operation-name"
import descriptiveDescriptionRequired from "./functions/descriptive-description-required";
=======
import { pattern, falsy, truthy } from "@stoplight/spectral-functions"
import { deleteInOperationName } from "./functions/delete-in-operation-name"
import {
  longRunningOperationsOptionsValidator
} from "./functions/Extensions/long-running-operations-options-validator";
import { mutabilityWithReadOnly } from "./functions/Extensions/mutability-with-read-only";
import { nextLinkPropertyMustExist } from "./functions/Extensions/next-link-property-must-exist";
import { xmsClientName } from "./functions/Extensions/xms-client-name";
import { xmsPathsMustOverloadPaths } from "./functions/Extensions/xms-paths-must-overload-paths";
>>>>>>> d9ce63e2
import { getInOperationName } from "./functions/get-in-operation-name"
import { lroStatusCodesReturnTypeSchema } from "./functions/lro-status-codes-return-type-schema"
import { namePropertyDefinitionInParameter } from "./functions/name-property-definition-in-parameter"
import { operationIdSingleUnderscore } from "./functions/one-underscore-in-operation-id"
import { operationIdNounConflictingModelNames } from "./functions/operation-id-noun-conflicting-model-names"
import { operationIdNounVerb } from "./functions/operation-id-noun-verb"
import paramLocation from "./functions/parameter-location"
import { parameterNotDefinedInGlobalParameters } from "./functions/parameter-not-defined-in-global-parameters"
import { patchInOperationName } from "./functions/patch-in-operation-name"
import { putInOperationName } from "./functions/put-in-operation-name"
import { putRequestResponseScheme } from "./functions/put-request-response-scheme"
import { requiredReadOnlyProperties } from "./functions/required-read-only-properties"
import checkSchemaFormat from "./functions/schema-format"
import checkSummaryAndDescription from "./functions/summary-description-must-not-be-same"
import xmsClientNameParameter from "./functions/xms-client-name-parameter";
import xmsClientNameProperty from "./functions/xms-client-name-property";
import xmsExamplesRequired from "./functions/xms-examples-required";

const ruleset: any = {
  extends: [],
  rules: {
    docLinkLocale: {
      description: "This rule is to ensure the documentation link in the description does not contains any locale.",
      message: "The documentation link in the description contains locale info, please change it to the link without locale.",
      severity: "error",
      resolved: false,
      formats: [oas2],
      given: ["$..[?(@property === 'description')]^"],
      then: {
        function: pattern,
        functionOptions: {
          match: "https://docs.microsoft.com/\\w+\\-\\w+/azure/.*",
        },
      },
    },
    InvalidVerbUsed: {
      description: `Each operation definition must have a HTTP verb and it must be DELETE/GET/PUT/PATCH/HEAD/OPTIONS/POST/TRACE.`,
      message: "Permissible values for HTTP Verb are DELETE, GET, PUT, PATCH, HEAD, OPTIONS, POST, TRACE.",
      severity: "error",
      resolved: false,
      given: "$[paths,'x-ms-paths'].*[?(!@property.match(/^(DELETE|GET|PUT|PATCH|HEAD|OPTIONS|POST|TRACE|PARAMETERS)$/i))]",
      then: {
        function: falsy,
      },
    },
    LroStatusCodesReturnTypeSchema: {
      description: "The '200'/'201' responses of the long running operation must have a schema definition.",
      message: "{{error}}",
      severity: "warn",
      resolved: true,
      formats: [oas2],
      given: ["$[paths,'x-ms-paths'].*[put][?(@property === 'x-ms-long-running-operation' && @ === true)]^"],
      then: {
        function: lroStatusCodesReturnTypeSchema,
      },
    },
    NamePropertyDefinitionInParameter: {
      description: "A parameter must have a `name` property for the SDK to be properly generated.",
      message: "{{error}}",
      severity: "error",
      resolved: true,
      formats: [oas2],
      given: ["$.parameters", "$.paths.*.parameters", "$.paths.*.*.parameters"],
      then: {
        function: namePropertyDefinitionInParameter,
      },
    },
    OperationIdNounConflictingModelNames: {
      description:
        "The first part of an operation Id separated by an underscore i.e., `Noun` in a `Noun_Verb` should not conflict with names of the models defined in the definitions section. If this happens, AutoRest appends `Model` to the name of the model to resolve the conflict (`NounModel` in given example) with the name of the client itself (which will be named as `Noun` in given example). This can result in an inconsistent user experience.",
      message: "{{error}}",
      severity: "warn",
      resolved: true,
      formats: [oas2],
      given: ["$[paths,'x-ms-paths'].*.*[?(@property === 'operationId')]"],
      then: {
        function: operationIdNounConflictingModelNames,
      },
    },
    OperationIdNounVerb: {
      description: "OperationId should be of the form `Noun_Verb`.",
      message: "{{error}}",
      severity: "error",
      resolved: true,
      formats: [oas2],
      given: ["$[paths,'x-ms-paths'].*.*[?(@property === 'operationId')]"],
      then: {
        function: operationIdNounVerb,
      },
    },
    OperationIdSingleUnderscore: {
      description: "An operationId can have exactly one underscore, not adhering to it can cause errors in code generation.",
      message: "{{error}}",
      severity: "error",
      resolved: true,
      formats: [oas2],
      given: ["$[paths,'x-ms-paths'].*.*[?(@property === 'operationId')]"],
      then: {
        function: operationIdSingleUnderscore,
      },
    },
    GetInOperationName: {
      description: "Verifies whether value for `operationId` is named as per ARM guidelines.",
      message: "{{error}}",
      severity: "warn",
      resolved: true,
      formats: [oas2],
      given: ["$[paths,'x-ms-paths'].*[get][?(@property === 'operationId')]"],
      then: {
        function: getInOperationName,
      },
    },
    PutInOperationName: {
      description: "Verifies whether value for `operationId` is named as per ARM guidelines.",
      message: "{{error}}",
      severity: "warn",
      resolved: true,
      formats: [oas2],
      given: ["$[paths,'x-ms-paths'].*[put][?(@property === 'operationId')]"],
      then: {
        function: putInOperationName,
      },
    },
    PatchInOperationName: {
      description: "Verifies whether value for `operationId` is named as per ARM guidelines.",
      message: "{{error}}",
      severity: "warn",
      resolved: true,
      formats: [oas2],
      given: ["$[paths,'x-ms-paths'].*[patch][?(@property === 'operationId')]"],
      then: {
        function: patchInOperationName,
      },
    },
    DeleteInOperationName: {
      description: "Verifies whether value for `operationId` is named as per ARM guidelines.",
      message: "{{error}}",
      severity: "warn",
      resolved: true,
      formats: [oas2],
      given: ["$[paths,'x-ms-paths'].*[delete][?(@property === 'operationId')]"],
      then: {
        function: deleteInOperationName,
      },
    },
    ParameterNotDefinedInGlobalParameters: {
      description:
        "Per ARM guidelines, if `subscriptionId` is used anywhere as a path parameter, it must always be defined as global parameter. `api-version` is almost always an input parameter in any ARM spec and must also be defined as a global parameter.",
      message: "{{error}}",
      severity: "warn",
      resolved: false,
      formats: [oas2],
      given: ["$[paths,'x-ms-paths'].*.*[?(@property === 'parameters')]"],
      then: {
        function: parameterNotDefinedInGlobalParameters,
      },
    },
    PutRequestResponseScheme: {
      description: "The request & response('200') schema of the PUT operation must be same.",
      message: "{{error}}",
      severity: "warn",
      resolved: true,
      formats: [oas2],
      given: ["$[paths,'x-ms-paths'].*[put][responses][?(@property === '200' || @property === '201')]^^"],
      then: {
        function: putRequestResponseScheme,
      },
    },
    RequiredReadOnlyProperties: {
      description:
        "A model property cannot be both `readOnly` and `required`. A `readOnly` property is something that the server sets when returning the model object while `required` is a property to be set when sending it as a part of the request body.",
      message: "{{error}}",
      severity: "error",
      resolved: false,
      formats: [oas2],
      given: ["$..?(@property === 'required')^"],
      then: {
        function: requiredReadOnlyProperties,
      },
    },
    SummaryAndDescriptionMustNotBeSame: {
      description: `Each operation has a summary and description values. They must not be same.`,
      message: "The summary and description values should not be same.",
      severity: "warn",
      resolved: false,
      given: "$[paths,'x-ms-paths'].*.*",
      then: {
        function: checkSummaryAndDescription,
      },
    },
    ValidFormats: {
      description: `Only valid types are allowed for properties.`,
      message: "'{{error}}' is not a known format.",
      severity: "error",
      resolved: false,
      given: "$..[?(@property === 'format')]^",
      then: {
        function: checkSchemaFormat,
      },
    },
    XmsParameterLocation: {
      description: `SDKs generated by AutoRest have two types of operation parameters: method arguments and client fields. The 'x-ms-parameter-location' extension gives the Swagger author control of how an operation-parameter will be interpreted by AutoRest, and as such is one of few things in a Swagger document that has semantic value only relevant to the shape of the generated SDKs.
    Some parameters, such as API Version and Subscription ID will make sense as part of nearly every request. For these, having developers specify them for each method call would be burdensome; attaching them to the client and automatically including them in each request makes way more sense. Other parameters will be very operation specific and should be provided each time the method is called.`,
      message:
        'The parameter \'{{property}}\' is defined in global parameters section without \'x-ms-parameter-location\' extension. This would add the parameter as the client property. Please ensure that this is exactly you want. If so, apply the extension "x-ms-parameter-location": "client". Else, apply the extension "x-ms-parameter-location": "method".',
      severity: "error",
      resolved: false,
      given: "$.parameters.*[?(@property === 'name' && @.match(/^(subscriptionid|subscription-id|api-version|apiversion)$/i))]^",
      then: {
        function: paramLocation,
      },
    },
<<<<<<< HEAD
    XmsExamplesRequired: {
      description: 'Verifies whether `x-ms-examples` are provided for each operation or not.',
      message: 'Please provide x-ms-examples describing minimum/maximum property set for response/request payloads for operations.',
      severity: "warn",
      resolved: false,
      formats: [oas2],
      given: ["$.paths.*[get,put,post,patch,delete,options,head]"],
      then: {
        function: xmsExamplesRequired
      }
    },
    XmsClientNameParameter: {
      description:
          'The `x-ms-client-name` extension is used to change the name of a parameter or property in the generated code. ' +
          'By using the `x-ms-client-name` extension, a name can be defined for use specifically in code generation, separately from the name on the wire. ' +
          'It can be used for query parameters and header parameters, as well as properties of schemas. This name is case sensitive.',
      message:
          'Value of `x-ms-client-name` cannot be the same as Property/Model.',
      severity: "warn",
      resolved: false,
      formats: [oas2],
      given: ["$.paths.*[get,put,post,patch,delete,options,head].parameters[?(@.name && @['x-ms-client-name'])]","$.paths.*.parameters[?(@.name && @['x-ms-client-name'])]","$.parameters.[?(@.name && @['x-ms-client-name'])]"],
      then: {
        function: xmsClientNameParameter
      }
    },
    XmsClientNameProperty: {
      description:
          'The `x-ms-client-name` extension is used to change the name of a parameter or property in the generated code.' +
          'By using the `x-ms-client-name` extension, a name can be defined for use specifically in code generation, separately from the name on the wire.' +
          'It can be used for query parameters and header parameters, as well as properties of schemas. This name is case sensitive.',
      message:
          'Value of `x-ms-client-name` cannot be the same as Property/Model.',
      severity: "warn",
      resolved: false,
      formats: [oas2],
      given: ["$.definitions[*].properties.*['x-ms-client-name']"],
      then: {
        function: xmsClientNameProperty
      }
    },
    ListInOperationName: {
      description: 'Verifies whether value for `operationId` is named as per ARM guidelines when response contains array of items.',
      message: 'Since operation response has model definition, it should be of the form "_list".',
      severity: "warn",
      resolved: false,
      formats: [oas2],
      given: ["$.paths[*].get['x-ms-pageable']^.operationId"],
      then: {
        function: pattern,
        functionOptions: {
          match: "^((\\w+\\_List\\w*)|List)$"
        }
      }
    },
    DescriptiveDescriptionRequired: {
      description: 'The value of the \'description\' property must be descriptive. It cannot be spaces or empty description.',
      message:
          'The value provided for description is not descriptive enough. Accurate and descriptive description is essential for maintaining reference documentation.',
      severity: "warn",
      resolved: false,
      formats: [oas2],
      given: ["$..[?(@object() && @.description)].description"],
      then: {
        function: descriptiveDescriptionRequired
      },
    },
    AvoidNestedProperties: {
      description:
          'Nested properties can result into bad user experience especially when creating request objects. `x-ms-client-flatten` flattens the model properties so that the users can analyze and set the properties much more easily.',
      message: 'Consider using x-ms-client-flatten to provide a better end user experience',
      severity: "warn",
      resolved: false,
      formats: [oas2],
      given: ["$..[?(@object() && @.properties)][?(@object() && @.properties)].properties"],
      then: {
        field: "x-ms-client-flatten",
        function: truthy
      },
    },
    AvoidMsdnReferences: {
      description:
          'The documentation is being generated from the OpenAPI(swagger) and published at "docs.microsoft.com". From that perspective, documentation team would like to avoid having links to the "msdn.microsoft.com" in the OpenAPI(swagger) and SDK documentations.',
      message:
          'For better generated code quality, remove all references to "msdn.microsoft.com".',
      severity: "warn",
      resolved: false,
      formats: [oas2],
      given: ["$..[?(@property === 'externalDocs')].","$.info.description"],
      then: {
        function: avoidMsdnReferences,
      },
    }
=======
    LongRunningOperationsOptionsValidator: {
      description: "A LRO Post operation with return schema must have \"x-ms-long-running-operation-options\" extension enabled.",
      message: "{{error}}",
      severity: "warn",
      resolved: true,
      formats: [oas2],
      given: ["$[paths,'x-ms-paths'].*[post][?(@property === 'x-ms-long-running-operation' && @ === true)]^"],
      then: {
        function: longRunningOperationsOptionsValidator,
      },
    },
    MutabilityWithReadOnly: {
      description: "Verifies whether a model property which has a readOnly property set has the appropriate `x-ms-mutability` options. If `readonly: true`, `x-ms-mutability` must be `[\"read\"]`. If `readonly: false`, `x-ms-mutability` can be any of the `x-ms-mutability` options.",
      message: "{{error}}",
      severity: "error",
      resolved: true,
      formats: [oas2],
      given: ["$[paths,'x-ms-paths']..?(@property === 'readOnly')^"],
      then: {
        function: mutabilityWithReadOnly,
      },
    },
    NextLinkPropertyMustExist: {
      description: "Per definition of AutoRest x-ms-pageable extension, the property specified by nextLinkName must exist in the 200 response schema.",
      message: "{{error}}",
      severity: "error",
      resolved: true,
      formats: [oas2],
      given: ["$[paths,'x-ms-paths'].*.*[?(@property === 'x-ms-pageable')]^"],
      then: {
        function: nextLinkPropertyMustExist,
      },
    },
    NonEmptyClientName: {
      description: "The 'x-ms-client-name' extension is used to change the name of a parameter or property in the generated code.",
      message: "Empty x-ms-client-name property.",
      severity: "error",
      resolved: true,
      formats: [oas2],
      given: ["$[paths,'x-ms-paths']..?(@property === 'x-ms-client-name')"],
      then: {
        function: truthy,
      },
    },
    PageableRequires200Response: {
      description: "Per definition of AutoRest x-ms-pageable extension, the response schema must contain a 200 response schema.",
      message: "A response for the 200 HTTP status code must be defined to use x-ms-pageable.",
      severity: "error",
      resolved: true,
      formats: [oas2],
      given: ["$[paths,'x-ms-paths'].*.*[?(@property === 'x-ms-pageable')]^"],
      then: {
        field: "[responses][200]",
        function: truthy,
      },
    },
    ResourceHasXMsResourceEnabled: {
      description: "A 'Resource' definition must have x-ms-azure-resource extension enabled and set to true. This will indicate that the model is an Azure resource.",
      message: "A 'Resource' definition must have x-ms-azure-resource extension enabled and set to true.",
      severity: "error",
      resolved: true,
      formats: [oas2],
      given: ["$.definitions[?(@property === 'Resource')]"],
      then: {
        field: "[x-ms-azure-resource]",
        function: truthy,
      },
    },
    XmsClientName: {
      description: "The 'x-ms-client-name' extension is used to change the name of a parameter or property in the generated code. By using the 'x-ms-client-name' extension, a name can be defined for use specifically in code generation, separately from the name on the wire. It can be used for query parameters and header parameters, as well as properties of schemas. This name is case sensitive.",
      message: "{{error}}",
      severity: "error",
      resolved: true,
      formats: [oas2],
      given: ["$[paths,'x-ms-paths']..?(@property === 'x-ms-client-name')^"],
      then: {
        function: xmsClientName,
      },
    },
    XmsPathsMustOverloadPaths: {
      description: "The `x-ms-paths` extension allows us to overload an existing path based on path parameters. We cannot specify an `x-ms-paths` without a path that already exists in the `paths` section.",
      message: "{{error}}",
      severity: "error",
      resolved: true,
      formats: [oas2],
      given: ["$['x-ms-paths']"],
      then: {
        function: xmsPathsMustOverloadPaths,
      },
    },
>>>>>>> d9ce63e2
  },
}
export default ruleset<|MERGE_RESOLUTION|>--- conflicted
+++ resolved
@@ -1,10 +1,8 @@
 import { oas2 } from "@stoplight/spectral-formats"
-<<<<<<< HEAD
 import {pattern, falsy, truthy} from "@stoplight/spectral-functions"
 import avoidMsdnReferences from "./functions/avoid-msdn-references";
 import { deleteInOperationName } from "./functions/delete-in-operation-name"
 import descriptiveDescriptionRequired from "./functions/descriptive-description-required";
-=======
 import { pattern, falsy, truthy } from "@stoplight/spectral-functions"
 import { deleteInOperationName } from "./functions/delete-in-operation-name"
 import {
@@ -14,7 +12,6 @@
 import { nextLinkPropertyMustExist } from "./functions/Extensions/next-link-property-must-exist";
 import { xmsClientName } from "./functions/Extensions/xms-client-name";
 import { xmsPathsMustOverloadPaths } from "./functions/Extensions/xms-paths-must-overload-paths";
->>>>>>> d9ce63e2
 import { getInOperationName } from "./functions/get-in-operation-name"
 import { lroStatusCodesReturnTypeSchema } from "./functions/lro-status-codes-return-type-schema"
 import { namePropertyDefinitionInParameter } from "./functions/name-property-definition-in-parameter"
@@ -227,7 +224,96 @@
         function: paramLocation,
       },
     },
-<<<<<<< HEAD
+    LongRunningOperationsOptionsValidator: {
+      description: "A LRO Post operation with return schema must have \"x-ms-long-running-operation-options\" extension enabled.",
+      message: "{{error}}",
+      severity: "warn",
+      resolved: true,
+      formats: [oas2],
+      given: ["$[paths,'x-ms-paths'].*[post][?(@property === 'x-ms-long-running-operation' && @ === true)]^"],
+      then: {
+        function: longRunningOperationsOptionsValidator,
+      },
+    },
+    MutabilityWithReadOnly: {
+      description: "Verifies whether a model property which has a readOnly property set has the appropriate `x-ms-mutability` options. If `readonly: true`, `x-ms-mutability` must be `[\"read\"]`. If `readonly: false`, `x-ms-mutability` can be any of the `x-ms-mutability` options.",
+      message: "{{error}}",
+      severity: "error",
+      resolved: true,
+      formats: [oas2],
+      given: ["$[paths,'x-ms-paths']..?(@property === 'readOnly')^"],
+      then: {
+        function: mutabilityWithReadOnly,
+      },
+    },
+    NextLinkPropertyMustExist: {
+      description: "Per definition of AutoRest x-ms-pageable extension, the property specified by nextLinkName must exist in the 200 response schema.",
+      message: "{{error}}",
+      severity: "error",
+      resolved: true,
+      formats: [oas2],
+      given: ["$[paths,'x-ms-paths'].*.*[?(@property === 'x-ms-pageable')]^"],
+      then: {
+        function: nextLinkPropertyMustExist,
+      },
+    },
+    NonEmptyClientName: {
+      description: "The 'x-ms-client-name' extension is used to change the name of a parameter or property in the generated code.",
+      message: "Empty x-ms-client-name property.",
+      severity: "error",
+      resolved: true,
+      formats: [oas2],
+      given: ["$[paths,'x-ms-paths']..?(@property === 'x-ms-client-name')"],
+      then: {
+        function: truthy,
+      },
+    },
+    PageableRequires200Response: {
+      description: "Per definition of AutoRest x-ms-pageable extension, the response schema must contain a 200 response schema.",
+      message: "A response for the 200 HTTP status code must be defined to use x-ms-pageable.",
+      severity: "error",
+      resolved: true,
+      formats: [oas2],
+      given: ["$[paths,'x-ms-paths'].*.*[?(@property === 'x-ms-pageable')]^"],
+      then: {
+        field: "[responses][200]",
+        function: truthy,
+      },
+    },
+    ResourceHasXMsResourceEnabled: {
+      description: "A 'Resource' definition must have x-ms-azure-resource extension enabled and set to true. This will indicate that the model is an Azure resource.",
+      message: "A 'Resource' definition must have x-ms-azure-resource extension enabled and set to true.",
+      severity: "error",
+      resolved: true,
+      formats: [oas2],
+      given: ["$.definitions[?(@property === 'Resource')]"],
+      then: {
+        field: "[x-ms-azure-resource]",
+        function: truthy,
+      },
+    },
+    XmsClientName: {
+      description: "The 'x-ms-client-name' extension is used to change the name of a parameter or property in the generated code. By using the 'x-ms-client-name' extension, a name can be defined for use specifically in code generation, separately from the name on the wire. It can be used for query parameters and header parameters, as well as properties of schemas. This name is case sensitive.",
+      message: "{{error}}",
+      severity: "error",
+      resolved: true,
+      formats: [oas2],
+      given: ["$[paths,'x-ms-paths']..?(@property === 'x-ms-client-name')^"],
+      then: {
+        function: xmsClientName,
+      },
+    },
+    XmsPathsMustOverloadPaths: {
+      description: "The `x-ms-paths` extension allows us to overload an existing path based on path parameters. We cannot specify an `x-ms-paths` without a path that already exists in the `paths` section.",
+      message: "{{error}}",
+      severity: "error",
+      resolved: true,
+      formats: [oas2],
+      given: ["$['x-ms-paths']"],
+      then: {
+        function: xmsPathsMustOverloadPaths,
+      },
+    },
     XmsExamplesRequired: {
       description: 'Verifies whether `x-ms-examples` are provided for each operation or not.',
       message: 'Please provide x-ms-examples describing minimum/maximum property set for response/request payloads for operations.',
@@ -320,99 +406,7 @@
       then: {
         function: avoidMsdnReferences,
       },
-    }
-=======
-    LongRunningOperationsOptionsValidator: {
-      description: "A LRO Post operation with return schema must have \"x-ms-long-running-operation-options\" extension enabled.",
-      message: "{{error}}",
-      severity: "warn",
-      resolved: true,
-      formats: [oas2],
-      given: ["$[paths,'x-ms-paths'].*[post][?(@property === 'x-ms-long-running-operation' && @ === true)]^"],
-      then: {
-        function: longRunningOperationsOptionsValidator,
-      },
-    },
-    MutabilityWithReadOnly: {
-      description: "Verifies whether a model property which has a readOnly property set has the appropriate `x-ms-mutability` options. If `readonly: true`, `x-ms-mutability` must be `[\"read\"]`. If `readonly: false`, `x-ms-mutability` can be any of the `x-ms-mutability` options.",
-      message: "{{error}}",
-      severity: "error",
-      resolved: true,
-      formats: [oas2],
-      given: ["$[paths,'x-ms-paths']..?(@property === 'readOnly')^"],
-      then: {
-        function: mutabilityWithReadOnly,
-      },
-    },
-    NextLinkPropertyMustExist: {
-      description: "Per definition of AutoRest x-ms-pageable extension, the property specified by nextLinkName must exist in the 200 response schema.",
-      message: "{{error}}",
-      severity: "error",
-      resolved: true,
-      formats: [oas2],
-      given: ["$[paths,'x-ms-paths'].*.*[?(@property === 'x-ms-pageable')]^"],
-      then: {
-        function: nextLinkPropertyMustExist,
-      },
-    },
-    NonEmptyClientName: {
-      description: "The 'x-ms-client-name' extension is used to change the name of a parameter or property in the generated code.",
-      message: "Empty x-ms-client-name property.",
-      severity: "error",
-      resolved: true,
-      formats: [oas2],
-      given: ["$[paths,'x-ms-paths']..?(@property === 'x-ms-client-name')"],
-      then: {
-        function: truthy,
-      },
-    },
-    PageableRequires200Response: {
-      description: "Per definition of AutoRest x-ms-pageable extension, the response schema must contain a 200 response schema.",
-      message: "A response for the 200 HTTP status code must be defined to use x-ms-pageable.",
-      severity: "error",
-      resolved: true,
-      formats: [oas2],
-      given: ["$[paths,'x-ms-paths'].*.*[?(@property === 'x-ms-pageable')]^"],
-      then: {
-        field: "[responses][200]",
-        function: truthy,
-      },
-    },
-    ResourceHasXMsResourceEnabled: {
-      description: "A 'Resource' definition must have x-ms-azure-resource extension enabled and set to true. This will indicate that the model is an Azure resource.",
-      message: "A 'Resource' definition must have x-ms-azure-resource extension enabled and set to true.",
-      severity: "error",
-      resolved: true,
-      formats: [oas2],
-      given: ["$.definitions[?(@property === 'Resource')]"],
-      then: {
-        field: "[x-ms-azure-resource]",
-        function: truthy,
-      },
-    },
-    XmsClientName: {
-      description: "The 'x-ms-client-name' extension is used to change the name of a parameter or property in the generated code. By using the 'x-ms-client-name' extension, a name can be defined for use specifically in code generation, separately from the name on the wire. It can be used for query parameters and header parameters, as well as properties of schemas. This name is case sensitive.",
-      message: "{{error}}",
-      severity: "error",
-      resolved: true,
-      formats: [oas2],
-      given: ["$[paths,'x-ms-paths']..?(@property === 'x-ms-client-name')^"],
-      then: {
-        function: xmsClientName,
-      },
-    },
-    XmsPathsMustOverloadPaths: {
-      description: "The `x-ms-paths` extension allows us to overload an existing path based on path parameters. We cannot specify an `x-ms-paths` without a path that already exists in the `paths` section.",
-      message: "{{error}}",
-      severity: "error",
-      resolved: true,
-      formats: [oas2],
-      given: ["$['x-ms-paths']"],
-      then: {
-        function: xmsPathsMustOverloadPaths,
-      },
-    },
->>>>>>> d9ce63e2
+    },
   },
 }
 export default ruleset