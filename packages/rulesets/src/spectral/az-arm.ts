import { oas2 } from "@stoplight/spectral-formats"
import { casing, falsy, pattern, truthy } from "@stoplight/spectral-functions"
import common from "./az-common"
import verifyArmPath from "./functions/arm-path-validation"
import bodyParamRepeatedInfo from "./functions/body-param-repeated-info"
import collectionObjectPropertiesNaming from "./functions/collection-object-properties-naming"
import { consistentPatchProperties } from "./functions/consistent-patch-properties"
import { longRunningResponseStatusCodeArm } from "./functions/Extensions/long-running-response-status-code";
import hasApiVersionParameter from "./functions/has-api-version-parameter"
import hasheader from "./functions/has-header"
import httpsSupportedScheme from "./functions/https-supported-scheme";
import locationMustHaveXmsMutability from "./functions/location-must-have-xms-mutability";
import validateOriginalUri from "./functions/lro-original-uri"
import { lroPatch202 } from "./functions/lro-patch-202"
import operationsApiSchema from "./functions/operations-api-schema"
import pathBodyParameters from "./functions/patch-body-parameters"
import pathSegmentCasing from "./functions/path-segment-casing"
import provisioningState from "./functions/provisioning-state"
import putGetPatchScehma from "./functions/put-get-patch-schema"
import { securityDefinitionsStructure } from "./functions/security-definitions-structure";
import skuValidation from "./functions/sku-validation"
import { validatePatchBodyParamProperties } from "./functions/validate-patch-body-param-properties"
import withXmsResource from "./functions/with-xms-resource"
const ruleset: any = {
  extends: [common],
  rules: {
    ApiHost: {
      description: "The host is required for management plane specs.",
      message: "{{description}}",
      severity: "error",
      resolved: false,
      formats: [oas2],
      given: ["$.host"],
      then: {
        function: truthy,
      },
    },
    ApiVersionParameterRequired: {
      description: "All operations should have api-version query parameter.",
      message: "{{error}}",
      severity: "error",
      resolved: true,
      formats: [oas2],
      given: ["$.paths.*", "$.x-ms-paths.*"],
      then: {
        function: hasApiVersionParameter,
        functionOptions: {
          methods: ["get", "put", "patch", "post", "delete", "options", "head", "trace"],
        },
      },
    },
    SubscriptionsAndResourceGroupCasing: {
      description: "The subscriptions and resourceGroup in resource uri should follow lower camel case.",
      message: "{{error}}",
      severity: "error",
      resolved: false,
      formats: [oas2],
      given: ["$.paths", "$.x-ms-paths"],
      then: {
        function: pathSegmentCasing,
        functionOptions: {
          segments: ["resourceGroups", "subscriptions"],
        },
      },
    },
    PatchBodyParametersSchema: {
      description: "A request parameter of the Patch Operation must not have a required/default/'x-ms-mutability: [\"create\"]' value.",
      message: "{{error}}",
      severity: "error",
      resolved: true,
      formats: [oas2],
      given: ["$.paths.*.patch.parameters[?(@.in === 'body')]"],
      then: {
        function: pathBodyParameters,
      },
    },
    //https://github.com/Azure/azure-openapi-validator/issues/324
    ConsistentPatchProperties: {
      description: "The properties in the patch body must be present in the resource model and follow json merge patch.",
      message: "{{error}}",
      severity: "error",
      resolved: true,
      formats: [oas2],
      given: ["$.paths.*.patch"],
      then: {
        function: consistentPatchProperties,
      },
    },
    //https://github.com/Azure/azure-openapi-validator/issues/335
    LroPatch202: {
      description: "Async PATCH should return 202.",
      message: "{{error}}",
      severity: "error",
      resolved: true,
      formats: [oas2],
      given: ["$[paths,'x-ms-paths'].*[patch][?(@property === 'x-ms-long-running-operation' && @ === true)]^"],
      then: {
        function: lroPatch202,
      },
    },
    //https://github.com/Azure/azure-openapi-validator/issues/330
    DeleteResponseBodyEmpty: {
      description: "The delete response body must be empty.",
      message: "{{description}}",
      severity: "error",
      resolved: true,
      formats: [oas2],
      given: ["$[paths,'x-ms-paths'].*[delete].responses.['200','204'].schema"],
      then: {
        function: falsy,
      },
    },
    // github issue https://github.com/Azure/azure-openapi-validator/issues/331
    //Get operation should return 200
    // already have rule to check if operation returns non 2XX, it should mark it as 'x-ms-error-response' explicitly,
    // so here on check if the 200 return '201','202','203'
    GetOperation200: {
      description: "The get operation should only return 200.",
      message: "{{description}}",
      severity: "error",
      resolved: true,
      formats: [oas2],
      given: ["$[paths,'x-ms-paths'].*[get].responses.['201','202','203','204']"],
      then: {
        function: falsy,
      },
    },
    // https://github.com/Azure/azure-openapi-validator/issues/332
    ProvisioningStateValidation: {
      description: "ProvisioningState must have terminal states: Succeeded, Failed and Canceled.",
      message: "{{error}}",
      severity: "error",
      resolved: true,
      formats: [oas2],
      given: ["$.definitions..provisioningState[?(@property === 'enum')]^"],
      then: {
        function: provisioningState,
      },
    },
    // x-ms-long-running-operation-options should indicate the type of response header to track the async operation
    //https://github.com/Azure/azure-openapi-validator/issues/324
    XmsLongRunningOperationOptions: {
      description:
        "The x-ms-long-running-operation-options should be specified explicitly to indicate the type of response header to track the async operation.",
      message: "{{description}}",
      severity: "error",
      resolved: true,
      formats: [oas2],
      given: ["$[paths,'x-ms-paths'].*.*[?(@property === 'x-ms-long-running-operation' && @ === true)]^"],
      then: {
        field: "x-ms-long-running-operation-options",
        function: truthy,
      },
    },
    UnSupportedPatchProperties: {
      description: "Patch may not change the name, location, or type of the resource.",
      message: "{{error}}",
      severity: "error",
      resolved: true,
      formats: [oas2],
      given: ["$[paths,'x-ms-paths'].*.patch"],
      then: {
        function: validatePatchBodyParamProperties,
        functionOptions: {
          shouldNot: ["name", "type", "location"],
        },
      },
    },
    PatchSkuProperty: {
      description: "RP must implement PATCH for the 'SKU' envelope property if it's defined in the resource model.",
      message: "{{error}}",
      severity: "error",
      resolved: true,
      formats: [oas2],
      given: ["$[paths,'x-ms-paths'].*.patch"],
      then: {
        function: validatePatchBodyParamProperties,
        functionOptions: {
          should: ["sku"],
        },
      },
    },
    PatchIdentityProperty: {
      description: "RP must implement PATCH for the 'identity' envelope property If it's defined in the resource model.",
      message: "{{error}}",
      severity: "error",
      resolved: true,
      formats: [oas2],
      given: ["$[paths,'x-ms-paths'].*.patch"],
      then: {
        function: validatePatchBodyParamProperties,
        functionOptions: {
          should: ["identity"],
        },
      },
    },
    ArrayMustHaveType: {
      description: "Array type must have a type except for any type.",
      message: "{{error}}",
      severity: "error",
      resolved: false,
      formats: [oas2],
      given: ["$.definitions..items[?(@object())]^"],
      then: {
        function: truthy,
        field: "type",
      },
    },
    LroLocationHeader: {
      description: "Location header must be supported for all async operations that return 202.",
      message: "A 202 response should include an Location response header.",
      severity: "error",
      formats: [oas2],
      given: "$.paths[*][*].responses[?(@property == '202')]",
      then: {
        function: hasheader,
        functionOptions: {
          name: "Location",
        },
      },
    },
    LroWithOriginalUriAsFinalState: {
      description: "The long running operation with final-state-via:original-uri should have a sibling 'get' operation.",
      message: "{{description}}",
      severity: "error",
      resolved: true,
      formats: [oas2],
      given: [
        "$[paths,'x-ms-paths'].*[put,patch,delete].x-ms-long-running-operation-options[?(@property === 'final-state-via' && @ === 'original-uri')]^",
      ],
      then: {
        function: validateOriginalUri,
      },
    },
    LroPostMustNotUseOriginalUriAsFinalState: {
      description: "The long running post operation must not use final-stat-via:original-uri.",
      message: "{{description}}",
      severity: "error",
      resolved: true,
      formats: [oas2],
      given: [
        "$[paths,'x-ms-paths'].*.post.x-ms-long-running-operation-options[?(@property === 'final-state-via' && @ === 'original-uri')]^",
      ],
      then: {
        function: falsy,
      },
    },
    PathContainsSubscriptionId: {
      description: "Path for resource group scoped CRUD methods MUST contain a subscriptionId parameter.",
      message: "{{error}}",
      severity: "error",
      resolved: false,
      formats: [oas2],
      given: "$[paths,'x-ms-paths'].*[get,patch,put,delete]^~",
      then: {
        function: verifyArmPath,
        functionOptions: {
          segmentToCheck: "subscriptionIdParam",
        },
      },
    },
    PathContainsResourceType: {
      description: "Path for resource CRUD methods MUST contain a resource type.",
      message: "{{error}}",
      severity: "error",
      resolved: false,
      formats: [oas2],
      given: "$[paths,'x-ms-paths'].*[get,patch,put,delete]^~",
      then: {
        function: verifyArmPath,
        functionOptions: {
          segmentToCheck: "resourceType",
        },
      },
    },
    PathContainsResourceGroup: {
      description: "Path for resource group scoped CRUD methods MUST contain a resourceGroupName parameter.",
      message: "{{error}}",
      severity: "error",
      resolved: false,
      formats: [oas2],
      given: ["$[paths,'x-ms-paths'].*[get,patch,put,delete]^~"],
      then: {
        function: verifyArmPath,
        functionOptions: {
          segmentToCheck: "resourceGroupParam",
        },
      },
    },
    PathForPutOperation: {
      description: "The path for 'put' operation must be under a subscription and resource group.",
      message: "{{description}}",
      severity: "error",
      resolved: false,
      formats: [oas2],
      given: "$[paths,'x-ms-paths'].*[put]^~",
      then: {
        function: verifyArmPath,
        functionOptions: {
          segmentToCheck: "resourceGroupScope",
        },
      },
    },
    PathForNestedResource: {
      description: "Path for CRUD methods on a nested resource type MUST follow valid resource naming.",
      message: "{{error}}",
      severity: "error",
      resolved: false,
      formats: [oas2],
      given: "$[paths,'x-ms-paths'].*[get,patch,delete,put]^~",
      then: {
        function: verifyArmPath,
        functionOptions: {
          segmentToCheck: "nestedResourceType",
        },
      },
    },
    PathForResourceAction: {
      description: "Path for 'post' method on a resource type MUST follow valid resource naming.",
      message: "{{description}}",
      severity: "error",
      resolved: false,
      formats: [oas2],
      given: "$[paths,'x-ms-paths'].*.post^~",
      then: {
        function: pattern,
        functionOptions: {
          match: ".*/providers/[\\w\\.]+(?:/\\w+/(default|{\\w+}))*/\\w+$",
        },
      },
    },
    RepeatedPathInfo: {
      description:
        "Information in the Path should not be repeated in the request body (i.e. subscription ID, resource group name, resource name).",
      message: "The '{{error}}' already appears in the path, please don't repeat it in the request body.",
      severity: "error",
      resolved: true,
      formats: [oas2],
      given: "$[paths,'x-ms-paths'].*.put^",
      then: {
        function: bodyParamRepeatedInfo,
      },
    },
    APIVersionPattern: {
      description:
        "The API Version parameter MUST be in the Year-Month-Date format (i.e. 2016-07-04.)  NOTE that this is the en-US ordering of month and date.",
      severity: "error",
      message: "{{description}}",
      resolved: true,
      formats: [oas2],
      given: "$.info.version",
      then: {
        function: pattern,
        functionOptions: {
          match: "^(20\\d{2})-(0[1-9]|1[0-2])-((0[1-9])|[12][0-9]|3[01])(-(preview|alpha|beta|rc|privatepreview))?$",
        },
      },
    },
    CollectionObjectPropertiesNaming: {
      description:
        "Per ARM guidelines, a model returned by an `x-ms-pageable` operation must have a property named `value`. This property indicates what type of array the object is.",
      severity: "error",
      message: "{{error}}",
      resolved: true,
      formats: [oas2],
      given: "$.paths.*[get,post]",
      then: {
        function: collectionObjectPropertiesNaming,
      },
    },
    DeleteMustNotHaveRequestBody: {
      description: "The delete operation must not have a request body.",
      severity: "error",
      message: "{{description}}",
      resolved: true,
      formats: [oas2],
      given: "$.paths.*.delete.parameters[?(@.in === 'body')]",
      then: {
        function: falsy,
      },
    },
    // this rule covers BodyPropertiesNamesCamelCase and DefinitionsPropertiesNamesCamelCase
    DefinitionsPropertiesNamesCamelCase: {
      description: "Property names should be camel case.",
      message: "Property name should be camel case.",
      severity: "error",
      resolved: false,
      given: "$..[?(@.type === 'object')].properties.[?(!@property.match(/^@.+$/))]~",
      then: {
        function: casing,
        functionOptions: {
          type: "camel",
        },
      },
    },
    GuidUsage: {
      description: `Verifies whether format is specified as "uuid" or not.`,
      message:
        "Usage of Guid is not recommended. If GUIDs are absolutely required in your service, please get sign off from the Azure API review board.",
      severity: "error",
      resolved: false,
      given: "$..[?(@property === 'format'&& @ === 'guid')]",
      then: {
        function: falsy,
      },
    },
    InvalidSkuModel: {
      description: `A Sku model must have 'name' property. It can also have 'tier', 'size', 'family', 'capacity' as optional properties.`,
      message: "{{error}}",
      severity: "warn",
      resolved: true,
      given: "$.definitions[?(@property.match(/^sku$/i))]",
      then: {
        function: skuValidation,
      },
    },
    NonApplicationJsonType: {
      description: `Verifies whether operation supports "application/json" as consumes or produces section.`,
      message: "Only content-type 'application/json' is supported by ARM",
      severity: "warn",
      resolved: true,
      given: ["$[produces,consumes].*", "$[paths,'x-ms-paths'].*.*[produces,consumes].*"],
      then: {
        function: pattern,
        functionOptions: {
          match: "application/json",
        },
      },
    },

    PutGetPatchResponseSchema: {
      description: `For a given path with PUT, GET and PATCH operations, the schema of the response must be the same.`,
      message:
        "{{property}} has different responses for PUT/GET/PATCH operations. The PUT/GET/PATCH operations must have same schema response.",
      severity: "error",
      resolved: false,
      given: ["$[paths,'x-ms-paths'].*.put^"],
      then: {
        function: putGetPatchScehma,
      },
    },
    XmsResourceInPutResponse: {
      description: `The 200 response model for an ARM PUT operation must have x-ms-azure-resource extension set to true in its hierarchy.`,
      message: "{{error}}",
      severity: "error",
      resolved: true,
      given: ["$[paths,'x-ms-paths'].*.put"],
      then: {
        function: withXmsResource,
      },
    },
    SecurityDefinitionsStructure: {
      description: `Each OpenAPI json document must contain a security definitions section and the section must adhere to a certain format.`,
      message: "{{error}}",
      severity: "error",
      resolved: true,
      given: ["$"],
      then: {
        function: securityDefinitionsStructure,
      },
    },
    SubscriptionIdParameterInOperations: {
      description: `'subscriptionId' must not be an operation parameter and must be declared in the global parameters section.`,
      message:
        "Parameter 'subscriptionId' is not allowed in the operations section, define it in the global parameters section instead/Parameter '{{path}}' is referenced but not defined in the global parameters section of Service Definition",
      severity: "error",
      resolved: false,
      given: [
        "$[paths,'x-ms-paths'].*.*.parameters.*[?(@property === 'name' && @.match(/^subscriptionid$/i))]^",
        "$[paths,'x-ms-paths'].*.parameters.*[?(@property === 'name' && @.match(/^subscriptionid$/i))]^",
      ],
      then: {
        function: falsy,
      },
    },
    OperationsApiResponseSchema: {
      severity: "error",
      message: "The response schema of operations API '{{error}}' does not match the ARM specification. Please standardize the schema.",
      resolved: true,
      given: "$.paths[?(@property.match(/\\/providers\\/\\w+\\.\\w+\\/operations$/i))].get.responses.200.schema",
      then: {
        function: operationsApiSchema,
      },
    },
<<<<<<< HEAD
    LocationMustHaveXmsMutability: {
      description: 'A tracked resource\'s location property must have the x-ms-mutability properties set as read, create.',
      message: 'Property `location` must have `"x-ms-mutability":["read", "create"]` extension defined.',
      severity: "warn",
      resolved: false,
      formats: [oas2],
      given: ['$.definitions[*].properties.location'],
      then: {
        function: locationMustHaveXmsMutability
      }
    },
    HttpsSupportedScheme: {
      description: 'Verifies whether specification supports HTTPS scheme or not.',
      message: 'Azure Resource Management only supports HTTPS scheme.',
      severity: "warn",
      resolved: false,
      formats: [oas2],
      given: ["$.schemes"],
      then: {
        function: httpsSupportedScheme
      }
    }
=======
    LongRunningResponseStatusCode: {
      description: "A LRO Post operation with return schema must have \"x-ms-long-running-operation-options\" extension enabled.",
      message: "{{error}}",
      severity: "error",
      resolved: true,
      formats: [oas2],
      given: ["$[paths,'x-ms-paths'].*.*[?(@property === 'x-ms-long-running-operation' && @ === true)]^^"],
      then: {
        function: longRunningResponseStatusCodeArm,
      },
    },
>>>>>>> d9ce63e2
  },
}

export default ruleset<|MERGE_RESOLUTION|>--- conflicted
+++ resolved
@@ -482,7 +482,17 @@
         function: operationsApiSchema,
       },
     },
-<<<<<<< HEAD
+    LongRunningResponseStatusCode: {
+      description: "A LRO Post operation with return schema must have \"x-ms-long-running-operation-options\" extension enabled.",
+      message: "{{error}}",
+      severity: "error",
+      resolved: true,
+      formats: [oas2],
+      given: ["$[paths,'x-ms-paths'].*.*[?(@property === 'x-ms-long-running-operation' && @ === true)]^^"],
+      then: {
+        function: longRunningResponseStatusCodeArm,
+      },
+    },
     LocationMustHaveXmsMutability: {
       description: 'A tracked resource\'s location property must have the x-ms-mutability properties set as read, create.',
       message: 'Property `location` must have `"x-ms-mutability":["read", "create"]` extension defined.',
@@ -505,19 +515,6 @@
         function: httpsSupportedScheme
       }
     }
-=======
-    LongRunningResponseStatusCode: {
-      description: "A LRO Post operation with return schema must have \"x-ms-long-running-operation-options\" extension enabled.",
-      message: "{{error}}",
-      severity: "error",
-      resolved: true,
-      formats: [oas2],
-      given: ["$[paths,'x-ms-paths'].*.*[?(@property === 'x-ms-long-running-operation' && @ === true)]^^"],
-      then: {
-        function: longRunningResponseStatusCodeArm,
-      },
-    },
->>>>>>> d9ce63e2
   },
 }
 
