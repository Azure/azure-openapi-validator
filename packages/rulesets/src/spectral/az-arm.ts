--- conflicted
+++ resolved
@@ -8,8 +8,8 @@
 import { longRunningResponseStatusCodeArm } from "./functions/Extensions/long-running-response-status-code"
 import hasApiVersionParameter from "./functions/has-api-version-parameter"
 import hasheader from "./functions/has-header"
-import httpsSupportedScheme from "./functions/https-supported-scheme";
-import locationMustHaveXmsMutability from "./functions/location-must-have-xms-mutability";
+import httpsSupportedScheme from "./functions/https-supported-scheme"
+import locationMustHaveXmsMutability from "./functions/location-must-have-xms-mutability"
 import validateOriginalUri from "./functions/lro-original-uri"
 import { lroPatch202 } from "./functions/lro-patch-202"
 import operationsApiSchema from "./functions/operations-api-schema"
@@ -17,10 +17,7 @@
 import pathSegmentCasing from "./functions/path-segment-casing"
 import provisioningState from "./functions/provisioning-state"
 import putGetPatchScehma from "./functions/put-get-patch-schema"
-<<<<<<< HEAD
-=======
 import resourceNameRestriction from "./functions/resource-name-restriction"
->>>>>>> 416ab950
 import { securityDefinitionsStructure } from "./functions/security-definitions-structure"
 import skuValidation from "./functions/sku-validation"
 import { validatePatchBodyParamProperties } from "./functions/validate-patch-body-param-properties"
@@ -509,27 +506,27 @@
       },
     },
     LocationMustHaveXmsMutability: {
-      description: 'A tracked resource\'s location property must have the x-ms-mutability properties set as read, create.',
+      description: "A tracked resource's location property must have the x-ms-mutability properties set as read, create.",
       message: 'Property `location` must have `"x-ms-mutability":["read", "create"]` extension defined.',
       severity: "warn",
       resolved: false,
       formats: [oas2],
-      given: ['$.definitions[*].properties.location'],
-      then: {
-        function: locationMustHaveXmsMutability
-      }
+      given: ["$.definitions[*].properties.location"],
+      then: {
+        function: locationMustHaveXmsMutability,
+      },
     },
     HttpsSupportedScheme: {
-      description: 'Verifies whether specification supports HTTPS scheme or not.',
-      message: 'Azure Resource Management only supports HTTPS scheme.',
+      description: "Verifies whether specification supports HTTPS scheme or not.",
+      message: "Azure Resource Management only supports HTTPS scheme.",
       severity: "warn",
       resolved: false,
       formats: [oas2],
       given: ["$.schemes"],
       then: {
-        function: httpsSupportedScheme
-      }
-    }
+        function: httpsSupportedScheme,
+      },
+    },
   },
 }
 
