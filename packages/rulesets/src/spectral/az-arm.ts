--- conflicted
+++ resolved
@@ -10,12 +10,9 @@
 import { lroPatch202 } from "./functions/lro-patch-202"
 import pathBodyParameters from "./functions/patch-body-parameters"
 import pathSegmentCasing from "./functions/path-segment-casing"
-<<<<<<< HEAD
 import resourceNameRestriction from "./functions/resource-name-restriction"
-=======
 import provisioningState from "./functions/provisioning-state"
 import { validatePatchBodyParamProperties } from "./functions/validate-patch-body-param-properties"
->>>>>>> e9a66c59
 const ruleset: any = {
   extends: [common],
   rules: {
@@ -337,8 +334,7 @@
       },
     },
     ResourceNameRestriction: {
-      description:
-        "This rule ensures that the authors explicitly define these restrictions as a regex on the resource name.",
+      description: "This rule ensures that the authors explicitly define these restrictions as a regex on the resource name.",
       message: "{{error}}",
       severity: "error",
       resolved: true,
