--- conflicted
+++ resolved
@@ -13,11 +13,8 @@
 import locationMustHaveXmsMutability from "./functions/location-must-have-xms-mutability"
 import validateOriginalUri from "./functions/lro-original-uri"
 import { lroPatch202 } from "./functions/lro-patch-202"
-<<<<<<< HEAD
+import provisioningStateSpecified from "./functions/lro-provisioning-state-specified"
 import noDuplicatePathsForScopeParameter from "./functions/no-duplicate-paths-for-scope-parameter"
-=======
-import provisioningStateSpecified from "./functions/lro-provisioning-state-specified"
->>>>>>> dc260f88
 import operationsApiSchema from "./functions/operations-api-schema"
 import { parameterNotDefinedInGlobalParameters } from "./functions/parameter-not-defined-in-global-parameters"
 import { parameterNotUsingCommonTypes } from "./functions/parameter-not-using-common-types"
@@ -318,8 +315,7 @@
     },
     // RPC Code: RPC-Put-V1-07
     RequestSchemaForTrackedResourcesMustHaveTags: {
-      description:
-        "A tracked resource MUST always have tags as a top level optional property",
+      description: "A tracked resource MUST always have tags as a top level optional property",
       message: "{{description}}. {{error}}",
       severity: "error",
       resolved: true,
