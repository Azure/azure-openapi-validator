--- conflicted
+++ resolved
@@ -352,7 +352,6 @@
       },
     },
 
-<<<<<<< HEAD
     // RPC Code: RPC-Get-V1-11
     XmsPageableForListCalls: {
       description: "`x-ms-pageable` extension must be specified for LIST APIs.",
@@ -364,7 +363,9 @@
       given: "$[paths,'x-ms-paths'][?(!@property.endsWith('}'))].get",
       then: {
         function: xmsPageableForListCalls,
-=======
+      },
+    },
+
     // RPC Code: RPC-Get-V1-14
     GetOperationMustNotBeLongRunning: {
       description:
@@ -380,7 +381,6 @@
       ],
       then: {
         function: falsy,
->>>>>>> a4b11dc8
       },
     },
 
