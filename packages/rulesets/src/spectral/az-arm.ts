--- conflicted
+++ resolved
@@ -154,7 +154,8 @@
 
     // RPC Code: RPC-Async-V1-11
     PostResponseCodes: {
-      description: "Synchronous POST must have either 200 or 204 return codes and LRO POST must have 202 return code. LRO POST should also have a 200 return code only if the final response is intended to have a schema",
+      description:
+        "Synchronous POST must have either 200 or 204 return codes and LRO POST must have 202 return code. LRO POST should also have a 200 return code only if the final response is intended to have a schema",
       severity: "error",
       stagingOnly: true,
       message: "{{error}}",
@@ -776,30 +777,9 @@
       },
     },
 
-<<<<<<< HEAD
-    ///
-    /// ARM rules without an RPC code
-    ///
-
-    LatestVersionOfCommonTypesMustBeUsed: {
-      description: "This rule checks for references that aren't using latest version of common-types.",
-      message: "{{error}}",
-      severity: "warn",
-      stagingOnly: true,
-      resolved: false,
-      formats: [oas2],
-      given: "$..['$ref']",
-      then: {
-        function: latestVersionOfCommonTypesMustBeUsed,
-      },
-    },
-    ResourceMustReferenceCommonTypes: {
-      description: "Resource definitions must use the common types TrackedResource or ProxyResource definitions.",
-=======
     // RPC Code: RPC-Operations-V1-02
     OperationsApiTenantLevelOnly: {
       description: "The get operations endpoint must only be at the tenant level.",
->>>>>>> 0f2ba8c7
       message: "{{error}}",
       severity: "error",
       stagingOnly: true,
@@ -815,6 +795,18 @@
     /// ARM rules without an RPC code
     ///
 
+    LatestVersionOfCommonTypesMustBeUsed: {
+      description: "This rule checks for references that aren't using latest version of common-types.",
+      message: "{{error}}",
+      severity: "warn",
+      stagingOnly: true,
+      resolved: false,
+      formats: [oas2],
+      given: "$..['$ref']",
+      then: {
+        function: latestVersionOfCommonTypesMustBeUsed,
+      },
+    },
     ProvisioningStateMustBeReadOnly: {
       description: "This is a rule introduced to validate if provisioningState property is set to readOnly or not.",
       message: "{{error}}",
