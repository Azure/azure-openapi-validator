--- conflicted
+++ resolved
@@ -691,9 +691,24 @@
     },
 
     ///
-<<<<<<< HEAD
     /// ARM RPC rules for operations API
     ///
+
+    // RPC Code: RPC-Operations-V1-01
+    OperationsApiSchemaUsesCommonTypes: {
+      description: "Operations API path must follow the schema provided in the common types.",
+      message: "{{description}}",
+      severity: "error",
+      resolved: false,
+      formats: [oas2],
+      given: "$[paths,'x-ms-paths'][?(@property.match(/\\/providers\\/\\w+\\.\\w+\\/operations$/i))].get.responses.200.schema.$ref",
+      then: {
+        function: pattern,
+        functionOptions: {
+          match: ".*/common-types/resource-management/v\\d+/types.json#/definitions/OperationListResult",
+        },
+      },
+    },
 
     // RPC Code: RPC-Operations-V1-02
     OperationsApiTenantLevelOnly: {
@@ -705,24 +720,6 @@
       given: "$.[paths,'x-ms-paths']",
       then: {
         function: operationsApiTenantLevelOnly,
-=======
-    /// ARM rules for operations API
-    ///
-
-    // RPC Code: RPC-Operations-V1-01
-    OperationsApiSchemaUsesCommonTypes: {
-      description: "Operations API path must follow the schema provided in the common types.",
-      message: "{{description}}",
-      severity: "error",
-      resolved: false,
-      formats: [oas2],
-      given: "$[paths,'x-ms-paths'][?(@property.match(/\\/providers\\/\\w+\\.\\w+\\/operations$/i))].get.responses.200.schema.$ref",
-      then: {
-        function: pattern,
-        functionOptions: {
-          match: ".*/common-types/resource-management/v\\d+/types.json#/definitions/OperationListResult",
-        },
->>>>>>> 0b4585d3
       },
     },
 
