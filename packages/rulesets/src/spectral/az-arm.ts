import { oas2 } from "@stoplight/spectral-formats"
import { casing, falsy, pattern, truthy } from "@stoplight/spectral-functions"
import common from "./az-common"
import verifyArmPath from "./functions/arm-path-validation"
import bodyParamRepeatedInfo from "./functions/body-param-repeated-info"
import collectionObjectPropertiesNaming from "./functions/collection-object-properties-naming"
import { consistentPatchProperties } from "./functions/consistent-patch-properties"
import { longRunningResponseStatusCodeArm } from "./functions/Extensions/long-running-response-status-code";
import hasApiVersionParameter from "./functions/has-api-version-parameter"
import hasheader from "./functions/has-header"
import validateOriginalUri from "./functions/lro-original-uri"
import { lroPatch202 } from "./functions/lro-patch-202"
import operationsApiSchema from "./functions/operations-api-schema"
import pathBodyParameters from "./functions/patch-body-parameters"
import pathSegmentCasing from "./functions/path-segment-casing"
import provisioningState from "./functions/provisioning-state"
<<<<<<< HEAD
import resourceNameRestriction from "./functions/resource-name-restriction"
=======
import putGetPatchScehma from "./functions/put-get-patch-schema"
import { securityDefinitionsStructure } from "./functions/security-definitions-structure";
import skuValidation from "./functions/sku-validation"
>>>>>>> d9ce63e2
import { validatePatchBodyParamProperties } from "./functions/validate-patch-body-param-properties"
import withXmsResource from "./functions/with-xms-resource"
const ruleset: any = {
  extends: [common],
  rules: {
    ApiHost: {
      description: "The host is required for management plane specs.",
      message: "{{description}}",
      severity: "error",
      resolved: false,
      formats: [oas2],
      given: ["$.host"],
      then: {
        function: truthy,
      },
    },
    ApiVersionParameterRequired: {
      description: "All operations should have api-version query parameter.",
      message: "{{error}}",
      severity: "error",
      resolved: true,
      formats: [oas2],
      given: ["$.paths.*", "$.x-ms-paths.*"],
      then: {
        function: hasApiVersionParameter,
        functionOptions: {
          methods: ["get", "put", "patch", "post", "delete", "options", "head", "trace"],
        },
      },
    },
    SubscriptionsAndResourceGroupCasing: {
      description: "The subscriptions and resourceGroup in resource uri should follow lower camel case.",
      message: "{{error}}",
      severity: "error",
      resolved: false,
      formats: [oas2],
      given: ["$.paths", "$.x-ms-paths"],
      then: {
        function: pathSegmentCasing,
        functionOptions: {
          segments: ["resourceGroups", "subscriptions"],
        },
      },
    },
    PatchBodyParametersSchema: {
      description: "A request parameter of the Patch Operation must not have a required/default/'x-ms-mutability: [\"create\"]' value.",
      message: "{{error}}",
      severity: "error",
      resolved: true,
      formats: [oas2],
      given: ["$.paths.*.patch.parameters[?(@.in === 'body')]"],
      then: {
        function: pathBodyParameters,
      },
    },
    //https://github.com/Azure/azure-openapi-validator/issues/324
    ConsistentPatchProperties: {
      description: "The properties in the patch body must be present in the resource model and follow json merge patch.",
      message: "{{error}}",
      severity: "error",
      resolved: true,
      formats: [oas2],
      given: ["$.paths.*.patch"],
      then: {
        function: consistentPatchProperties,
      },
    },
    //https://github.com/Azure/azure-openapi-validator/issues/335
    LroPatch202: {
      description: "Async PATCH should return 202.",
      message: "{{error}}",
      severity: "error",
      resolved: true,
      formats: [oas2],
      given: ["$[paths,'x-ms-paths'].*[patch][?(@property === 'x-ms-long-running-operation' && @ === true)]^"],
      then: {
        function: lroPatch202,
      },
    },
    //https://github.com/Azure/azure-openapi-validator/issues/330
    DeleteResponseBodyEmpty: {
      description: "The delete response body must be empty.",
      message: "{{description}}",
      severity: "error",
      resolved: true,
      formats: [oas2],
      given: ["$[paths,'x-ms-paths'].*[delete].responses.['200','204'].schema"],
      then: {
        function: falsy,
      },
    },
    // github issue https://github.com/Azure/azure-openapi-validator/issues/331
    //Get operation should return 200
    // already have rule to check if operation returns non 2XX, it should mark it as 'x-ms-error-response' explicitly,
    // so here on check if the 200 return '201','202','203'
    GetOperation200: {
      description: "The get operation should only return 200.",
      message: "{{description}}",
      severity: "error",
      resolved: true,
      formats: [oas2],
      given: ["$[paths,'x-ms-paths'].*[get].responses.['201','202','203','204']"],
      then: {
        function: falsy,
      },
    },
    // https://github.com/Azure/azure-openapi-validator/issues/332
    ProvisioningStateValidation: {
      description: "ProvisioningState must have terminal states: Succeeded, Failed and Canceled.",
      message: "{{error}}",
      severity: "error",
      resolved: true,
      formats: [oas2],
      given: ["$.definitions..provisioningState[?(@property === 'enum')]^"],
      then: {
        function: provisioningState,
      },
    },
    // x-ms-long-running-operation-options should indicate the type of response header to track the async operation
    //https://github.com/Azure/azure-openapi-validator/issues/324
    XmsLongRunningOperationOptions: {
      description:
        "The x-ms-long-running-operation-options should be specified explicitly to indicate the type of response header to track the async operation.",
      message: "{{description}}",
      severity: "error",
      resolved: true,
      formats: [oas2],
      given: ["$[paths,'x-ms-paths'].*.*[?(@property === 'x-ms-long-running-operation' && @ === true)]^"],
      then: {
        field: "x-ms-long-running-operation-options",
        function: truthy,
      },
    },
    UnSupportedPatchProperties: {
      description: "Patch may not change the name, location, or type of the resource.",
      message: "{{error}}",
      severity: "error",
      resolved: true,
      formats: [oas2],
      given: ["$[paths,'x-ms-paths'].*.patch"],
      then: {
        function: validatePatchBodyParamProperties,
        functionOptions: {
          shouldNot: ["name", "type", "location"],
        },
      },
    },
    PatchSkuProperty: {
      description: "RP must implement PATCH for the 'SKU' envelope property if it's defined in the resource model.",
      message: "{{error}}",
      severity: "error",
      resolved: true,
      formats: [oas2],
      given: ["$[paths,'x-ms-paths'].*.patch"],
      then: {
        function: validatePatchBodyParamProperties,
        functionOptions: {
          should: ["sku"],
        },
      },
    },
    PatchIdentityProperty: {
      description: "RP must implement PATCH for the 'identity' envelope property If it's defined in the resource model.",
      message: "{{error}}",
      severity: "error",
      resolved: true,
      formats: [oas2],
      given: ["$[paths,'x-ms-paths'].*.patch"],
      then: {
        function: validatePatchBodyParamProperties,
        functionOptions: {
          should: ["identity"],
        },
      },
    },
    ArrayMustHaveType: {
      description: "Array type must have a type except for any type.",
      message: "{{error}}",
      severity: "error",
      resolved: false,
      formats: [oas2],
      given: ["$.definitions..items[?(@object())]^"],
      then: {
        function: truthy,
        field: "type",
      },
    },
    LroLocationHeader: {
      description: "Location header must be supported for all async operations that return 202.",
      message: "A 202 response should include an Location response header.",
      severity: "error",
      formats: [oas2],
      given: "$.paths[*][*].responses[?(@property == '202')]",
      then: {
        function: hasheader,
        functionOptions: {
          name: "Location",
        },
      },
    },
    LroWithOriginalUriAsFinalState: {
      description: "The long running operation with final-state-via:original-uri should have a sibling 'get' operation.",
      message: "{{description}}",
      severity: "error",
      resolved: true,
      formats: [oas2],
      given: [
        "$[paths,'x-ms-paths'].*[put,patch,delete].x-ms-long-running-operation-options[?(@property === 'final-state-via' && @ === 'original-uri')]^",
      ],
      then: {
        function: validateOriginalUri,
      },
    },
    LroPostMustNotUseOriginalUriAsFinalState: {
      description: "The long running post operation must not use final-stat-via:original-uri.",
      message: "{{description}}",
      severity: "error",
      resolved: true,
      formats: [oas2],
      given: [
        "$[paths,'x-ms-paths'].*.post.x-ms-long-running-operation-options[?(@property === 'final-state-via' && @ === 'original-uri')]^",
      ],
      then: {
        function: falsy,
      },
    },
    PathContainsSubscriptionId: {
      description: "Path for resource group scoped CRUD methods MUST contain a subscriptionId parameter.",
      message: "{{error}}",
      severity: "error",
      resolved: false,
      formats: [oas2],
      given: "$[paths,'x-ms-paths'].*[get,patch,put,delete]^~",
      then: {
        function: verifyArmPath,
        functionOptions: {
          segmentToCheck: "subscriptionIdParam",
        },
      },
    },
    PathContainsResourceType: {
      description: "Path for resource CRUD methods MUST contain a resource type.",
      message: "{{error}}",
      severity: "error",
      resolved: false,
      formats: [oas2],
      given: "$[paths,'x-ms-paths'].*[get,patch,put,delete]^~",
      then: {
        function: verifyArmPath,
        functionOptions: {
          segmentToCheck: "resourceType",
        },
      },
    },
    PathContainsResourceGroup: {
      description: "Path for resource group scoped CRUD methods MUST contain a resourceGroupName parameter.",
      message: "{{error}}",
      severity: "error",
      resolved: false,
      formats: [oas2],
      given: ["$[paths,'x-ms-paths'].*[get,patch,put,delete]^~"],
      then: {
        function: verifyArmPath,
        functionOptions: {
          segmentToCheck: "resourceGroupParam",
        },
      },
    },
    PathForPutOperation: {
      description: "The path for 'put' operation must be under a subscription and resource group.",
      message: "{{description}}",
      severity: "error",
      resolved: false,
      formats: [oas2],
      given: "$[paths,'x-ms-paths'].*[put]^~",
      then: {
        function: verifyArmPath,
        functionOptions: {
          segmentToCheck: "resourceGroupScope",
        },
      },
    },
    PathForNestedResource: {
      description: "Path for CRUD methods on a nested resource type MUST follow valid resource naming.",
      message: "{{error}}",
      severity: "error",
      resolved: false,
      formats: [oas2],
      given: "$[paths,'x-ms-paths'].*[get,patch,delete,put]^~",
      then: {
        function: verifyArmPath,
        functionOptions: {
          segmentToCheck: "nestedResourceType",
        },
      },
    },
    PathForResourceAction: {
      description: "Path for 'post' method on a resource type MUST follow valid resource naming.",
      message: "{{description}}",
      severity: "error",
      resolved: false,
      formats: [oas2],
      given: "$[paths,'x-ms-paths'].*.post^~",
      then: {
        function: pattern,
        functionOptions: {
          match: ".*/providers/[\\w\\.]+(?:/\\w+/(default|{\\w+}))*/\\w+$",
        },
      },
    },
    RepeatedPathInfo: {
      description:
        "Information in the Path should not be repeated in the request body (i.e. subscription ID, resource group name, resource name).",
      message: "The '{{error}}' already appears in the path, please don't repeat it in the request body.",
      severity: "error",
      resolved: true,
      formats: [oas2],
      given: "$[paths,'x-ms-paths'].*.put^",
      then: {
        function: bodyParamRepeatedInfo,
      },
    },
<<<<<<< HEAD
    ResourceNameRestriction: {
      description: "This rule ensures that the authors explicitly define these restrictions as a regex on the resource name.",
=======
    APIVersionPattern: {
      description:
        "The API Version parameter MUST be in the Year-Month-Date format (i.e. 2016-07-04.)  NOTE that this is the en-US ordering of month and date.",
      severity: "error",
      message: "{{description}}",
      resolved: true,
      formats: [oas2],
      given: "$.info.version",
      then: {
        function: pattern,
        functionOptions: {
          match: "^(20\\d{2})-(0[1-9]|1[0-2])-((0[1-9])|[12][0-9]|3[01])(-(preview|alpha|beta|rc|privatepreview))?$",
        },
      },
    },
    CollectionObjectPropertiesNaming: {
      description:
        "Per ARM guidelines, a model returned by an `x-ms-pageable` operation must have a property named `value`. This property indicates what type of array the object is.",
      severity: "error",
      message: "{{error}}",
      resolved: true,
      formats: [oas2],
      given: "$.paths.*[get,post]",
      then: {
        function: collectionObjectPropertiesNaming,
      },
    },
    DeleteMustNotHaveRequestBody: {
      description: "The delete operation must not have a request body.",
      severity: "error",
      message: "{{description}}",
      resolved: true,
      formats: [oas2],
      given: "$.paths.*.delete.parameters[?(@.in === 'body')]",
      then: {
        function: falsy,
      },
    },
    // this rule covers BodyPropertiesNamesCamelCase and DefinitionsPropertiesNamesCamelCase
    DefinitionsPropertiesNamesCamelCase: {
      description: "Property names should be camel case.",
      message: "Property name should be camel case.",
      severity: "error",
      resolved: false,
      given: "$..[?(@.type === 'object')].properties.[?(!@property.match(/^@.+$/))]~",
      then: {
        function: casing,
        functionOptions: {
          type: "camel",
        },
      },
    },
    GuidUsage: {
      description: `Verifies whether format is specified as "uuid" or not.`,
      message:
        "Usage of Guid is not recommended. If GUIDs are absolutely required in your service, please get sign off from the Azure API review board.",
      severity: "error",
      resolved: false,
      given: "$..[?(@property === 'format'&& @ === 'guid')]",
      then: {
        function: falsy,
      },
    },
    InvalidSkuModel: {
      description: `A Sku model must have 'name' property. It can also have 'tier', 'size', 'family', 'capacity' as optional properties.`,
      message: "{{error}}",
      severity: "warn",
      resolved: true,
      given: "$.definitions[?(@property.match(/^sku$/i))]",
      then: {
        function: skuValidation,
      },
    },
    NonApplicationJsonType: {
      description: `Verifies whether operation supports "application/json" as consumes or produces section.`,
      message: "Only content-type 'application/json' is supported by ARM",
      severity: "warn",
      resolved: true,
      given: ["$[produces,consumes].*", "$[paths,'x-ms-paths'].*.*[produces,consumes].*"],
      then: {
        function: pattern,
        functionOptions: {
          match: "application/json",
        },
      },
    },

    PutGetPatchResponseSchema: {
      description: `For a given path with PUT, GET and PATCH operations, the schema of the response must be the same.`,
      message:
        "{{property}} has different responses for PUT/GET/PATCH operations. The PUT/GET/PATCH operations must have same schema response.",
      severity: "error",
      resolved: false,
      given: ["$[paths,'x-ms-paths'].*.put^"],
      then: {
        function: putGetPatchScehma,
      },
    },
    XmsResourceInPutResponse: {
      description: `The 200 response model for an ARM PUT operation must have x-ms-azure-resource extension set to true in its hierarchy.`,
      message: "{{error}}",
      severity: "error",
      resolved: true,
      given: ["$[paths,'x-ms-paths'].*.put"],
      then: {
        function: withXmsResource,
      },
    },
    SecurityDefinitionsStructure: {
      description: `Each OpenAPI json document must contain a security definitions section and the section must adhere to a certain format.`,
      message: "{{error}}",
      severity: "error",
      resolved: true,
      given: ["$"],
      then: {
        function: securityDefinitionsStructure,
      },
    },
    SubscriptionIdParameterInOperations: {
      description: `'subscriptionId' must not be an operation parameter and must be declared in the global parameters section.`,
      message:
        "Parameter 'subscriptionId' is not allowed in the operations section, define it in the global parameters section instead/Parameter '{{path}}' is referenced but not defined in the global parameters section of Service Definition",
      severity: "error",
      resolved: false,
      given: [
        "$[paths,'x-ms-paths'].*.*.parameters.*[?(@property === 'name' && @.match(/^subscriptionid$/i))]^",
        "$[paths,'x-ms-paths'].*.parameters.*[?(@property === 'name' && @.match(/^subscriptionid$/i))]^",
      ],
      then: {
        function: falsy,
      },
    },
    OperationsApiResponseSchema: {
      severity: "error",
      message: "The response schema of operations API '{{error}}' does not match the ARM specification. Please standardize the schema.",
      resolved: true,
      given: "$.paths[?(@property.match(/\\/providers\\/\\w+\\.\\w+\\/operations$/i))].get.responses.200.schema",
      then: {
        function: operationsApiSchema,
      },
    },
    LongRunningResponseStatusCode: {
      description: "A LRO Post operation with return schema must have \"x-ms-long-running-operation-options\" extension enabled.",
>>>>>>> d9ce63e2
      message: "{{error}}",
      severity: "error",
      resolved: true,
      formats: [oas2],
<<<<<<< HEAD
      given: "$[paths,'x-ms-paths'].*.^",
      then: {
        function: resourceNameRestriction,
=======
      given: ["$[paths,'x-ms-paths'].*.*[?(@property === 'x-ms-long-running-operation' && @ === true)]^^"],
      then: {
        function: longRunningResponseStatusCodeArm,
>>>>>>> d9ce63e2
      },
    },
  },
}

export default ruleset<|MERGE_RESOLUTION|>--- conflicted
+++ resolved
@@ -5,7 +5,7 @@
 import bodyParamRepeatedInfo from "./functions/body-param-repeated-info"
 import collectionObjectPropertiesNaming from "./functions/collection-object-properties-naming"
 import { consistentPatchProperties } from "./functions/consistent-patch-properties"
-import { longRunningResponseStatusCodeArm } from "./functions/Extensions/long-running-response-status-code";
+import { longRunningResponseStatusCodeArm } from "./functions/Extensions/long-running-response-status-code"
 import hasApiVersionParameter from "./functions/has-api-version-parameter"
 import hasheader from "./functions/has-header"
 import validateOriginalUri from "./functions/lro-original-uri"
@@ -14,13 +14,10 @@
 import pathBodyParameters from "./functions/patch-body-parameters"
 import pathSegmentCasing from "./functions/path-segment-casing"
 import provisioningState from "./functions/provisioning-state"
-<<<<<<< HEAD
 import resourceNameRestriction from "./functions/resource-name-restriction"
-=======
 import putGetPatchScehma from "./functions/put-get-patch-schema"
-import { securityDefinitionsStructure } from "./functions/security-definitions-structure";
+import { securityDefinitionsStructure } from "./functions/security-definitions-structure"
 import skuValidation from "./functions/sku-validation"
->>>>>>> d9ce63e2
 import { validatePatchBodyParamProperties } from "./functions/validate-patch-body-param-properties"
 import withXmsResource from "./functions/with-xms-resource"
 const ruleset: any = {
@@ -343,10 +340,17 @@
         function: bodyParamRepeatedInfo,
       },
     },
-<<<<<<< HEAD
     ResourceNameRestriction: {
       description: "This rule ensures that the authors explicitly define these restrictions as a regex on the resource name.",
-=======
+      message: "{{error}}",
+      severity: "error",
+      resolved: true,
+      formats: [oas2],
+      given: "$[paths,'x-ms-paths'].*.^",
+      then: {
+        function: resourceNameRestriction,
+      },
+    },
     APIVersionPattern: {
       description:
         "The API Version parameter MUST be in the Year-Month-Date format (i.e. 2016-07-04.)  NOTE that this is the en-US ordering of month and date.",
@@ -489,21 +493,14 @@
       },
     },
     LongRunningResponseStatusCode: {
-      description: "A LRO Post operation with return schema must have \"x-ms-long-running-operation-options\" extension enabled.",
->>>>>>> d9ce63e2
-      message: "{{error}}",
-      severity: "error",
-      resolved: true,
-      formats: [oas2],
-<<<<<<< HEAD
-      given: "$[paths,'x-ms-paths'].*.^",
-      then: {
-        function: resourceNameRestriction,
-=======
+      description: 'A LRO Post operation with return schema must have "x-ms-long-running-operation-options" extension enabled.',
+      message: "{{error}}",
+      severity: "error",
+      resolved: true,
+      formats: [oas2],
       given: ["$[paths,'x-ms-paths'].*.*[?(@property === 'x-ms-long-running-operation' && @ === true)]^^"],
       then: {
         function: longRunningResponseStatusCodeArm,
->>>>>>> d9ce63e2
       },
     },
   },
