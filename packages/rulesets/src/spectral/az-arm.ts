--- conflicted
+++ resolved
@@ -15,7 +15,7 @@
 import validateOriginalUri from "./functions/lro-original-uri"
 import { lroPatch202 } from "./functions/lro-patch-202"
 import provisioningStateSpecifiedForLROPatch from "./functions/lro-patch-provisioning-state-specified"
-import { LROPostFinalStateViaProperty } from "./functions/lro-post-final-state-via-property" 
+import { LROPostFinalStateViaProperty } from "./functions/lro-post-final-state-via-property"
 import { lroPostReturn } from "./functions/lro-post-return"
 import provisioningStateSpecifiedForLROPut from "./functions/lro-put-provisioning-state-specified"
 import noDuplicatePathsForScopeParameter from "./functions/no-duplicate-paths-for-scope-parameter"
@@ -662,7 +662,6 @@
     },
 
     ///
-<<<<<<< HEAD
     /// ARM RPC rules for constrained resource collections
     ///
 
@@ -677,7 +676,10 @@
       given: ["$[paths,'x-ms-paths']"],
       then: {
         function: reservedResourceNamesAsEnum,
-=======
+      },
+    },
+
+    ///
     /// ARM rules for operations API
     ///
 
@@ -694,7 +696,6 @@
         functionOptions: {
           match: ".*/common-types/resource-management/v\\d+/types.json#/definitions/OperationListResult",
         },
->>>>>>> e5529c04
       },
     },
 
