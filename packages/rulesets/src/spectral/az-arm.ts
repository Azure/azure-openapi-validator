import { oas2 } from "@stoplight/spectral-formats"
import { falsy, pattern, truthy } from "@stoplight/spectral-functions"
import common from "./az-common"
import verifyArmPath from "./functions/arm-path-validation"
import bodyParamRepeatedInfo from "./functions/body-param-repeated-info"
import { camelCase } from "./functions/camel-case"
import collectionObjectPropertiesNaming from "./functions/collection-object-properties-naming"
import { consistentPatchProperties } from "./functions/consistent-patch-properties"
import { longRunningResponseStatusCodeArm } from "./functions/Extensions/long-running-response-status-code"
import hasApiVersionParameter from "./functions/has-api-version-parameter"
import hasheader from "./functions/has-header"
import httpsSupportedScheme from "./functions/https-supported-scheme"
import locationMustHaveXmsMutability from "./functions/location-must-have-xms-mutability"
import validateOriginalUri from "./functions/lro-original-uri"
import { lroPatch202 } from "./functions/lro-patch-202"
<<<<<<< HEAD
import { LROPostFinalStateViaProperty } from "./functions/lro-post-final-state-via-property" 
=======
import { lroPostReturn } from "./functions/lro-post-return"
>>>>>>> a6085fcf
import provisioningStateSpecified from "./functions/lro-provisioning-state-specified"
import noDuplicatePathsForScopeParameter from "./functions/no-duplicate-paths-for-scope-parameter"
import operationsApiSchema from "./functions/operations-api-schema"
import { parameterNotDefinedInGlobalParameters } from "./functions/parameter-not-defined-in-global-parameters"
import { parameterNotUsingCommonTypes } from "./functions/parameter-not-using-common-types"
import { ParametersInPost } from "./functions/parameters-in-post"
import pathBodyParameters from "./functions/patch-body-parameters"
import { PatchResponseCode } from "./functions/patch-response-code"
import pathSegmentCasing from "./functions/path-segment-casing"
import provisioningState from "./functions/provisioning-state"
import putGetPatchScehma from "./functions/put-get-patch-schema"
import { PutResponseSchemaDescription } from "./functions/put-response-schema-description"
import resourceNameRestriction from "./functions/resource-name-restriction"
import responseSchemaSpecifiedForSuccessStatusCode from "./functions/response-schema-specified-for-success-status-code"
import { securityDefinitionsStructure } from "./functions/security-definitions-structure"
import skuValidation from "./functions/sku-validation"
import { SyncPostReturn } from "./functions/synchronous-post-return"
import trackedResourceTagsPropertyInRequest from "./functions/trackedresource-tags-property-in-request"
import { validatePatchBodyParamProperties } from "./functions/validate-patch-body-param-properties"
import withXmsResource from "./functions/with-xms-resource"
const ruleset: any = {
  extends: [common],
  rules: {
    ApiHost: {
      description: "The host is required for management plane specs.",
      message: "{{description}}",
      severity: "error",
      resolved: false,
      formats: [oas2],
      given: ["$.host"],
      then: {
        function: truthy,
      },
    },
    SubscriptionsAndResourceGroupCasing: {
      description: "The subscriptions and resourceGroup in resource uri should follow lower camel case.",
      message: "{{error}}",
      severity: "error",
      resolved: false,
      formats: [oas2],
      given: ["$.paths", "$.x-ms-paths"],
      then: {
        function: pathSegmentCasing,
        functionOptions: {
          segments: ["resourceGroups", "subscriptions"],
        },
      },
    },

    ///
    /// ARM RPC rules for Async patterns
    ///

    // RPC Code: RPC-Async-V1-01
    LongRunningResponseStatusCode: {
      description: 'A LRO Post operation with return schema must have "x-ms-long-running-operation-options" extension enabled.',
      message: "{{error}}",
      severity: "error",
      resolved: true,
      formats: [oas2],
      given: ["$[paths,'x-ms-paths'].*.*[?(@property === 'x-ms-long-running-operation' && @ === true)]^^"],
      then: {
        function: longRunningResponseStatusCodeArm,
      },
    },
    // RPC Code: RPC-Async-V1-02
    ProvisioningStateSpecified: {
      description: 'A LRO PUT and PATCH operations response schema must have "ProvisioningState" property specified.',
      message: "{{error}}",
      severity: "error",
      resolved: true,
      formats: [oas2],
      given: "$[paths,'x-ms-paths'].*[put,patch].[?(@property === 'x-ms-long-running-operation' && @ === true)]^^",
      then: {
        function: provisioningStateSpecified,
      },
    },
    // https://github.com/Azure/azure-openapi-validator/issues/332
    // RPC Code: RPC-Async-V1-03
    ProvisioningStateValidation: {
      description: "ProvisioningState must have terminal states: Succeeded, Failed and Canceled.",
      message: "{{error}}",
      severity: "error",
      resolved: false,
      formats: [oas2],
      given: ["$.definitions..provisioningState[?(@property === 'enum')]^", "$.definitions..ProvisioningState[?(@property === 'enum')]^"],
      then: {
        function: provisioningState,
      },
    },
    // x-ms-long-running-operation-options should indicate the type of response header to track the async operation
    //https://github.com/Azure/azure-openapi-validator/issues/324
    // RPC Code: RPC-Async-V1-06
    XmsLongRunningOperationOptions: {
      description:
        "The x-ms-long-running-operation-options should be specified explicitly to indicate the type of response header to track the async operation.",
      message: "{{description}}",
      severity: "warn",
      resolved: true,
      formats: [oas2],
      given: ["$[paths,'x-ms-paths'].*.*[?(@property === 'x-ms-long-running-operation' && @ === true)]^"],
      then: {
        field: "x-ms-long-running-operation-options",
        function: truthy,
      },
    },
    // RPC Code: RPC-Async-V1-07
    LroLocationHeader: {
      description: "Location header must be supported for all async operations that return 202.",
      message: "A 202 response should include an Location response header.",
      severity: "error",
      formats: [oas2],
      given: "$.paths[*][*].responses[?(@property == '202')]",
      then: {
        function: hasheader,
        functionOptions: {
          name: "Location",
        },
      },
    },
    // RPC Code: RPC-Common-V1-05
    LroErrorContent: {
      description:
        "Error response content of long running operations must follow the error schema provided in the common types v2 and above.",
      message: "{{description}}",
      severity: "error",
      resolved: false,
      formats: [oas2],
      given:
        "$[paths,'x-ms-paths'].*.*[?(@property === 'x-ms-long-running-operation' && @ === true)]^.responses[?(@property === 'default' || @property.startsWith('5') || @property.startsWith('4'))].schema.$ref",
      then: {
        function: pattern,
        functionOptions: {
          match: ".*/common-types/resource-management/v(([1-9]\\d+)|[2-9])/types.json#/definitions/ErrorResponse",
        },
      },
    },

    ///
    /// ARM RPC rules for Delete patterns
    ///

    // RPC Code: RPC-Delete-V1-02
    DeleteMustNotHaveRequestBody: {
      description: "The delete operation must not have a request body.",
      severity: "error",
      message: "{{description}}",
      resolved: true,
      formats: [oas2],
      given: "$.paths.*.delete.parameters[?(@.in === 'body')]",
      then: {
        function: falsy,
      },
    },
    //https://github.com/Azure/azure-openapi-validator/issues/330
    // RPC Code: RPC-Delete-V1-04
    DeleteResponseBodyEmpty: {
      description: "The delete response body must be empty.",
      message: "{{description}}",
      severity: "error",
      resolved: true,
      formats: [oas2],
      given: ["$[paths,'x-ms-paths'].*[delete].responses['200','204'].schema"],
      then: {
        function: falsy,
      },
    },

    ///
    /// ARM RPC rules for Get patterns
    ///

    // RPC Code: RPC-Get-V1-02
    GetMustNotHaveRequestBody: {
      description: "The Get operation must not have a request body.",
      severity: "error",
      message: "{{description}}",
      resolved: true,
      formats: [oas2],
      given: "$[paths,'x-ms-paths'].*.get.parameters[?(@.in === 'body')]",
      then: {
        function: falsy,
      },
    },
    // github issue https://github.com/Azure/azure-openapi-validator/issues/331
    // Get operation should return 200
    // already have rule to check if operation returns non 2XX, it should mark it as 'x-ms-error-response' explicitly,
    // so here on check if the 200 return '201','202','203'
    // RPC Code: RPC-Get-V1-01
    GetOperation200: {
      description: "The get operation should only return 200.",
      message: "{{description}}",
      severity: "error",
      resolved: true,
      formats: [oas2],
      given: ["$[paths,'x-ms-paths'].*[get].responses['201','202','203','204']"],
      then: {
        function: falsy,
      },
    },

    ///
    /// ARM RPC rules for Patch patterns
    ///

    // RPC Code: RPC-Patch-V1-02
    UnSupportedPatchProperties: {
      description: "Patch may not change the name, location, or type of the resource.",
      message: "{{error}}",
      severity: "error",
      resolved: true,
      formats: [oas2],
      given: ["$[paths,'x-ms-paths'].*.patch"],
      then: {
        function: validatePatchBodyParamProperties,
        functionOptions: {
          shouldNot: ["name", "type", "location"],
        },
      },
    },
    //https://github.com/Azure/azure-openapi-validator/issues/324
    // RPC Code: RPC-Patch-V1-03
    ConsistentPatchProperties: {
      description: "The properties in the patch body must be present in the resource model and follow json merge patch.",
      message: "{{error}}",
      severity: "error",
      resolved: true,
      formats: [oas2],
      given: ["$.paths.*.patch"],
      then: {
        function: consistentPatchProperties,
      },
    },

    // RPC Code: RPC-Patch-V1-06
    PatchResponseCode: {
      description: "Synchronous PATCH must have 200 return code and LRO PATCH must have 200 and 202 return codes.",
      message: "{{error}}",
      severity: "error",
      resolved: true,
      formats: [oas2],
      given: ["$[paths,'x-ms-paths'].*[patch]"],
      then: {
        function: PatchResponseCode,
      },
    },

    //https://github.com/Azure/azure-openapi-validator/issues/335
    // RPC Code: RPC-Patch-V1-06, RPC-Async-V1-08
    LroPatch202: {
      description: "Async PATCH should return 202.",
      message: "{{error}}",
      severity: "error",
      resolved: true,
      formats: [oas2],
      given: ["$[paths,'x-ms-paths'].*[patch][?(@property === 'x-ms-long-running-operation' && @ === true)]^"],
      then: {
        function: lroPatch202,
      },
    },
    // RPC Code: RPC-Patch-V1-09
    PatchSkuProperty: {
      description: "RP must implement PATCH for the 'SKU' envelope property if it's defined in the resource model.",
      message: "{{error}}",
      severity: "error",
      resolved: true,
      formats: [oas2],
      given: ["$[paths,'x-ms-paths'].*.patch"],
      then: {
        function: validatePatchBodyParamProperties,
        functionOptions: {
          should: ["sku"],
        },
      },
    },
    // RPC Code: RPC-Patch-V1-10
    PatchBodyParametersSchema: {
      description: "A request parameter of the Patch Operation must not have a required/default/'x-ms-mutability: [\"create\"]' value.",
      message: "{{error}}",
      severity: "error",
      resolved: true,
      formats: [oas2],
      given: ["$.paths.*.patch.parameters[?(@.in === 'body')]"],
      then: {
        function: pathBodyParameters,
      },
    },
    // RPC Code: RPC-Patch-V1-11
    PatchIdentityProperty: {
      description: "RP must implement PATCH for the 'identity' envelope property If it's defined in the resource model.",
      message: "{{error}}",
      severity: "error",
      resolved: true,
      formats: [oas2],
      given: ["$[paths,'x-ms-paths'].*.patch"],
      then: {
        function: validatePatchBodyParamProperties,
        functionOptions: {
          should: ["identity"],
        },
      },
    },

    ///
    /// ARM RPC rules for Put patterns
    ///

    // RPC Code: RPC-Put-V1-01
    PathForPutOperation: {
      description: "The path for 'put' operation must be under a subscription and resource group.",
      message: "{{description}}",
      severity: "error",
      resolved: false,
      formats: [oas2],
      given: "$[paths,'x-ms-paths'].*[put]^~",
      then: {
        function: verifyArmPath,
        functionOptions: {
          segmentToCheck: "resourceGroupScope",
        },
      },
    },
    // RPC Code: RPC-Put-V1-05
    RepeatedPathInfo: {
      description:
        "Information in the Path should not be repeated in the request body (i.e. subscription ID, resource group name, resource name).",
      message: "The '{{error}}' already appears in the path, please don't repeat it in the request body.",
      severity: "error",
      resolved: true,
      formats: [oas2],
      given: "$[paths,'x-ms-paths'].*.put^",
      then: {
        function: bodyParamRepeatedInfo,
      },
    },
    // RPC Code: RPC-Put-V1-07
    RequestSchemaForTrackedResourcesMustHaveTags: {
      description: "A tracked resource MUST always have tags as a top level optional property",
      message: "{{description}}. {{error}}",
      severity: "error",
      resolved: true,
      formats: [oas2],
      given: "$[paths,'x-ms-paths'].*.put^",
      then: {
        function: trackedResourceTagsPropertyInRequest,
      },
    },

    // RPC Code: RPC-Put-V1-11
    PutResponseSchemaDescription: {
      description: `For any PUT, response code should be 201 if resource was newly created and 200 if updated.`,
      message: "{{error}}",
      severity: "error",
      resolved: false,
      given: ["$[paths,'x-ms-paths'].*.put.responses"],
      then: {
        function: PutResponseSchemaDescription,
      },
    },

    // RPC Code: RPC-Put-V1-12
    PutGetPatchResponseSchema: {
      description: `For a given path with PUT, GET and PATCH operations, the schema of the response must be the same.`,
      message:
        "{{property}} has different responses for PUT/GET/PATCH operations. The PUT/GET/PATCH operations must have same schema response.",
      severity: "error",
      resolved: false,
      given: ["$[paths,'x-ms-paths'].*.put^"],
      then: {
        function: putGetPatchScehma,
      },
    },
    // RPC Code: RPC-Put-V1-12
    XmsResourceInPutResponse: {
      description: `The 200 response model for an ARM PUT operation must have x-ms-azure-resource extension set to true in its hierarchy.`,
      message: "{{error}}",
      severity: "error",
      resolved: true,
      given: ["$[paths,'x-ms-paths'].*.put"],
      then: {
        function: withXmsResource,
      },
    },
    // RPC Code: RPC-Put-V1-14
    LocationMustHaveXmsMutability: {
      description: "A tracked resource's location property must have the x-ms-mutability properties set as read, create.",
      message: 'Property `location` must have `"x-ms-mutability":["read", "create"]` extension defined.',
      severity: "warn",
      resolved: false,
      formats: [oas2],
      given: ["$.definitions[*].properties.location"],
      then: {
        function: locationMustHaveXmsMutability,
      },
    },
    // RPC Code: RPC-Put-V1-24
    ResponseSchemaSpecifiedForSuccessStatusCode: {
      description: "The 200 and 201 success status codes for an ARM PUT operation must have a response schema specified.",
      message: "{{error}}",
      severity: "error",
      resolved: false,
      formats: [oas2],
      given: ["$[paths,'x-ms-paths'].*.put"],
      then: {
        function: responseSchemaSpecifiedForSuccessStatusCode,
      },
    },

<<<<<<< HEAD
    // RPC Code: RPC-POST-V1-09
    LROPostFinalStateViaProperty: {
      description:
        "A LRO POST MUST have long-running-operation-options specified and MUST have location header in the final-state-via property.",
      message: "{{error}}",
      severity: "error",
      resolved: false,
      formats: [oas2],
      given: ["$[paths,'x-ms-paths'].*[post]"],
      then: {
        function: LROPostFinalStateViaProperty,
=======
    // RPC Code: RPC-POST-V1-05
    ParametersInPost: {
      description: "For a POST action parameters MUST be in the payload and not in the URI.",
      message: "{{error}}",
      severity: "error",
      resolved: true,
      formats: [oas2],
      given: "$[paths,'x-ms-paths'].*[post][parameters]",
      then: {
        function: ParametersInPost,
      },
    },

    ///
    /// ARM RPC rules for Post patterns
    ///

    // RPC Code: RPC-POST-V1-02
    SyncPostReturn: {
      description: "A synchronous Post operation should return 200 with response schema or 204 without response schema.",
      message: "{{error}}",
      severity: "error",
      resolved: true,
      formats: [oas2],
      given: "$[paths,'x-ms-paths'].*[post]",
      then: {
        function: SyncPostReturn,
      },
    },

    // RPC Code: RPC-POST-V1-03
    LroPostReturn: {
      description: "A long running Post operation should return 200 with response schema and 202 without response schema.",
      message: "{{error}}",
      severity: "error",
      resolved: true,
      formats: [oas2],
      given: "$[paths,'x-ms-paths'].*[post].[?(@property === 'x-ms-long-running-operation' && @ === true)]^",
      then: {
        function: lroPostReturn,
>>>>>>> a6085fcf
      },
    },

    ///
    /// ARM RPC rules for Uri path patterns
    ///

    // RPC Code: RPC-Uri-V1-01
    PathContainsSubscriptionId: {
      description: "Path for resource group scoped CRUD methods MUST contain a subscriptionId parameter.",
      message: "{{error}}",
      severity: "error",
      resolved: false,
      formats: [oas2],
      given: "$[paths,'x-ms-paths'].*[get,patch,put,delete]^~",
      then: {
        function: verifyArmPath,
        functionOptions: {
          segmentToCheck: "subscriptionIdParam",
        },
      },
    },
    // RPC Code: RPC-Uri-V1-02
    PathContainsResourceGroup: {
      description: "Path for resource group scoped CRUD methods MUST contain a resourceGroupName parameter.",
      message: "{{error}}",
      severity: "error",
      resolved: false,
      formats: [oas2],
      given: ["$[paths,'x-ms-paths'].*[get,patch,put,delete]^~"],
      then: {
        function: verifyArmPath,
        functionOptions: {
          segmentToCheck: "resourceGroupParam",
        },
      },
    },
    // RPC Code: RPC-Uri-V1-04
    PathContainsResourceType: {
      description: "Path for resource CRUD methods MUST contain a resource type.",
      message: "{{error}}",
      severity: "error",
      resolved: false,
      formats: [oas2],
      given: "$[paths,'x-ms-paths'].*[get,patch,put,delete]^~",
      then: {
        function: verifyArmPath,
        functionOptions: {
          segmentToCheck: "resourceType",
        },
      },
    },
    // RPC Code: RPC-Uri-V1-05
    ResourceNameRestriction: {
      description: "This rule ensures that the authors explicitly define these restrictions as a regex on the resource name.",
      message: "{{error}}",
      severity: "error",
      resolved: true,
      formats: [oas2],
      given: "$[paths,'x-ms-paths'].*.^",
      then: {
        function: resourceNameRestriction,
      },
    },
    // RPC Code: RPC-Uri-V1-06, RPC-Put-V1-02
    PathForNestedResource: {
      description: "Path for CRUD methods on a nested resource type MUST follow valid resource naming.",
      message: "{{error}}",
      severity: "error",
      resolved: false,
      formats: [oas2],
      given: "$[paths,'x-ms-paths'].*[get,patch,delete,put]^~",
      then: {
        function: verifyArmPath,
        functionOptions: {
          segmentToCheck: "nestedResourceType",
        },
      },
    },
    // RPC Code: RPC-Uri-V1-07, RPC-POST-V1-01
    PathForResourceAction: {
      description: "Path for 'post' method on a resource type MUST follow valid resource naming.",
      message: "{{description}}",
      severity: "error",
      resolved: false,
      formats: [oas2],
      given: "$[paths,'x-ms-paths'].*.post^~",
      then: {
        function: pattern,
        functionOptions: {
          match: ".*/providers/[\\w\\.]+(?:/\\w+/(default|{\\w+}))*/\\w+$",
        },
      },
    },
    // RPC Code: RPC-Uri-V1-08
    ApiVersionParameterRequired: {
      description: "All operations should have api-version query parameter.",
      message: "{{error}}",
      severity: "error",
      resolved: true,
      formats: [oas2],
      given: ["$.paths.*", "$.x-ms-paths.*"],
      then: {
        function: hasApiVersionParameter,
        functionOptions: {
          methods: ["get", "put", "patch", "post", "delete", "options", "head", "trace"],
        },
      },
    },
    // RPC Code: RPC-Uri-V1-10
    NoDuplicatePathsForScopeParameter: {
      description: 'Paths with explicitly defined scope should not be present if there is an equivalent path with the "scope" parameter.',
      message: "{{error}}",
      severity: "error",
      resolved: true,
      formats: [oas2],
      given: ["$.paths[?(@property.match(/.*{scope}.*/))]~))", "$.x-ms-paths[?(@property.match(/.*{scope}.*/))]~))"],
      then: {
        function: noDuplicatePathsForScopeParameter,
      },
    },

    ///
    /// ARM rules for operations API
    ///

    // RPC Code: RPC-Operations-V1-01
    OperationsApiSchemaUsesCommonTypes: {
      description: "Operations API path must follow the schema provided in the common types.",
      message: "{{description}}",
      severity: "error",
      resolved: false,
      formats: [oas2],
      given: "$[paths,'x-ms-paths'][?(@property.match(/\\/providers\\/\\w+\\.\\w+\\/operations$/i))].get.responses.200.schema.$ref",
      then: {
        function: pattern,
        functionOptions: {
          match: ".*/common-types/resource-management/v\\d+/types.json#/definitions/OperationListResult",
        },
      },
    },

    ///
    /// ARM rules without an RPC code
    ///

    ArrayMustHaveType: {
      description: "Array type must have a type except for any type.",
      message: "{{error}}",
      severity: "error",
      resolved: false,
      formats: [oas2],
      given: ["$.definitions..items[?(@object())]^"],
      then: {
        function: truthy,
        field: "type",
      },
    },
    LroWithOriginalUriAsFinalState: {
      description: "The long running operation with final-state-via:original-uri should have a sibling 'get' operation.",
      message: "{{description}}",
      severity: "error",
      resolved: true,
      formats: [oas2],
      given: [
        "$[paths,'x-ms-paths'].*[put,patch,delete].x-ms-long-running-operation-options[?(@property === 'final-state-via' && @ === 'original-uri')]^",
      ],
      then: {
        function: validateOriginalUri,
      },
    },
    LroPostMustNotUseOriginalUriAsFinalState: {
      description: "The long running post operation must not use final-stat-via:original-uri.",
      message: "{{description}}",
      severity: "error",
      resolved: true,
      formats: [oas2],
      given: [
        "$[paths,'x-ms-paths'].*.post.x-ms-long-running-operation-options[?(@property === 'final-state-via' && @ === 'original-uri')]^",
      ],
      then: {
        function: falsy,
      },
    },
    APIVersionPattern: {
      description:
        "The API Version parameter MUST be in the Year-Month-Date format (i.e. 2016-07-04.)  NOTE that this is the en-US ordering of month and date.",
      severity: "error",
      message: "{{description}}",
      resolved: true,
      formats: [oas2],
      given: "$.info.version",
      then: {
        function: pattern,
        functionOptions: {
          match: "^(20\\d{2})-(0[1-9]|1[0-2])-((0[1-9])|[12][0-9]|3[01])(-(preview))?$",
        },
      },
    },
    ParameterNotDefinedInGlobalParameters: {
      description:
        "Per ARM guidelines, if `subscriptionId` is used anywhere as a path parameter, it must always be defined as global parameter. `api-version` is almost always an input parameter in any ARM spec and must also be defined as a global parameter.",
      message: "{{error}}",
      severity: "warn",
      resolved: false,
      formats: [oas2],
      given: ["$[paths,'x-ms-paths'].*.*[?(@property === 'parameters')]"],
      then: {
        function: parameterNotDefinedInGlobalParameters,
      },
    },
    ParameterNotUsingCommonTypes: {
      description: "This rule checks for parameters defined in common-types that are not using the common-types definition.",
      message: "{{error}}",
      severity: "warn",
      resolved: false,
      formats: [oas2],
      given: ["$[paths,'x-ms-paths'].*.*[?(@property === 'parameters')]"],
      then: {
        function: parameterNotUsingCommonTypes,
      },
    },
    CollectionObjectPropertiesNaming: {
      description:
        "Per ARM guidelines, a model returned by an `x-ms-pageable` operation must have a property named `value`. This property indicates what type of array the object is.",
      severity: "error",
      message: "{{error}}",
      resolved: true,

      formats: [oas2],
      given: "$.paths.*[get,post]",
      then: {
        function: collectionObjectPropertiesNaming,
      },
    },
    // this rule covers BodyPropertiesNamesCamelCase and DefinitionsPropertiesNamesCamelCase
    DefinitionsPropertiesNamesCamelCase: {
      description: "Property names should be camel case.",
      message: "Property name should be camel case.",
      severity: "error",
      resolved: false,
      given: "$.definitions..[?(@property === 'type' && @ === 'object')]^.properties[?(@property.match(/^[^@].+$/))]~",
      then: {
        function: camelCase,
      },
    },
    GuidUsage: {
      description: `Verifies whether format is specified as "uuid" or not.`,
      message:
        "Usage of Guid is not recommended. If GUIDs are absolutely required in your service, please get sign off from the Azure API review board.",
      severity: "error",
      resolved: false,
      given: "$..[?(@property === 'format' && @ === 'uuid')]",
      then: {
        function: falsy,
      },
    },
    InvalidSkuModel: {
      description: `A Sku model must have 'name' property. It can also have 'tier', 'size', 'family', 'capacity' as optional properties.`,
      message: "{{error}}",
      severity: "warn",
      resolved: true,
      given: "$.definitions[?(@property.match(/^sku$/i))]",
      then: {
        function: skuValidation,
      },
    },
    NonApplicationJsonType: {
      description: `Verifies whether operation supports "application/json" as consumes or produces section.`,
      message: "Only content-type 'application/json' is supported by ARM",
      severity: "warn",
      resolved: true,
      given: ["$[produces,consumes].*", "$[paths,'x-ms-paths'].*.*[produces,consumes].*"],
      then: {
        function: pattern,
        functionOptions: {
          match: "application/json",
        },
      },
    },
    SecurityDefinitionsStructure: {
      description: `Each OpenAPI json document must contain a security definitions section and the section must adhere to a certain format.`,
      message: "{{error}}",
      severity: "error",
      resolved: true,
      given: ["$"],
      then: {
        function: securityDefinitionsStructure,
      },
    },
    SubscriptionIdParameterInOperations: {
      description: `'subscriptionId' must not be an operation parameter and must be declared in the global parameters section.`,
      message:
        "Parameter 'subscriptionId' is not allowed in the operations section, define it in the global parameters section instead/Parameter '{{path}}' is referenced but not defined in the global parameters section of Service Definition",
      severity: "error",
      resolved: false,
      given: [
        "$[paths,'x-ms-paths'].*.*.parameters.*[?(@property === 'name' && @.match(/^subscriptionid$/i))]^",
        "$[paths,'x-ms-paths'].*.parameters.*[?(@property === 'name' && @.match(/^subscriptionid$/i))]^",
      ],
      then: {
        function: falsy,
      },
    },
    OperationsApiResponseSchema: {
      severity: "error",
      message: "The response schema of operations API '{{error}}' does not match the ARM specification. Please standardize the schema.",
      resolved: true,
      given: "$.paths[?(@property.match(/\\/providers\\/\\w+\\.\\w+\\/operations$/i))].get.responses.200.schema",
      then: {
        function: operationsApiSchema,
      },
    },
    HttpsSupportedScheme: {
      description: "Verifies whether specification supports HTTPS scheme or not.",
      message: "Azure Resource Management only supports HTTPS scheme.",
      severity: "warn",
      resolved: false,
      formats: [oas2],
      given: ["$.schemes"],
      then: {
        function: httpsSupportedScheme,
      },
    },
    MissingDefaultResponse: {
      description: "All operations should have a default (error) response.",
      message: "Operation is missing a default response.",
      severity: "error",
      given: "$.paths.*.*.responses",
      then: {
        field: "default",
        function: truthy,
      },
    },
  },
}
export default ruleset<|MERGE_RESOLUTION|>--- conflicted
+++ resolved
@@ -13,11 +13,8 @@
 import locationMustHaveXmsMutability from "./functions/location-must-have-xms-mutability"
 import validateOriginalUri from "./functions/lro-original-uri"
 import { lroPatch202 } from "./functions/lro-patch-202"
-<<<<<<< HEAD
+import { lroPostReturn } from "./functions/lro-post-return"
 import { LROPostFinalStateViaProperty } from "./functions/lro-post-final-state-via-property" 
-=======
-import { lroPostReturn } from "./functions/lro-post-return"
->>>>>>> a6085fcf
 import provisioningStateSpecified from "./functions/lro-provisioning-state-specified"
 import noDuplicatePathsForScopeParameter from "./functions/no-duplicate-paths-for-scope-parameter"
 import operationsApiSchema from "./functions/operations-api-schema"
@@ -426,7 +423,49 @@
       },
     },
 
-<<<<<<< HEAD
+    ///
+    /// ARM RPC rules for Post patterns
+    ///
+
+    // RPC Code: RPC-POST-V1-02
+    SyncPostReturn: {
+      description: "A synchronous Post operation should return 200 with response schema or 204 without response schema.",
+      message: "{{error}}",
+      severity: "error",
+      resolved: true,
+      formats: [oas2],
+      given: "$[paths,'x-ms-paths'].*[post]",
+      then: {
+        function: SyncPostReturn,
+      },
+    },
+
+    // RPC Code: RPC-POST-V1-03
+    LroPostReturn: {
+      description: "A long running Post operation should return 200 with response schema and 202 without response schema.",
+      message: "{{error}}",
+      severity: "error",
+      resolved: true,
+      formats: [oas2],
+      given: "$[paths,'x-ms-paths'].*[post].[?(@property === 'x-ms-long-running-operation' && @ === true)]^",
+      then: {
+        function: lroPostReturn,
+      },
+    },
+
+    // RPC Code: RPC-POST-V1-05
+    ParametersInPost: {
+      description: "For a POST action parameters MUST be in the payload and not in the URI.",
+      message: "{{error}}",
+      severity: "error",
+      resolved: true,
+      formats: [oas2],
+      given: "$[paths,'x-ms-paths'].*[post][parameters]",
+      then: {
+        function: ParametersInPost,
+      },
+    },
+
     // RPC Code: RPC-POST-V1-09
     LROPostFinalStateViaProperty: {
       description:
@@ -438,48 +477,6 @@
       given: ["$[paths,'x-ms-paths'].*[post]"],
       then: {
         function: LROPostFinalStateViaProperty,
-=======
-    // RPC Code: RPC-POST-V1-05
-    ParametersInPost: {
-      description: "For a POST action parameters MUST be in the payload and not in the URI.",
-      message: "{{error}}",
-      severity: "error",
-      resolved: true,
-      formats: [oas2],
-      given: "$[paths,'x-ms-paths'].*[post][parameters]",
-      then: {
-        function: ParametersInPost,
-      },
-    },
-
-    ///
-    /// ARM RPC rules for Post patterns
-    ///
-
-    // RPC Code: RPC-POST-V1-02
-    SyncPostReturn: {
-      description: "A synchronous Post operation should return 200 with response schema or 204 without response schema.",
-      message: "{{error}}",
-      severity: "error",
-      resolved: true,
-      formats: [oas2],
-      given: "$[paths,'x-ms-paths'].*[post]",
-      then: {
-        function: SyncPostReturn,
-      },
-    },
-
-    // RPC Code: RPC-POST-V1-03
-    LroPostReturn: {
-      description: "A long running Post operation should return 200 with response schema and 202 without response schema.",
-      message: "{{error}}",
-      severity: "error",
-      resolved: true,
-      formats: [oas2],
-      given: "$[paths,'x-ms-paths'].*[post].[?(@property === 'x-ms-long-running-operation' && @ === true)]^",
-      then: {
-        function: lroPostReturn,
->>>>>>> a6085fcf
       },
     },
 
