--- conflicted
+++ resolved
@@ -102,7 +102,6 @@
     LroLocationHeader: {
       description: "Location header must be supported for all async operations that return 202.",
       message: "A 202 response should include an Location response header.",
-<<<<<<< HEAD
       severity: "error",
       formats: [oas2],
       given: "$.paths[*][*].responses[?(@property == '202')]",
@@ -122,27 +121,6 @@
     DeleteMustNotHaveRequestBody: {
       description: "The delete operation must not have a request body.",
       severity: "error",
-=======
-      severity: "error",
-      formats: [oas2],
-      given: "$.paths[*][*].responses[?(@property == '202')]",
-      then: {
-        function: hasheader,
-        functionOptions: {
-          name: "Location",
-        },
-      },
-    },
-
-    ///
-    /// ARM RPC rules for Delete patterns
-    ///
-
-    // RPC Code: RPC-Delete-V1-02
-    DeleteMustNotHaveRequestBody: {
-      description: "The delete operation must not have a request body.",
-      severity: "error",
->>>>>>> f211e0f2
       message: "{{description}}",
       resolved: true,
       formats: [oas2],
