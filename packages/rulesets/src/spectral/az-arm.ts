import { oas2 } from "@stoplight/spectral-formats"
import { falsy, pattern, truthy } from "@stoplight/spectral-functions"
import common from "./az-common"
import verifyArmPath from "./functions/arm-path-validation"
import bodyParamRepeatedInfo from "./functions/body-param-repeated-info"
import { camelCase } from "./functions/camel-case"
import collectionObjectPropertiesNaming from "./functions/collection-object-properties-naming"
import { consistentPatchProperties } from "./functions/consistent-patch-properties"
import { DeleteResponseCodes } from "./functions/delete-response-codes"
import { longRunningResponseStatusCodeArm } from "./functions/Extensions/long-running-response-status-code"
import { getCollectionOnlyHasValueAndNextLink } from "./functions/get-collection-only-has-value-nextlink"
import hasApiVersionParameter from "./functions/has-api-version-parameter"
import hasheader from "./functions/has-header"
import httpsSupportedScheme from "./functions/https-supported-scheme"
import locationMustHaveXmsMutability from "./functions/location-must-have-xms-mutability"
import provisioningStateSpecifiedForLRODelete from "./functions/lro-delete-provisioning-state-specified"
import validateOriginalUri from "./functions/lro-original-uri"
import { lroPatch202 } from "./functions/lro-patch-202"
import provisioningStateSpecifiedForLROPatch from "./functions/lro-patch-provisioning-state-specified"
import { LROPostFinalStateViaProperty } from "./functions/lro-post-final-state-via-property"
import { lroPostReturn } from "./functions/lro-post-return"
import provisioningStateSpecifiedForLROPut from "./functions/lro-put-provisioning-state-specified"
import noDuplicatePathsForScopeParameter from "./functions/no-duplicate-paths-for-scope-parameter"
import { noErrorCodeResponses } from "./functions/no-error-code-responses"
import operationsApiSchema from "./functions/operations-api-schema"
import { operationsApiTenantLevelOnly } from "./functions/operations-api-tenant-level-only"
import { parameterNotDefinedInGlobalParameters } from "./functions/parameter-not-defined-in-global-parameters"
import { parameterNotUsingCommonTypes } from "./functions/parameter-not-using-common-types"
import { ParametersInPointGet } from "./functions/parameters-in-point-get"
import { ParametersInPost } from "./functions/parameters-in-post"
import pathBodyParameters from "./functions/patch-body-parameters"
import { PatchResponseCode } from "./functions/patch-response-code"
import pathSegmentCasing from "./functions/path-segment-casing"
import provisioningState from "./functions/provisioning-state"
import { provisioningStateMustBeReadOnly } from "./functions/provisioning-state-must-be-read-only"
import putGetPatchScehma from "./functions/put-get-patch-schema"
import { putRequestResponseScheme } from "./functions/put-request-response-scheme"
import { PutResponseSchemaDescription } from "./functions/put-response-schema-description"
import { resourceMustReferenceCommonTypes } from "./functions/resource-must-reference-common-types"
import resourceNameRestriction from "./functions/resource-name-restriction"
import responseSchemaSpecifiedForSuccessStatusCode from "./functions/response-schema-specified-for-success-status-code"
import { securityDefinitionsStructure } from "./functions/security-definitions-structure"
import skuValidation from "./functions/sku-validation"
import { SyncPostReturn } from "./functions/synchronous-post-return"
import trackedResourceTagsPropertyInRequest from "./functions/trackedresource-tags-property-in-request"
import { validatePatchBodyParamProperties } from "./functions/validate-patch-body-param-properties"
import withXmsResource from "./functions/with-xms-resource"
const ruleset: any = {
  extends: [common],
  rules: {
    ApiHost: {
      description: "The host is required for management plane specs.",
      message: "{{description}}",
      severity: "error",
      resolved: false,
      formats: [oas2],
      given: ["$.host"],
      then: {
        function: truthy,
      },
    },
    SubscriptionsAndResourceGroupCasing: {
      description: "The subscriptions and resourceGroup in resource uri should follow lower camel case.",
      message: "{{error}}",
      severity: "error",
      resolved: false,
      formats: [oas2],
      given: ["$.paths", "$.x-ms-paths"],
      then: {
        function: pathSegmentCasing,
        functionOptions: {
          segments: ["resourceGroups", "subscriptions"],
        },
      },
    },

    ///
    /// ARM RPC rules for Async patterns
    ///

    // RPC Code: RPC-Async-V1-01
    LongRunningResponseStatusCode: {
      description: 'A LRO Post operation with return schema must have "x-ms-long-running-operation-options" extension enabled.',
      message: "{{error}}",
      severity: "error",
      resolved: true,
      formats: [oas2],
      given: ["$[paths,'x-ms-paths'].*.*[?(@property === 'x-ms-long-running-operation' && @ === true)]^^"],
      then: {
        function: longRunningResponseStatusCodeArm,
      },
    },

    // RPC Code: RPC-Async-V1-02
    //PUT
    ProvisioningStateSpecifiedForLROPut: {
      description:
        'A LRO PUT operation\'s response schema must have "ProvisioningState" property specified for the 200 and 201 status codes.',
      message: "{{error}}",
      severity: "error",
      resolved: true,
      formats: [oas2],
      given: ["$[paths,'x-ms-paths'].*[put][?(@property === 'x-ms-long-running-operation' && @ === true)]^"],
      then: {
        function: provisioningStateSpecifiedForLROPut,
      },
    },
    //Patch
    ProvisioningStateSpecifiedForLROPatch: {
      description:
        'A long running Patch operation\'s response schema must have "ProvisioningState" property specified for the 200 status code.',
      message: "{{error}}",
      severity: "error",
      resolved: true,
      formats: [oas2],
      given: [
        "$[paths,'x-ms-paths'].*[patch][?(@property === 'x-ms-long-running-operation' && @ === true)]^.responses[?(@property == '200')]",
      ],
      then: {
        function: provisioningStateSpecifiedForLROPatch,
      },
    },
    //Delete
    ProvisioningStateSpecifiedForLRODelete: {
      description:
        'A long running Delete operation\'s response schema must have "ProvisioningState" property specified for the 200 status code.',
      message: "{{error}}",
      severity: "warn",
      resolved: true,
      formats: [oas2],
      given: [
        "$[paths,'x-ms-paths'].*[delete][?(@property === 'x-ms-long-running-operation' && @ === true)]^.responses[?(@property == '200')]",
      ],
      then: {
        function: provisioningStateSpecifiedForLRODelete,
      },
    },

    // https://github.com/Azure/azure-openapi-validator/issues/332
    // RPC Code: RPC-Async-V1-03
    ProvisioningStateValidation: {
      description: "ProvisioningState must have terminal states: Succeeded, Failed and Canceled.",
      message: "{{error}}",
      severity: "error",
      resolved: false,
      formats: [oas2],
      given: ["$.definitions..provisioningState[?(@property === 'enum')]^", "$.definitions..ProvisioningState[?(@property === 'enum')]^"],
      then: {
        function: provisioningState,
      },
    },
    // x-ms-long-running-operation-options should indicate the type of response header to track the async operation
    //https://github.com/Azure/azure-openapi-validator/issues/324
    // RPC Code: RPC-Async-V1-06
    XmsLongRunningOperationOptions: {
      description:
        "The x-ms-long-running-operation-options should be specified explicitly to indicate the type of response header to track the async operation.",
      message: "{{description}}",
      severity: "warn",
      resolved: true,
      formats: [oas2],
      given: ["$[paths,'x-ms-paths'].*.*[?(@property === 'x-ms-long-running-operation' && @ === true)]^"],
      then: {
        field: "x-ms-long-running-operation-options",
        function: truthy,
      },
    },
    // RPC Code: RPC-Async-V1-07
    LroLocationHeader: {
      description: "Location header must be supported for all async operations that return 202.",
      message: "A 202 response should include an Location response header.",
      severity: "error",
      formats: [oas2],
      given: "$.paths[*][*].responses[?(@property == '202')]",
      then: {
        function: hasheader,
        functionOptions: {
          name: "Location",
        },
      },
    },
    // RPC Code: RPC-Common-V1-05
    LroErrorContent: {
      description:
        "Error response content of long running operations must follow the error schema provided in the common types v2 and above.",
      message: "{{description}}",
      severity: "error",
      resolved: false,
      formats: [oas2],
      given:
        "$[paths,'x-ms-paths'].*.*[?(@property === 'x-ms-long-running-operation' && @ === true)]^.responses[?(@property === 'default' || @property.startsWith('5') || @property.startsWith('4'))].schema.$ref",
      then: {
        function: pattern,
        functionOptions: {
          match: ".*/common-types/resource-management/v(([1-9]\\d+)|[2-9])/types.json#/definitions/ErrorResponse",
        },
      },
    },

    ///
    /// ARM RPC rules for Delete patterns
    ///

    // RPC Code: RPC-Delete-V1-01
    DeleteResponseCodes: {
      description: "Synchronous DELETE must have 200 & 204 return codes and LRO DELETE must have 202 & 204 return codes.",
      severity: "error",
      message: "{{error}}",
      resolved: true,
      formats: [oas2],
      given: ["$[paths,'x-ms-paths'].*[delete]"],
      then: {
        function: DeleteResponseCodes,
      },
    },

    // RPC Code: RPC-Delete-V1-02
    DeleteMustNotHaveRequestBody: {
      description: "The delete operation must not have a request body.",
      severity: "error",
      message: "{{description}}",
      resolved: true,
      formats: [oas2],
      given: "$.paths.*.delete.parameters[?(@.in === 'body')]",
      then: {
        function: falsy,
      },
    },
    //https://github.com/Azure/azure-openapi-validator/issues/330
    // RPC Code: RPC-Delete-V1-04
    DeleteResponseBodyEmpty: {
      description: "The delete response body must be empty.",
      message: "{{description}}",
      severity: "error",
      resolved: true,
      formats: [oas2],
      given: ["$[paths,'x-ms-paths'].*[delete].responses['200','204'].schema"],
      then: {
        function: falsy,
      },
    },

    ///
    /// ARM RPC rules for Policy Guidelines
    ///

    // RPC Code: RPC-Policy-V1-05
    AvoidAdditionalProperties: {
      description: "The use of additionalProperties is not allowed except for user defined tags on tracked resources.",
      severity: "error",
      message: "{{description}}",
      resolved: true,
      formats: [oas2],
      given: "$.definitions..[?(@property !== 'tags' && @.additionalProperties)]",
      then: {
        function: falsy,
      },
    },

    ///
    /// ARM RPC rules for Get patterns
    ///

    // RPC Code: RPC-Get-V1-02
    GetMustNotHaveRequestBody: {
      description: "The Get operation must not have a request body.",
      severity: "error",
      message: "{{description}}",
      resolved: true,
      formats: [oas2],
      given: "$[paths,'x-ms-paths'].*.get.parameters[?(@.in === 'body')]",
      then: {
        function: falsy,
      },
    },
    // github issue https://github.com/Azure/azure-openapi-validator/issues/331
    // Get operation should return 200
    // already have rule to check if operation returns non 2XX, it should mark it as 'x-ms-error-response' explicitly,
    // so here on check if the 200 return '201','202','203'
    // RPC Code: RPC-Get-V1-01
    GetOperation200: {
      description: "The get operation should only return 200.",
      message: "{{description}}",
      severity: "error",
      resolved: true,
      formats: [oas2],
      given: ["$[paths,'x-ms-paths'].*[get].responses['201','202','203','204']"],
      then: {
        function: falsy,
      },
    },
    // RPC Codes: RPC-Get-V1-09, RPC-Arg-V1-01, RPC-Get-V1-06
    GetCollectionOnlyHasValueAndNextLink: {
      description: "Get endpoints for collections of resources must only have the `value` and `nextLink` properties in their model.",
      message: "{{description}}",
      severity: "error",
      resolved: true,
      formats: [oas2],
      given: "$[paths,'x-ms-paths'][?(!@property.endsWith('}') && !@property.endsWith('operations'))][get].responses.200.schema.properties",
      then: {
        function: getCollectionOnlyHasValueAndNextLink,
      },
    },

    // RPC Code: RPC-Get-V1-08
    ParametersInPointGet: {
      description: "Point Get's MUST not have query parameters other than api version.",
      severity: "error",
      message: "{{error}}",
      resolved: true,
      formats: [oas2],
      given: "$[paths,'x-ms-paths']",
      then: {
        function: ParametersInPointGet,
      },
    },

    ///
    /// ARM RPC rules for Patch patterns
    ///

    // RPC Code: RPC-Patch-V1-02
    UnSupportedPatchProperties: {
      description: "Patch may not change the name, location, or type of the resource.",
      message: "{{error}}",
      severity: "error",
      resolved: true,
      formats: [oas2],
      given: ["$[paths,'x-ms-paths'].*.patch"],
      then: {
        function: validatePatchBodyParamProperties,
        functionOptions: {
          shouldNot: ["id", "name", "type", "location"],
        },
      },
    },
    //https://github.com/Azure/azure-openapi-validator/issues/324
    // RPC Code: RPC-Patch-V1-03
    ConsistentPatchProperties: {
      description: "The properties in the patch body must be present in the resource model and follow json merge patch.",
      message: "{{error}}",
      severity: "error",
      resolved: true,
      formats: [oas2],
      given: ["$.paths.*.patch"],
      then: {
        function: consistentPatchProperties,
      },
    },

    // RPC Code: RPC-Patch-V1-06
    PatchResponseCode: {
      description: "Synchronous PATCH must have 200 return code and LRO PATCH must have 200 and 202 return codes.",
      message: "{{error}}",
      severity: "error",
      resolved: true,
      formats: [oas2],
      given: ["$[paths,'x-ms-paths'].*[patch]"],
      then: {
        function: PatchResponseCode,
      },
    },

    //https://github.com/Azure/azure-openapi-validator/issues/335
    // RPC Code: RPC-Patch-V1-06, RPC-Async-V1-08
    LroPatch202: {
      description: "Async PATCH should return 202.",
      message: "{{error}}",
      severity: "error",
      resolved: true,
      formats: [oas2],
      given: ["$[paths,'x-ms-paths'].*[patch][?(@property === 'x-ms-long-running-operation' && @ === true)]^"],
      then: {
        function: lroPatch202,
      },
    },
    // RPC Code: RPC-Patch-V1-09
    PatchSkuProperty: {
      description: "RP must implement PATCH for the 'SKU' envelope property if it's defined in the resource model.",
      message: "{{error}}",
      severity: "error",
      resolved: true,
      formats: [oas2],
      given: ["$[paths,'x-ms-paths'].*.patch"],
      then: {
        function: validatePatchBodyParamProperties,
        functionOptions: {
          should: ["sku"],
        },
      },
    },
    // RPC Code: RPC-Patch-V1-10
    PatchBodyParametersSchema: {
      description: "A request parameter of the Patch Operation must not have a required/default/'x-ms-mutability: [\"create\"]' value.",
      message: "{{error}}",
      severity: "error",
      resolved: true,
      formats: [oas2],
      given: ["$.paths.*.patch.parameters[?(@.in === 'body')]"],
      then: {
        function: pathBodyParameters,
      },
    },
    // RPC Code: RPC-Patch-V1-11
    PatchIdentityProperty: {
      description: "RP must implement PATCH for the 'identity' envelope property If it's defined in the resource model.",
      message: "{{error}}",
      severity: "error",
      resolved: true,
      formats: [oas2],
      given: ["$[paths,'x-ms-paths'].*.patch"],
      then: {
        function: validatePatchBodyParamProperties,
        functionOptions: {
          should: ["identity"],
        },
      },
    },

    ///
    /// ARM RPC rules for Put patterns
    ///

    // RPC Code: RPC-Put-V1-01
    PathForPutOperation: {
      description: "The path for 'put' operation must be under a subscription and resource group.",
      message: "{{description}}",
      severity: "error",
      resolved: false,
      formats: [oas2],
      given: "$[paths,'x-ms-paths'].*[put]^~",
      then: {
        function: verifyArmPath,
        functionOptions: {
          segmentToCheck: "resourceGroupScope",
        },
      },
    },
    // RPC Code: RPC-Put-V1-05
    RepeatedPathInfo: {
      description:
        "Information in the Path should not be repeated in the request body (i.e. subscription ID, resource group name, resource name).",
      message: "The '{{error}}' already appears in the path, please don't repeat it in the request body.",
      severity: "error",
      resolved: true,
      formats: [oas2],
      given: "$[paths,'x-ms-paths'].*.put^",
      then: {
        function: bodyParamRepeatedInfo,
      },
    },
    // RPC Code: RPC-Put-V1-07
    RequestSchemaForTrackedResourcesMustHaveTags: {
      description: "A tracked resource MUST always have tags as a top level optional property",
      message: "{{description}}. {{error}}",
      severity: "error",
      resolved: true,
      formats: [oas2],
      given: "$[paths,'x-ms-paths'].*.put^",
      then: {
        function: trackedResourceTagsPropertyInRequest,
      },
    },

    // RPC Code: RPC-Put-V1-11
    PutResponseSchemaDescription: {
      description: `For any PUT, response code should be 201 if resource was newly created and 200 if updated.`,
      message: "{{error}}",
      severity: "error",
      resolved: false,
      given: ["$[paths,'x-ms-paths'].*.put.responses"],
      then: {
        function: PutResponseSchemaDescription,
      },
    },

    // RPC Code: RPC-Put-V1-12
    PutGetPatchResponseSchema: {
      description: `For a given path with PUT, GET and PATCH operations, the schema of the response must be the same.`,
      message:
        "{{property}} has different responses for PUT/GET/PATCH operations. The PUT/GET/PATCH operations must have same schema response.",
      severity: "error",
      resolved: false,
      given: ["$[paths,'x-ms-paths'].*.put^"],
      then: {
        function: putGetPatchScehma,
      },
    },
    // RPC Code: RPC-Put-V1-12
    XmsResourceInPutResponse: {
      description: `The 200 response model for an ARM PUT operation must have x-ms-azure-resource extension set to true in its hierarchy.`,
      message: "{{error}}",
      severity: "error",
      resolved: true,
      given: ["$[paths,'x-ms-paths'].*.put"],
      then: {
        function: withXmsResource,
      },
    },
    // RPC Code: RPC-Put-V1-14
    LocationMustHaveXmsMutability: {
      description: "A tracked resource's location property must have the x-ms-mutability properties set as read, create.",
      message: 'Property `location` must have `"x-ms-mutability":["read", "create"]` extension defined.',
      severity: "warn",
      resolved: false,
      formats: [oas2],
      given: ["$.definitions[*].properties.location"],
      then: {
        function: locationMustHaveXmsMutability,
      },
    },
    // RPC Code: RPC-Put-V1-24
    ResponseSchemaSpecifiedForSuccessStatusCode: {
      description: "The 200 and 201 success status codes for an ARM PUT operation must have a response schema specified.",
      message: "{{error}}",
      severity: "error",
      resolved: false,
      formats: [oas2],
      given: ["$[paths,'x-ms-paths'].*.put"],
      then: {
        function: responseSchemaSpecifiedForSuccessStatusCode,
      },
    },
    // RPC Code: RPC-Put-V1-25
    PutRequestResponseSchemeArm: {
      description: "The request & response('200') schema of the PUT operation must be same.",
      message: "{{error}}",
      severity: "error",
      resolved: true,
      formats: [oas2],
      given: ["$[paths,'x-ms-paths'].*[put][responses][?(@property === '200' || @property === '201')]^^"],
      then: {
        function: putRequestResponseScheme,
      },
    },

    ///
    /// ARM RPC rules for Post patterns
    ///

    // RPC Code: RPC-POST-V1-02
    SyncPostReturn: {
      description: "A synchronous Post operation should return 200 with response schema or 204 without response schema.",
      message: "{{error}}",
      severity: "error",
      resolved: true,
      formats: [oas2],
      given: "$[paths,'x-ms-paths'].*[post]",
      then: {
        function: SyncPostReturn,
      },
    },
    // RPC Code: RPC-POST-V1-03
    LroPostReturn: {
      description: "A long running Post operation should return 200 with response schema and 202 without response schema.",
      message: "{{error}}",
      severity: "error",
      resolved: true,
      formats: [oas2],
      given: "$[paths,'x-ms-paths'].*[post].[?(@property === 'x-ms-long-running-operation' && @ === true)]^",
      then: {
        function: lroPostReturn,
      },
    },
    // RPC Code: RPC-POST-V1-05
    ParametersInPost: {
      description: "For a POST action parameters MUST be in the payload and not in the URI.",
      message: "{{error}}",
      severity: "error",
      resolved: true,
      formats: [oas2],
      given: "$[paths,'x-ms-paths'].*[post][parameters]",
      then: {
        function: ParametersInPost,
      },
    },
    // RPC Code: RPC-POST-V1-09
    LROPostFinalStateViaProperty: {
      description:
        "A long running operation (LRO) post MUST have 'long-running-operation-options' specified and MUST have the 'final-state-via' property set to 'azure-async-operation'.",
      message: "{{error}}",
      severity: "off", // See https://github.com/Azure/azure-sdk-tools/issues/6071#issuecomment-1535560188
      resolved: false,
      formats: [oas2],
      given: ["$[paths,'x-ms-paths'].*[post]"],
      then: {
        function: LROPostFinalStateViaProperty,
      },
    },

    ///
    /// ARM RPC rules for Uri path patterns
    ///

    // RPC Code: RPC-Uri-V1-01
    PathContainsSubscriptionId: {
      description: "Path for resource group scoped CRUD methods MUST contain a subscriptionId parameter.",
      message: "{{error}}",
      severity: "error",
      resolved: false,
      formats: [oas2],
      given: "$[paths,'x-ms-paths'].*[get,patch,put,delete]^~",
      then: {
        function: verifyArmPath,
        functionOptions: {
          segmentToCheck: "subscriptionIdParam",
        },
      },
    },
    // RPC Code: RPC-Uri-V1-02
    PathContainsResourceGroup: {
      description: "Path for resource group scoped CRUD methods MUST contain a resourceGroupName parameter.",
      message: "{{error}}",
      severity: "error",
      resolved: false,
      formats: [oas2],
      given: ["$[paths,'x-ms-paths'].*[get,patch,put,delete]^~"],
      then: {
        function: verifyArmPath,
        functionOptions: {
          segmentToCheck: "resourceGroupParam",
        },
      },
    },
    // RPC Code: RPC-Uri-V1-04
    PathContainsResourceType: {
      description: "Path for resource CRUD methods MUST contain a resource type.",
      message: "{{error}}",
      severity: "error",
      resolved: false,
      formats: [oas2],
      given: "$[paths,'x-ms-paths'].*[get,patch,put,delete]^~",
      then: {
        function: verifyArmPath,
        functionOptions: {
          segmentToCheck: "resourceType",
        },
      },
    },
    // RPC Code: RPC-Uri-V1-05
    ResourceNameRestriction: {
      description: "This rule ensures that the authors explicitly define these restrictions as a regex on the resource name.",
      message: "{{error}}",
      severity: "error",
      resolved: true,
      formats: [oas2],
      given: "$[paths,'x-ms-paths'].*.^",
      then: {
        function: resourceNameRestriction,
      },
    },
    // RPC Code: RPC-Uri-V1-06, RPC-Put-V1-02
    PathForNestedResource: {
      description: "Path for CRUD methods on a nested resource type MUST follow valid resource naming.",
      message: "{{error}}",
      severity: "error",
      resolved: false,
      formats: [oas2],
      given: "$[paths,'x-ms-paths'].*[get,patch,delete,put]^~",
      then: {
        function: verifyArmPath,
        functionOptions: {
          segmentToCheck: "nestedResourceType",
        },
      },
    },
    // RPC Code: RPC-Uri-V1-07, RPC-POST-V1-01
    PathForResourceAction: {
      description: "Path for 'post' method on a resource type MUST follow valid resource naming.",
      message: "{{description}}",
      severity: "error",
      resolved: false,
      formats: [oas2],
      given: "$[paths,'x-ms-paths'].*.post^~",
      then: {
        function: pattern,
        functionOptions: {
          match: ".*/providers/[\\w\\.]+(?:/\\w+/(default|{\\w+}))*/\\w+$",
        },
      },
    },
    // RPC Code: RPC-Uri-V1-08
    ApiVersionParameterRequired: {
      description: "All operations should have api-version query parameter.",
      message: "{{error}}",
      severity: "error",
      resolved: true,
      formats: [oas2],
      given: ["$.paths.*", "$.x-ms-paths.*"],
      then: {
        function: hasApiVersionParameter,
        functionOptions: {
          methods: ["get", "put", "patch", "post", "delete", "options", "head", "trace"],
        },
      },
    },
    // RPC Code: RPC-Uri-V1-10
    NoDuplicatePathsForScopeParameter: {
      description: 'Paths with explicitly defined scope should not be present if there is an equivalent path with the "scope" parameter.',
      message: "{{error}}",
      severity: "error",
      resolved: true,
      formats: [oas2],
      given: ["$.paths[?(@property.match(/.*{scope}.*/))]~))", "$.x-ms-paths[?(@property.match(/.*{scope}.*/))]~))"],
      then: {
        function: noDuplicatePathsForScopeParameter,
      },
    },

    ///
<<<<<<< HEAD
    /// ARM RPC rules for SystemData
    ///

    // RPC Code: RPC-SystemData-V1-01
    // Note that this rule is normally already covered when the common types Resource is used.
    // Here we are still checking for usage of common types system data for the scenarios where
    // RP teams have already defined Resource and are unable to switch to the common types resource
    // because it would cause breaking changes.
    SystemDataDefinitionsCommonTypes: {
      description: "Must use the schema provided in the common types for SystemData.",
      message: "{{description}}",
      severity: "error",
      resolved: false,
      formats: [oas2],
      given: "$.definitions.*.properties.[systemData,SystemData].$ref",
      then: {
        function: pattern,
        functionOptions: {
          match: ".*/common-types/resource-management/v\\d+/types.json#/definitions/systemData",
        },
      },
    },

    // RPC Code: RPC-SystemData-V1-01
    // Ensure systemData is not in the properties bag
    SystemDataInPropertiesBag: {
      description: "System Data must be defined as a top-level property, not in the properties bag.",
      message: "{{description}}",
      severity: "error",
      resolved: false,
      formats: [oas2],
      given: ["$.definitions.*.properties.properties.systemData", "$.definitions.*.properties.properties.SystemData"],
      then: {
        function: falsy,
      },
    },

    ///
    /// ARM rules for operations API
=======
    /// ARM RPC rules for operations API
>>>>>>> b70f43e4
    ///

    // RPC Code: RPC-Operations-V1-01
    OperationsApiSchemaUsesCommonTypes: {
      description: "Operations API path must follow the schema provided in the common types.",
      message: "{{description}}",
      severity: "error",
      resolved: false,
      formats: [oas2],
      given: "$[paths,'x-ms-paths'][?(@property.match(/\\/providers\\/\\w+\\.\\w+\\/operations$/i))].get.responses.200.schema.$ref",
      then: {
        function: pattern,
        functionOptions: {
          match: ".*/common-types/resource-management/v\\d+/types.json#/definitions/OperationListResult",
        },
      },
    },

    // RPC Code: RPC-Operations-V1-02
    OperationsApiTenantLevelOnly: {
      description: "The get operations endpoint must only be at the tenant level.",
      message: "{{error}}",
      severity: "error",
      resolved: true,
      formats: [oas2],
      given: "$.[paths,'x-ms-paths']",
      then: {
        function: operationsApiTenantLevelOnly,
      },
    },

    ///
    /// ARM rules without an RPC code
    ///

    ResourceMustReferenceCommonTypes: {
      description: "Resource definitions must use the common types TrackedResource or ProxyResource definitions.",
      message: "{{error}}",
      severity: "off", // See https://github.com/Azure/azure-sdk-tools/issues/6071#issuecomment-1535560188
      resolved: false,
      formats: [oas2],
      given: ["$.paths.*.[get,put,patch].responses.200.schema.$ref"],
      then: {
        function: resourceMustReferenceCommonTypes,
      },
    },
    ProvisioningStateMustBeReadOnly: {
      description: "This is a rule introduced to validate if provisioningState property is set to readOnly or not.",
      message: "{{error}}",
      severity: "off", // See https://github.com/Azure/azure-sdk-tools/issues/6071#issuecomment-1535560188
      resolved: true,
      formats: [oas2],
      given: ["$[paths,'x-ms-paths'].*.*.responses.*.schema"],
      then: {
        function: provisioningStateMustBeReadOnly,
      },
    },
    ArrayMustHaveType: {
      description: "Array type must have a type except for any type.",
      message: "{{error}}",
      severity: "error",
      resolved: false,
      formats: [oas2],
      given: ["$.definitions..items[?(@object())]^"],
      then: {
        function: truthy,
        field: "type",
      },
    },
    NoErrorCodeResponses: {
      description: "Invalid status code specified. Please refer to the documentation for the allowed set.",
      message: "{{description}}",
      severity: "error",
      resolved: false,
      formats: [oas2],
      given: ["$.paths.*.*.responses.*~"],
      then: {
        function: noErrorCodeResponses,
      },
    },
    LroWithOriginalUriAsFinalState: {
      description: "The long running operation with final-state-via:original-uri should have a sibling 'get' operation.",
      message: "{{description}}",
      severity: "error",
      resolved: true,
      formats: [oas2],
      given: [
        "$[paths,'x-ms-paths'].*[put,patch,delete].x-ms-long-running-operation-options[?(@property === 'final-state-via' && @ === 'original-uri')]^",
      ],
      then: {
        function: validateOriginalUri,
      },
    },
    LroPostMustNotUseOriginalUriAsFinalState: {
      description: "The long running post operation must not use final-stat-via:original-uri.",
      message: "{{description}}",
      severity: "error",
      resolved: true,
      formats: [oas2],
      given: [
        "$[paths,'x-ms-paths'].*.post.x-ms-long-running-operation-options[?(@property === 'final-state-via' && @ === 'original-uri')]^",
      ],
      then: {
        function: falsy,
      },
    },
    APIVersionPattern: {
      description:
        "The API Version parameter MUST be in the Year-Month-Date format (i.e. 2016-07-04.)  NOTE that this is the en-US ordering of month and date.",
      severity: "error",
      message: "{{description}}",
      resolved: true,
      formats: [oas2],
      given: "$.info.version",
      then: {
        function: pattern,
        functionOptions: {
          match: "^(20\\d{2})-(0[1-9]|1[0-2])-((0[1-9])|[12][0-9]|3[01])(-(preview))?$",
        },
      },
    },
    ParameterNotDefinedInGlobalParameters: {
      description:
        "Per ARM guidelines, if `subscriptionId` is used anywhere as a path parameter, it must always be defined as global parameter. `api-version` is almost always an input parameter in any ARM spec and must also be defined as a global parameter.",
      message: "{{error}}",
      severity: "warn",
      resolved: false,
      formats: [oas2],
      given: ["$[paths,'x-ms-paths'].*.*[?(@property === 'parameters')]"],
      then: {
        function: parameterNotDefinedInGlobalParameters,
      },
    },
    ParameterNotUsingCommonTypes: {
      description: "This rule checks for parameters defined in common-types that are not using the common-types definition.",
      message: "{{error}}",
      severity: "warn",
      resolved: false,
      formats: [oas2],
      given: ["$[paths,'x-ms-paths'].*.*[?(@property === 'parameters')]"],
      then: {
        function: parameterNotUsingCommonTypes,
      },
    },
    CollectionObjectPropertiesNaming: {
      description:
        "Per ARM guidelines, a model returned by an `x-ms-pageable` operation must have a property named `value`. This property indicates what type of array the object is.",
      severity: "error",
      message: "{{error}}",
      resolved: true,

      formats: [oas2],
      given: "$.paths.*[get,post]",
      then: {
        function: collectionObjectPropertiesNaming,
      },
    },
    // this rule covers BodyPropertiesNamesCamelCase and DefinitionsPropertiesNamesCamelCase
    DefinitionsPropertiesNamesCamelCase: {
      description: "Property names should be camel case.",
      message: "Property name should be camel case.",
      severity: "error",
      resolved: false,
      given: "$.definitions..[?(@property === 'type' && @ === 'object')]^.properties[?(@property.match(/^[^@].+$/))]~",
      then: {
        function: camelCase,
      },
    },
    GuidUsage: {
      description: `Verifies whether format is specified as "uuid" or not.`,
      message:
        "Usage of Guid is not recommended. If GUIDs are absolutely required in your service, please get sign off from the Azure API review board.",
      severity: "error",
      resolved: false,
      given: "$..[?(@property === 'format' && @ === 'uuid')]",
      then: {
        function: falsy,
      },
    },
    InvalidSkuModel: {
      description: `A Sku model must have 'name' property. It can also have 'tier', 'size', 'family', 'capacity' as optional properties.`,
      message: "{{error}}",
      severity: "warn",
      resolved: true,
      given: "$.definitions[?(@property.match(/^sku$/i))]",
      then: {
        function: skuValidation,
      },
    },
    NonApplicationJsonType: {
      description: `Verifies whether operation supports "application/json" as consumes or produces section.`,
      message: "Only content-type 'application/json' is supported by ARM",
      severity: "warn",
      resolved: true,
      given: ["$[produces,consumes].*", "$[paths,'x-ms-paths'].*.*[produces,consumes].*"],
      then: {
        function: pattern,
        functionOptions: {
          match: "application/json",
        },
      },
    },
    SecurityDefinitionsStructure: {
      description: `Each OpenAPI json document must contain a security definitions section and the section must adhere to a certain format.`,
      message: "{{error}}",
      severity: "error",
      resolved: true,
      given: ["$"],
      then: {
        function: securityDefinitionsStructure,
      },
    },
    SubscriptionIdParameterInOperations: {
      description: `'subscriptionId' must not be an operation parameter and must be declared in the global parameters section.`,
      message:
        "Parameter 'subscriptionId' is not allowed in the operations section, define it in the global parameters section instead/Parameter '{{path}}' is referenced but not defined in the global parameters section of Service Definition",
      severity: "error",
      resolved: false,
      given: [
        "$[paths,'x-ms-paths'].*.*.parameters.*[?(@property === 'name' && @.match(/^subscriptionid$/i))]^",
        "$[paths,'x-ms-paths'].*.parameters.*[?(@property === 'name' && @.match(/^subscriptionid$/i))]^",
      ],
      then: {
        function: falsy,
      },
    },
    OperationsApiResponseSchema: {
      severity: "error",
      message: "The response schema of operations API '{{error}}' does not match the ARM specification. Please standardize the schema.",
      resolved: true,
      given: "$.paths[?(@property.match(/\\/providers\\/\\w+\\.\\w+\\/operations$/i))].get.responses.200.schema",
      then: {
        function: operationsApiSchema,
      },
    },
    HttpsSupportedScheme: {
      description: "Verifies whether specification supports HTTPS scheme or not.",
      message: "Azure Resource Management only supports HTTPS scheme.",
      severity: "warn",
      resolved: false,
      formats: [oas2],
      given: ["$.schemes"],
      then: {
        function: httpsSupportedScheme,
      },
    },
    MissingDefaultResponse: {
      description: "All operations should have a default (error) response.",
      message: "Operation is missing a default response.",
      severity: "error",
      given: "$.paths.*.*.responses",
      then: {
        field: "default",
        function: truthy,
      },
    },
  },
}
export default ruleset<|MERGE_RESOLUTION|>--- conflicted
+++ resolved
@@ -708,7 +708,6 @@
     },
 
     ///
-<<<<<<< HEAD
     /// ARM RPC rules for SystemData
     ///
 
@@ -747,10 +746,7 @@
     },
 
     ///
-    /// ARM rules for operations API
-=======
     /// ARM RPC rules for operations API
->>>>>>> b70f43e4
     ///
 
     // RPC Code: RPC-Operations-V1-01
