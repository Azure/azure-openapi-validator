import { oas2 } from "@stoplight/spectral-formats"
import { casing, falsy, pattern, truthy } from "@stoplight/spectral-functions"
import common from "./az-common"
import verifyArmPath from "./functions/arm-path-validation"
import bodyParamRepeatedInfo from "./functions/body-param-repeated-info"
import collectionObjectPropertiesNaming from "./functions/collection-object-properties-naming"
import { consistentPatchProperties } from "./functions/consistent-patch-properties"
import { longRunningResponseStatusCodeArm } from "./functions/Extensions/long-running-response-status-code";
import hasApiVersionParameter from "./functions/has-api-version-parameter"
import hasheader from "./functions/has-header"
import validateOriginalUri from "./functions/lro-original-uri"
import { lroPatch202 } from "./functions/lro-patch-202"
import operationsApiSchema from "./functions/operations-api-schema"
import pathBodyParameters from "./functions/patch-body-parameters"
import pathSegmentCasing from "./functions/path-segment-casing"
import provisioningState from "./functions/provisioning-state"
import putGetPatchScehma from "./functions/put-get-patch-schema"
import { securityDefinitionsStructure } from "./functions/security-definitions-structure";
import skuValidation from "./functions/sku-validation"
import { validatePatchBodyParamProperties } from "./functions/validate-patch-body-param-properties"
import withXmsResource from "./functions/with-xms-resource"
const ruleset: any = {
  extends: [common],
  rules: {
    ApiHost: {
      description: "The host is required for management plane specs.",
      message: "{{description}}",
      severity: "error",
      resolved: false,
      formats: [oas2],
      given: ["$.host"],
      then: {
        function: truthy,
      },
    },
    ApiVersionParameterRequired: {
      description: "All operations should have api-version query parameter.",
      message: "{{error}}",
      severity: "error",
      resolved: true,
      formats: [oas2],
      given: ["$.paths.*", "$.x-ms-paths.*"],
      then: {
        function: hasApiVersionParameter,
        functionOptions: {
          methods: ["get", "put", "patch", "post", "delete", "options", "head", "trace"],
        },
      },
    },
    SubscriptionsAndResourceGroupCasing: {
      description: "The subscriptions and resourceGroup in resource uri should follow lower camel case.",
      message: "{{error}}",
      severity: "error",
      resolved: false,
      formats: [oas2],
      given: ["$.paths", "$.x-ms-paths"],
      then: {
        function: pathSegmentCasing,
        functionOptions: {
          segments: ["resourceGroups", "subscriptions"],
        },
      },
    },
    PatchBodyParametersSchema: {
      description: "A request parameter of the Patch Operation must not have a required/default/'x-ms-mutability: [\"create\"]' value.",
      message: "{{error}}",
      severity: "error",
      resolved: true,
      formats: [oas2],
      given: ["$.paths.*.patch.parameters[?(@.in === 'body')]"],
      then: {
        function: pathBodyParameters,
      },
    },
    //https://github.com/Azure/azure-openapi-validator/issues/324
    ConsistentPatchProperties: {
      description: "The properties in the patch body must be present in the resource model and follow json merge patch.",
      message: "{{error}}",
      severity: "error",
      resolved: true,
      formats: [oas2],
      given: ["$.paths.*.patch"],
      then: {
        function: consistentPatchProperties,
      },
    },
    //https://github.com/Azure/azure-openapi-validator/issues/335
    LroPatch202: {
      description: "Async PATCH should return 202.",
      message: "{{error}}",
      severity: "error",
      resolved: true,
      formats: [oas2],
      given: ["$[paths,'x-ms-paths'].*[patch][?(@property === 'x-ms-long-running-operation' && @ === true)]^"],
      then: {
        function: lroPatch202,
      },
    },
    //https://github.com/Azure/azure-openapi-validator/issues/330
    DeleteResponseBodyEmpty: {
      description: "The delete response body must be empty.",
      message: "{{description}}",
      severity: "error",
      resolved: true,
      formats: [oas2],
      given: ["$[paths,'x-ms-paths'].*[delete].responses.['200','204'].schema"],
      then: {
        function: falsy,
      },
    },
    // github issue https://github.com/Azure/azure-openapi-validator/issues/331
    //Get operation should return 200
    // already have rule to check if operation returns non 2XX, it should mark it as 'x-ms-error-response' explicitly,
    // so here on check if the 200 return '201','202','203'
    GetOperation200: {
      description: "The get operation should only return 200.",
      message: "{{description}}",
      severity: "error",
      resolved: true,
      formats: [oas2],
      given: ["$[paths,'x-ms-paths'].*[get].responses.['201','202','203','204']"],
      then: {
        function: falsy,
      },
    },
    // https://github.com/Azure/azure-openapi-validator/issues/332
    ProvisioningStateValidation: {
      description: "ProvisioningState must have terminal states: Succeeded, Failed and Canceled.",
      message: "{{error}}",
      severity: "error",
      resolved: true,
      formats: [oas2],
      given: ["$.definitions..provisioningState[?(@property === 'enum')]^"],
      then: {
        function: provisioningState,
      },
    },
    // x-ms-long-running-operation-options should indicate the type of response header to track the async operation
    //https://github.com/Azure/azure-openapi-validator/issues/324
    XmsLongRunningOperationOptions: {
      description:
        "The x-ms-long-running-operation-options should be specified explicitly to indicate the type of response header to track the async operation.",
      message: "{{description}}",
      severity: "error",
      resolved: true,
      formats: [oas2],
      given: ["$[paths,'x-ms-paths'].*.*[?(@property === 'x-ms-long-running-operation' && @ === true)]^"],
      then: {
        field: "x-ms-long-running-operation-options",
        function: truthy,
      },
    },
    UnSupportedPatchProperties: {
      description: "Patch may not change the name, location, or type of the resource.",
      message: "{{error}}",
      severity: "error",
      resolved: true,
      formats: [oas2],
      given: ["$[paths,'x-ms-paths'].*.patch"],
      then: {
        function: validatePatchBodyParamProperties,
        functionOptions: {
          shouldNot: ["name", "type", "location"],
        },
      },
    },
    PatchSkuProperty: {
      description: "RP must implement PATCH for the 'SKU' envelope property if it's defined in the resource model.",
      message: "{{error}}",
      severity: "error",
      resolved: true,
      formats: [oas2],
      given: ["$[paths,'x-ms-paths'].*.patch"],
      then: {
        function: validatePatchBodyParamProperties,
        functionOptions: {
          should: ["sku"],
        },
      },
    },
    PatchIdentityProperty: {
      description: "RP must implement PATCH for the 'identity' envelope property If it's defined in the resource model.",
      message: "{{error}}",
      severity: "error",
      resolved: true,
      formats: [oas2],
      given: ["$[paths,'x-ms-paths'].*.patch"],
      then: {
        function: validatePatchBodyParamProperties,
        functionOptions: {
          should: ["identity"],
        },
      },
    },
    ArrayMustHaveType: {
      description: "Array type must have a type except for any type.",
      message: "{{error}}",
      severity: "error",
      resolved: false,
      formats: [oas2],
      given: ["$.definitions..items[?(@object())]^"],
      then: {
        function: truthy,
        field: "type",
      },
    },
    LroLocationHeader: {
      description: "Location header must be supported for all async operations that return 202.",
      message: "A 202 response should include an Location response header.",
      severity: "error",
      formats: [oas2],
      given: "$.paths[*][*].responses[?(@property == '202')]",
      then: {
        function: hasheader,
        functionOptions: {
          name: "Location",
        },
      },
    },
    LroWithOriginalUriAsFinalState: {
      description: "The long running operation with final-state-via:original-uri should have a sibling 'get' operation.",
      message: "{{description}}",
      severity: "error",
      resolved: true,
      formats: [oas2],
      given: [
        "$[paths,'x-ms-paths'].*[put,patch,delete].x-ms-long-running-operation-options[?(@property === 'final-state-via' && @ === 'original-uri')]^",
      ],
      then: {
        function: validateOriginalUri,
      },
    },
    LroPostMustNotUseOriginalUriAsFinalState: {
      description: "The long running post operation must not use final-stat-via:original-uri.",
      message: "{{description}}",
      severity: "error",
      resolved: true,
      formats: [oas2],
      given: [
        "$[paths,'x-ms-paths'].*.post.x-ms-long-running-operation-options[?(@property === 'final-state-via' && @ === 'original-uri')]^",
      ],
      then: {
        function: falsy,
      },
    },
    PathContainsSubscriptionId: {
      description: "Path for resource group scoped CRUD methods MUST contain a subscriptionId parameter.",
      message: "{{error}}",
      severity: "error",
      resolved: false,
      formats: [oas2],
      given: "$[paths,'x-ms-paths'].*[get,patch,put,delete]^~",
      then: {
        function: verifyArmPath,
        functionOptions: {
          segmentToCheck: "subscriptionIdParam",
        },
      },
    },
    PathContainsResourceType: {
      description: "Path for resource CRUD methods MUST contain a resource type.",
      message: "{{error}}",
      severity: "error",
      resolved: false,
      formats: [oas2],
      given: "$[paths,'x-ms-paths'].*[get,patch,put,delete]^~",
      then: {
        function: verifyArmPath,
        functionOptions: {
          segmentToCheck: "resourceType",
        },
      },
    },
    PathContainsResourceGroup: {
      description: "Path for resource group scoped CRUD methods MUST contain a resourceGroupName parameter.",
      message: "{{error}}",
      severity: "error",
      resolved: false,
      formats: [oas2],
      given: ["$[paths,'x-ms-paths'].*[get,patch,put,delete]^~"],
      then: {
        function: verifyArmPath,
        functionOptions: {
          segmentToCheck: "resourceGroupParam",
        },
      },
    },
    PathForPutOperation: {
      description: "The path for 'put' operation must be under a subscription and resource group.",
      message: "{{description}}",
      severity: "warn",
      resolved: false,
      formats: [oas2],
      given: "$[paths,'x-ms-paths'].*[put]^~",
      then: {
        function: verifyArmPath,
        functionOptions: {
          segmentToCheck: "resourceGroupScope",
        },
      },
    },
    PathForNestedResource: {
      description: "Path for CRUD methods on a nested resource type MUST follow valid resource naming.",
      message: "{{error}}",
      severity: "warn",
      resolved: false,
      formats: [oas2],
      given: "$[paths,'x-ms-paths'].*[get,patch,delete,put]^~",
      then: {
        function: verifyArmPath,
        functionOptions: {
          segmentToCheck: "nestedResourceType",
        },
      },
    },
    PathForResourceAction: {
      description: "Path for 'post' method on a resource type MUST follow valid resource naming.",
      message: "{{description}}",
      severity: "warn",
      resolved: false,
      formats: [oas2],
      given: "$[paths,'x-ms-paths'].*.post^~",
      then: {
        function: pattern,
        functionOptions: {
          match: ".*/providers/[\\w\\.]+(?:/\\w+/(default|{\\w+}))*/\\w+$",
        },
      },
    },
    RepeatedPathInfo: {
      description:
        "Information in the Path should not be repeated in the request body (i.e. subscription ID, resource group name, resource name).",
      message: "The '{{error}}' already appears in the path, please don't repeat it in the request body.",
      severity: "warn",
      resolved: true,
      formats: [oas2],
      given: "$[paths,'x-ms-paths'].*.put^",
      then: {
        function: bodyParamRepeatedInfo,
      },
    },
    APIVersionPattern: {
      description:
        "The API Version parameter MUST be in the Year-Month-Date format (i.e. 2016-07-04.)  NOTE that this is the en-US ordering of month and date.",
      severity: "error",
      message: "{{description}}",
      resolved: true,
      formats: [oas2],
      given: "$.info.version",
      then: {
        function: pattern,
        functionOptions: {
          match: "^(20\\d{2})-(0[1-9]|1[0-2])-((0[1-9])|[12][0-9]|3[01])(-(preview|alpha|beta|rc|privatepreview))?$",
        },
      },
    },
    CollectionObjectPropertiesNaming: {
      description:
        "Per ARM guidelines, a model returned by an `x-ms-pageable` operation must have a property named `value`. This property indicates what type of array the object is.",
      severity: "error",
      message: "{{error}}",
      resolved: true,
      formats: [oas2],
      given: "$.paths.*[get,post]",
      then: {
        function: collectionObjectPropertiesNaming,
      },
    },
    DeleteMustNotHaveRequestBody: {
      description: "The delete operation must not have a request body.",
      severity: "error",
      message: "{{description}}",
      resolved: true,
      formats: [oas2],
      given: "$.paths.*.delete.parameters[?(@.in === 'body')]",
      then: {
        function: falsy,
      },
    },
    // this rule covers BodyPropertiesNamesCamelCase and DefinitionsPropertiesNamesCamelCase
    DefinitionsPropertiesNamesCamelCase: {
      description: "Property names should be camel case.",
      message: "Property name should be camel case.",
      severity: "error",
      resolved: false,
      given: "$..[?(@.type === 'object')].properties.[?(!@property.match(/^@.+$/))]~",
      then: {
        function: casing,
        functionOptions: {
          type: "camel",
        },
      },
    },
    GuidUsage: {
      description: `Verifies whether format is specified as "uuid" or not.`,
      message:
        "Usage of Guid is not recommended. If GUIDs are absolutely required in your service, please get sign off from the Azure API review board.",
      severity: "warn",
      resolved: false,
      given: "$..[?(@property === 'format'&& @ === 'guid')]",
      then: {
        function: falsy,
      },
    },
    InvalidSkuModel: {
      description: `A Sku model must have 'name' property. It can also have 'tier', 'size', 'family', 'capacity' as optional properties.`,
      message: "{{error}}",
      severity: "warn",
      resolved: true,
      given: "$.definitions[?(@property.match(/^sku$/i))]",
      then: {
        function: skuValidation,
      },
    },
    NonApplicationJsonType: {
      description: `Verifies whether operation supports "application/json" as consumes or produces section.`,
      message: "Only content-type 'application/json' is supported by ARM",
      severity: "warn",
      resolved: true,
      given: ["$[produces,consumes].*", "$[paths,'x-ms-paths'].*.*[produces,consumes].*"],
      then: {
        function: pattern,
        functionOptions: {
          match: "application/json",
        },
      },
    },

    PutGetPatchResponseSchema: {
      description: `For a given path with PUT, GET and PATCH operations, the schema of the response must be the same.`,
      message:
        "{{property}} has different responses for PUT/GET/PATCH operations. The PUT/GET/PATCH operations must have same schema response.",
      severity: "error",
      resolved: false,
      given: ["$[paths,'x-ms-paths'].*.put^"],
      then: {
        function: putGetPatchScehma,
      },
    },
    XmsResourceInPutResponse: {
      description: `The 200 response model for an ARM PUT operation must have x-ms-azure-resource extension set to true in its hierarchy.`,
      message: "{{error}}",
      severity: "error",
      resolved: true,
      given: ["$[paths,'x-ms-paths'].*.put"],
      then: {
        function: withXmsResource,
      },
    },
    SecurityDefinitionsStructure: {
      description: `Each OpenAPI json document must contain a security definitions section and the section must adhere to a certain format.`,
      message: "{{error}}",
      severity: "error",
      resolved: true,
      given: ["$"],
      then: {
        function: securityDefinitionsStructure,
      },
    },
<<<<<<< HEAD
    LongRunningResponseStatusCodeArm: {
      description: "A LRO Post operation with return schema must have \"x-ms-long-running-operation-options\" extension enabled.",
      message: "{{error}}",
      severity: "error",
      resolved: true,
      formats: [oas2],
      given: ["$[paths,'x-ms-paths'].*.*[?(@property === 'x-ms-long-running-operation' && @ === true)]^^"],
      then: {
        function: longRunningResponseStatusCodeArm,
=======
    SubscriptionIdParameterInOperations: {
      description: `'subscriptionId' must not be an operation parameter and must be declared in the global parameters section.`,
      message:
        "Parameter 'subscriptionId' is not allowed in the operations section, define it in the global parameters section instead/Parameter '{{path}}' is referenced but not defined in the global parameters section of Service Definition",
      severity: "error",
      resolved: false,
      given: [
        "$[paths,'x-ms-paths'].*.*.parameters.*[?(@property === 'name' && @.match(/^subscriptionid$/i))]^",
        "$[paths,'x-ms-paths'].*.parameters.*[?(@property === 'name' && @.match(/^subscriptionid$/i))]^",
      ],
      then: {
        function: falsy,
      },
    },
    OperationsApiResponseSchema: {
      severity: "error",
      message: "The response schema of operations API '{{error}}' does not match the ARM specification. Please standardize the schema.",
      resolved: true,
      given: "$.paths[?(@property.match(/\\/providers\\/\\w+\\.\\w+\\/operations$/i))].get.responses.200.schema",
      then: {
        function: operationsApiSchema,
>>>>>>> 9ff0d6c9
      },
    },
  },
}

export default ruleset<|MERGE_RESOLUTION|>--- conflicted
+++ resolved
@@ -457,17 +457,6 @@
         function: securityDefinitionsStructure,
       },
     },
-<<<<<<< HEAD
-    LongRunningResponseStatusCodeArm: {
-      description: "A LRO Post operation with return schema must have \"x-ms-long-running-operation-options\" extension enabled.",
-      message: "{{error}}",
-      severity: "error",
-      resolved: true,
-      formats: [oas2],
-      given: ["$[paths,'x-ms-paths'].*.*[?(@property === 'x-ms-long-running-operation' && @ === true)]^^"],
-      then: {
-        function: longRunningResponseStatusCodeArm,
-=======
     SubscriptionIdParameterInOperations: {
       description: `'subscriptionId' must not be an operation parameter and must be declared in the global parameters section.`,
       message:
@@ -489,7 +478,17 @@
       given: "$.paths[?(@property.match(/\\/providers\\/\\w+\\.\\w+\\/operations$/i))].get.responses.200.schema",
       then: {
         function: operationsApiSchema,
->>>>>>> 9ff0d6c9
+      },
+    },
+    LongRunningResponseStatusCodeArm: {
+      description: "A LRO Post operation with return schema must have \"x-ms-long-running-operation-options\" extension enabled.",
+      message: "{{error}}",
+      severity: "error",
+      resolved: true,
+      formats: [oas2],
+      given: ["$[paths,'x-ms-paths'].*.*[?(@property === 'x-ms-long-running-operation' && @ === true)]^^"],
+      then: {
+        function: longRunningResponseStatusCodeArm,
       },
     },
   },
