import { RuleContext } from "@microsoft.azure/openapi-validator-core"
import _ from "lodash"
import { ArmHelper } from "../utilities/arm-helper"
import { getResourceProvider } from "../utilities/rules-helper"

export function* trackedResourcesMustHavePut(openapiSection: any, options: {}, ctx: RuleContext) {
  const armHelper = new ArmHelper(ctx?.document, ctx?.specPath, ctx?.inventory!)
  const allTrackedResources = armHelper.getTrackedResources()
  for (const re of allTrackedResources) {
    if (!re.operations.some((op) => op.httpMethod === "put")) {
      yield {
        location: ["paths", re.operations.find((op) => op.apiPath)!.apiPath, "put"],
        message: `The tracked resource ${re.modelName} does not have a corresponding put operation.`,
      }
    }
  }
}

export function* trackedResourceBeyondsThirdLevel(openapiSection: any, options: {}, ctx: RuleContext) {
  const armHelper = new ArmHelper(ctx?.document, ctx?.specPath, ctx?.inventory!)
  const allTrackedResources = armHelper.getTrackedResources()
  const regex = /^.*\/providers\/microsoft\.\w+(?:\/\w+\/(\w+|{\w+})){4,}/gi
  for (const re of allTrackedResources) {
    if (re.operations.some((op) => regex.test(op.apiPath))) {
      yield {
        location: ["paths", re.operations.find((op) => op.apiPath)!.apiPath],
        message: `The tracked resource ${re.modelName} is beyond third level of nesting.`,
      }
    }
  }
}

// support delete operation for all tracked resource , and all top level proxy resources.
export function* allResourcesHaveDelete(openapiSection: any, options: {}, ctx: RuleContext) {
  const armHelper = new ArmHelper(ctx?.document, ctx?.specPath, ctx?.inventory!)
  const allTrackedResources = armHelper.getTrackedResources()
  const allTopLevelResource = armHelper.getTopLevelResources()
  const allResources = _.uniq(allTrackedResources.concat(allTopLevelResource))
  for (const re of allResources) {
    const apiPath = re.operations.find((op) => op.apiPath)?.apiPath
    if (apiPath) {
      if (!armHelper.findOperation(apiPath, "delete")) {
        yield {
          location: ["paths", re.operations.find((op) => op.apiPath)!.apiPath],
          message: `The resource ${re.modelName} does not have a corresponding delete operation.`,
        }
      }
    }
  }
}

// support delete operation for all tracked resource , and all top level proxy resources.
export function* trackedResourcesHavePatch(openapiSection: any, options: {}, ctx: RuleContext) {
  const armHelper = new ArmHelper(ctx?.document, ctx?.specPath, ctx?.inventory!)
  const allTrackedResources = armHelper.getTrackedResources()
  for (const re of allTrackedResources) {
    const apiPath = re.operations.find((op) => op.apiPath)?.apiPath
    if (apiPath) {
      if (!armHelper.findOperation(apiPath, "patch")) {
        yield {
          location: ["paths", re.operations.find((op) => op.apiPath)!.apiPath],
          message: `Tracked resource '${re.modelName}' must have patch operation that at least supports the update of tags.`,
        }
      }
    }
  }
}

export function* armResourcePropertiesBag(openapiSection: any, options: {}, ctx: RuleContext) {
  const armHelper = new ArmHelper(ctx?.document, ctx?.specPath, ctx?.inventory!)
  const allResources = armHelper.getAllResources()
  const propertiesBag = ["name", "id", "type", "location", "tags"]

<<<<<<< HEAD
  function checkPropertiesBag(model: any, propertiesPath: string[]) {
=======
  function checkPropertiesBag(model: any, resourceName: string, propertiesPath: string[]) {
>>>>>>> 8b0ebe73
    let messages: any[] = []
    const properties = armHelper.getProperty(model!, "properties")
    if (properties) {
      propertiesPath.push("properties")
      for (const p of propertiesBag) {
        if (armHelper.getProperty(properties, p)) {
          messages.push(
<<<<<<< HEAD
            `Top level property names should not be repeated inside the properties bag for ARM resource '{0}'. Properties [${propertiesPath
=======
            `Top level property names should not be repeated inside the properties bag for ARM resource '${resourceName}'. Properties [${propertiesPath
>>>>>>> 8b0ebe73
              .concat(p)
              .join(".")}] conflict with ARM top level properties. Please rename these.`
          )
        }
      }

<<<<<<< HEAD
      const subResult = checkPropertiesBag(properties, propertiesPath)
=======
      const subResult = checkPropertiesBag(properties, resourceName, propertiesPath)
>>>>>>> 8b0ebe73
      messages = messages.concat(subResult)
    }
    return messages
  }

  for (const re of allResources) {
    const model = armHelper.getResourceByName(re.modelName)
<<<<<<< HEAD
    const messages = checkPropertiesBag(model, [])
=======
    const messages = checkPropertiesBag(model, re.modelName, [])
>>>>>>> 8b0ebe73
    for (const message of messages) {
      yield {
        location: ["definitions", re.modelName],
        message,
      }
    }
  }
}

export function* bodyTopLevelProperties(openapiSection: any, options: {}, ctx: RuleContext) {
  const armHelper = new ArmHelper(ctx?.document, ctx?.specPath, ctx?.inventory!)
  const allResources = armHelper.getAllResources()
  for (const re of allResources) {
    const allowedBodyTopLevelProperties = [
      "name",
      "type",
      "id",
      "location",
      "properties",
      "tags",
      "plan",
      "sku",
      "etag",
      "managedby",
      "identity",
      "kind",
      "zones",
      "systemdata",
      "extendedlocation",
    ]
    const properties = armHelper.getResourceProperties(re.modelName)
    for (const propName of Object.keys(properties)) {
      if (!allowedBodyTopLevelProperties.includes(propName.toLowerCase())) {
        yield {
          location: ["definitions", re.modelName],
          message: `Top level properties should be one of name, type, id, location, properties, tags, plan, sku, etag, managedBy, identity, zones. Model definition '${re.modelName}' has extra properties ['${propName}'].`,
        }
      }
    }
  }
}

export function* operationsAPIImplementation(openapiSection: any, options: {}, ctx: RuleContext) {
  const armHelper = new ArmHelper(ctx?.document, ctx?.specPath, ctx?.inventory!)
  const operationsList = armHelper.getOperationApi()
  if (!operationsList) {
    const resourceProvider = getResourceProvider(ctx?.inventory!)
    yield {
      location: [],
      message: `Operations API must be implemented for '${resourceProvider}'.`,
    }
  }
}

export function* resourcesHaveRequiredProperties(openapiSection: any, options: {}, ctx: RuleContext) {
  const armHelper = new ArmHelper(ctx?.document, ctx?.specPath, ctx?.inventory!)
  const allResources = armHelper.getAllResources()
  for (const re of allResources) {
    const requiredProperties = ["name", "type", "id"]
    const properties = armHelper.getResourceProperties(re.modelName)
    for (const propName of requiredProperties) {
      const prop = properties[propName]
      if (!prop || armHelper.getAttribute(prop, "readOnly")?.value !== true) {
        yield {
          location: ["definitions", re.modelName],
          message: `Model definition '${re.modelName}' must have the properties 'name', 'id' and 'type' in its hierarchy and these properties must be marked as readonly.`,
        }
        break
      }
    }
  }
}<|MERGE_RESOLUTION|>--- conflicted
+++ resolved
@@ -71,11 +71,7 @@
   const allResources = armHelper.getAllResources()
   const propertiesBag = ["name", "id", "type", "location", "tags"]
 
-<<<<<<< HEAD
-  function checkPropertiesBag(model: any, propertiesPath: string[]) {
-=======
   function checkPropertiesBag(model: any, resourceName: string, propertiesPath: string[]) {
->>>>>>> 8b0ebe73
     let messages: any[] = []
     const properties = armHelper.getProperty(model!, "properties")
     if (properties) {
@@ -83,22 +79,14 @@
       for (const p of propertiesBag) {
         if (armHelper.getProperty(properties, p)) {
           messages.push(
-<<<<<<< HEAD
-            `Top level property names should not be repeated inside the properties bag for ARM resource '{0}'. Properties [${propertiesPath
-=======
             `Top level property names should not be repeated inside the properties bag for ARM resource '${resourceName}'. Properties [${propertiesPath
->>>>>>> 8b0ebe73
               .concat(p)
               .join(".")}] conflict with ARM top level properties. Please rename these.`
           )
         }
       }
 
-<<<<<<< HEAD
-      const subResult = checkPropertiesBag(properties, propertiesPath)
-=======
       const subResult = checkPropertiesBag(properties, resourceName, propertiesPath)
->>>>>>> 8b0ebe73
       messages = messages.concat(subResult)
     }
     return messages
@@ -106,11 +94,7 @@
 
   for (const re of allResources) {
     const model = armHelper.getResourceByName(re.modelName)
-<<<<<<< HEAD
-    const messages = checkPropertiesBag(model, [])
-=======
     const messages = checkPropertiesBag(model, re.modelName, [])
->>>>>>> 8b0ebe73
     for (const message of messages) {
       yield {
         location: ["definitions", re.modelName],
