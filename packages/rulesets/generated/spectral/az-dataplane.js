import { oas2, oas3 } from '@stoplight/spectral-formats';
import { pattern, falsy, truthy, undefined as undefined$1, casing } from '@stoplight/spectral-functions';

const deleteInOperationName = (operationId, _opts, ctx) => {
    if (operationId === "" || typeof operationId !== "string") {
        return [];
    }
    if (!operationId.includes("_")) {
        return [];
    }
    const path = ctx.path || [];
    const errors = [];
    if (!operationId.match(/^(\w+)_(Delete)/) && !operationId.match(/^(Delete)/)) {
        errors.push({
            message: `'DELETE' operation '${operationId}' should use method name 'Delete'. Note: If you have already shipped an SDK on top of this spec, fixing this warning may introduce a breaking change.`,
            path: [...path],
        });
    }
    return errors;
};

const longRunningOperationsOptionsValidator = (postOp, _opts, ctx) => {
    var _a, _b, _c;
    if (postOp === null || typeof postOp !== "object") {
        return [];
    }
    const path = ctx.path || [];
    if (!postOp["x-ms-long-running-operation"]) {
        return [];
    }
    const errors = [];
    const responses = postOp === null || postOp === void 0 ? void 0 : postOp.responses;
    let schemaAvailable = false;
    for (const responseCode in responses) {
        if (responseCode[0] === "2" && ((_a = responses[responseCode]) === null || _a === void 0 ? void 0 : _a.schema) !== undefined) {
            schemaAvailable = true;
            break;
        }
    }
    if (schemaAvailable &&
        ((_b = postOp === null || postOp === void 0 ? void 0 : postOp["x-ms-long-running-operation-options"]) === null || _b === void 0 ? void 0 : _b["final-state-via"]) !== "location" &&
        ((_c = postOp === null || postOp === void 0 ? void 0 : postOp["x-ms-long-running-operation-options"]) === null || _c === void 0 ? void 0 : _c["final-state-via"]) !== "azure-async-operation") {
        errors.push({
            message: `A LRO Post operation with return schema must have "x-ms-long-running-operation-options" extension enabled.`,
            path: [...path],
        });
    }
    return errors;
};

const mutabilityWithReadOnly = (prop, _opts, ctx) => {
    if (prop === null || typeof prop !== "object") {
        return [];
    }
    if (prop.readOnly === undefined ||
        prop["x-ms-mutability"] === undefined ||
        prop["x-ms-mutability"].length === 0) {
        return [];
    }
    const path = ctx.path || [];
    const errors = [];
    let hasErrors = false;
    let invalidValues = "";
    if (prop.readOnly === true) {
        if (prop["x-ms-mutability"].length !== 1 || prop["x-ms-mutability"][0] !== "read") {
            hasErrors = true;
            invalidValues = prop["x-ms-mutability"].join(", ");
        }
    }
    else {
        if (prop["x-ms-mutability"].length === 1 && prop["x-ms-mutability"][0] === "read") {
            hasErrors = true;
            invalidValues = "read";
        }
    }
    if (hasErrors) {
        errors.push({
            message: `When property is modeled as "readOnly": true then x-ms-mutability extension can only have "read" value. When property is modeled as "readOnly": false then applying x-ms-mutability extension with only "read" value is not allowed. Extension contains invalid values: '${invalidValues}'.`,
            path: [...path],
        });
    }
    return errors;
};

const nextLinkPropertyMustExist = (opt, _opts, ctx) => {
    var _a, _b, _c, _d;
    if (opt === null || typeof opt !== "object") {
        return [];
    }
    if (opt["x-ms-pageable"] === undefined) {
        return [];
    }
    const path = ctx.path || [];
    const errors = [];
    const nextLinkName = ((_a = opt["x-ms-pageable"]) === null || _a === void 0 ? void 0 : _a.nextLinkName) || null;
    const responseSchemaProperties = ((_d = (_c = (_b = opt === null || opt === void 0 ? void 0 : opt.responses) === null || _b === void 0 ? void 0 : _b["200"]) === null || _c === void 0 ? void 0 : _c.schema) === null || _d === void 0 ? void 0 : _d.properties) || {};
    if (nextLinkName !== null && nextLinkName !== "") {
        if (Object.getOwnPropertyNames(responseSchemaProperties).length === 0 ||
            !Object.getOwnPropertyNames(responseSchemaProperties).includes(nextLinkName)) {
            errors.push({
                message: `The property '${nextLinkName}' specified by nextLinkName does not exist in the 200 response schema. Please, specify the name of the property that provides the nextLink. If the model does not have the nextLink property then specify null.`,
                path: [...path],
            });
        }
    }
    return errors;
};

const xmsClientName = (opt, _opts, ctx) => {
    if (opt === null || typeof opt !== "object") {
        return [];
    }
    if (opt["x-ms-client-name"] === undefined) {
        return [];
    }
    const path = ctx.path || [];
    const errors = [];
    if (path.includes("parameters")) {
        if (opt["x-ms-client-name"] === opt.name) {
            errors.push({
                message: `Value of 'x-ms-client-name' cannot be the same as '${opt.name}' Property/Model.`,
                path: [...path],
            });
        }
    }
    else {
        if (opt["x-ms-client-name"] === path.slice(-1)[0]) {
            errors.push({
                message: `Value of 'x-ms-client-name' cannot be the same as '${path.slice(-1)[0]}' Property/Model.`,
                path: [...path],
            });
        }
    }
    return errors;
};

const xmsPathsMustOverloadPaths = (xmsPaths, _opts, ctx) => {
    var _a;
    if (xmsPaths === null || typeof xmsPaths !== "object") {
        return [];
    }
    const path = ctx.path || [];
    const errors = [];
    const swagger = (_a = ctx === null || ctx === void 0 ? void 0 : ctx.documentInventory) === null || _a === void 0 ? void 0 : _a.resolved;
    for (const xmsPath in xmsPaths) {
        const pathName = xmsPath.split("?")[0];
        if (!Object.getOwnPropertyNames(swagger.paths).includes(pathName)) {
            errors.push({
                message: `Paths in x-ms-paths must overload a normal path in the paths section, i.e. a path in the x-ms-paths must either be same as a path in the paths section or a path in the paths sections followed by additional parameters.`,
                path: [...path, xmsPath],
            });
        }
    }
    return errors;
};

const getInOperationName = (operationId, _opts, ctx) => {
    if (operationId === "" || typeof operationId !== "string") {
        return [];
    }
    const path = ctx.path || [];
    const errors = [];
    if (!operationId.match(/^(\w+)_(Get|List)/) && !operationId.match(/^(Get|List)/)) {
        errors.push({
            message: `'GET' operation '${operationId}' should use method name 'Get' or Method name start with 'List'. Note: If you have already shipped an SDK on top of this spec, fixing this warning may introduce a breaking change.`,
            path: [...path],
        });
    }
    return errors;
};

const lroStatusCodesReturnTypeSchema = (putOp, _opts, ctx) => {
    if (putOp === null || typeof putOp !== "object") {
        return [];
    }
    const path = ctx.path || [];
    if (!putOp["x-ms-long-running-operation"]) {
        return [];
    }
    const errors = [];
    const operationId = putOp["operationId"] || "";
    const responseCodes = ["200", "201"];
    for (const responseCode of responseCodes) {
        if ((putOp === null || putOp === void 0 ? void 0 : putOp.responses) && (putOp === null || putOp === void 0 ? void 0 : putOp.responses[responseCode])) {
            if (!(putOp === null || putOp === void 0 ? void 0 : putOp.responses[responseCode].schema) ||
                Object.keys(putOp === null || putOp === void 0 ? void 0 : putOp.responses[responseCode].schema).length === 0) {
                errors.push({
                    message: `200/201 Responses of long running operations must have a schema definition for return type. OperationId: '${operationId}', Response code: '${responseCode}'`,
                    path: [...path, "responses", `${responseCode}`],
                });
            }
        }
    }
    return errors;
};

const namePropertyDefinitionInParameter = (parameters, _opts, ctx) => {
    if (parameters === null || typeof parameters !== "object") {
        return [];
    }
    const path = ctx.path || [];
    const errors = [];
    const propsParameters = Object.getOwnPropertyNames(parameters);
    if (propsParameters.length === 0) {
        return [];
    }
    for (const propsParameter of propsParameters) {
        if (propsParameter === "length") {
            continue;
        }
        const parameter = parameters[propsParameter];
        if (!parameter.name || parameter.name === "") {
            errors.push({
                message: `Parameter Must have the "name" property defined with non-empty string as its value`,
                path: [...path],
            });
        }
    }
    return errors;
};

const operationIdSingleUnderscore = (operationId, _opts, ctx) => {
    if (operationId === "" || typeof operationId !== "string") {
        return [];
    }
    if (!operationId.includes("_")) {
        return [];
    }
    const path = ctx.path || [];
    const errors = [];
    if (operationId.match(/_/g).length > 1) {
        errors.push({
            message: `Only 1 underscore is permitted in the operation id, following Noun_Verb conventions`,
            path: [...path],
        });
    }
    return errors;
};

const operationIdNounConflictingModelNames = (operationId, _opts, ctx) => {
    var _a;
    if (operationId === "" || typeof operationId !== "string") {
        return [];
    }
    if (!operationId.includes("_")) {
        return [];
    }
    const path = ctx.path || [];
    const errors = [];
    const nounPartOfOperationId = operationId.split("_")[0];
    const swagger = (_a = ctx === null || ctx === void 0 ? void 0 : ctx.documentInventory) === null || _a === void 0 ? void 0 : _a.resolved;
    const definitionsList = swagger.definitions ? Object.keys(swagger.definitions) : [];
    if (definitionsList.includes(nounPartOfOperationId)) {
        errors.push({
            message: `OperationId has a noun that conflicts with one of the model names in definitions section. The model name will be disambiguated to '${nounPartOfOperationId}Model'. Consider using the plural form of '${nounPartOfOperationId}' to avoid this. Note: If you have already shipped an SDK on top of this spec, fixing this warning may introduce a breaking change.`,
            path: [...path],
        });
    }
    return errors;
};

const operationIdNounVerb = (operationId, _opts, ctx) => {
    if (operationId === "" || typeof operationId !== "string") {
        return [];
    }
    if (!operationId.includes("_")) {
        return [];
    }
    const path = ctx.path || [];
    const errors = [];
    const nounPartOfOperationId = operationId.split("_")[0];
    const nounSearchPattern = nounPartOfOperationId.slice(-1) === "s"
        ? `${nounPartOfOperationId}?`
        : `${nounPartOfOperationId}`;
    const verbPartOfOperationId = operationId.split("_")[1];
    if (verbPartOfOperationId.match(nounSearchPattern)) {
        errors.push({
            message: `Per the Noun_Verb convention for Operation Ids, the noun '${nounPartOfOperationId}' should not appear after the underscore. Note: If you have already shipped an SDK on top of this spec, fixing this warning may introduce a breaking change.`,
            path: [...path],
        });
    }
    return errors;
};

function paramLocation(paramSchema, options, { path }) {
    if (paramSchema === null || typeof paramSchema !== "object") {
        return [];
    }
    const errors = [];
    if (!paramSchema["x-ms-parameter-location"]) {
        errors.push({
            message: ``,
            path,
        });
    }
    return errors;
}

const pushToError = (errors, parameter, path) => {
    errors.push({
        message: `Parameter "${parameter}" is referenced but not defined in the global parameters section of Service Definition`,
        path: [...path],
    });
};
const parameterNotDefinedInGlobalParameters = (parameters, _opts, ctx) => {
    var _a;
    if (parameters === null || !Array.isArray(parameters)) {
        return [];
    }
    if (parameters.length === 0) {
        return [];
    }
    const path = ctx.path || [];
    const errors = [];
    const globalParametersList = [];
    const swagger = (_a = ctx === null || ctx === void 0 ? void 0 : ctx.documentInventory) === null || _a === void 0 ? void 0 : _a.resolved;
    if (swagger.parameters) {
        for (const parameters in swagger.parameters) {
            const parameterName = swagger.parameters[parameters].name;
            globalParametersList.push(parameterName);
        }
        for (const parameter of parameters) {
            if (parameter.name &&
                parameter.name === "subscriptionId" &&
                !globalParametersList.includes("subscriptionId")) {
                pushToError(errors, "subscriptionId", path);
            }
        }
        if (!globalParametersList.includes("api-version")) {
            pushToError(errors, "api-version", path);
        }
    }
    else {
        pushToError(errors, "api-version", path);
    }
    return errors;
};

const patchInOperationName = (operationId, _opts, ctx) => {
    if (operationId === "" || typeof operationId !== "string") {
        return [];
    }
    if (!operationId.includes("_")) {
        return [];
    }
    const path = ctx.path || [];
    const errors = [];
    if (!operationId.match(/^(\w+)_(Update)/) && !operationId.match(/^(Update)/)) {
        errors.push({
            message: `'PATCH' operation '${operationId}' should use method name 'Update'. Note: If you have already shipped an SDK on top of this spec, fixing this warning may introduce a breaking change.`,
            path: [...path],
        });
    }
    return errors;
};

const putInOperationName = (operationId, _opts, ctx) => {
    if (operationId === "" || typeof operationId !== "string") {
        return [];
    }
    if (!operationId.includes("_")) {
        return [];
    }
    const path = ctx.path || [];
    const errors = [];
    if (!operationId.match(/^(\w+)_(Create)/) && !operationId.match(/^(Create)/)) {
        errors.push({
            message: `'PUT' operation '${operationId}' should use method name 'Create'. Note: If you have already shipped an SDK on top of this spec, fixing this warning may introduce a breaking change.`,
            path: [...path],
        });
    }
    return errors;
};

function isSchemaEqual(a, b) {
    if (a && b) {
        const propsA = Object.getOwnPropertyNames(a);
        const propsB = Object.getOwnPropertyNames(b);
        if (propsA.length === propsB.length) {
            for (let i = 0; i < propsA.length; i++) {
                const propsAName = propsA[i];
                const [propA, propB] = [a[propsAName], b[propsAName]];
                if (typeof propA === "object") {
                    if (!isSchemaEqual(propA, propB)) {
                        return false;
                    }
                    else if (i === propsA.length - 1) {
                        return true;
                    }
                }
                else if (propA !== propB) {
                    return false;
                }
                else if (propA === propB && i === propsA.length - 1) {
                    return true;
                }
            }
        }
    }
    return false;
}

const putRequestResponseScheme = (putOp, _opts, ctx) => {
    var _a;
    if (putOp === null || typeof putOp !== "object") {
        return [];
    }
    const path = ctx.path || [];
    const errors = [];
    if (!putOp.parameters) {
        return [];
    }
    let reqBodySchema = {};
    let reqBodySchemaPath = "";
    for (let i = 0; i < putOp.parameters.length; i++) {
        const parameter = putOp.parameters[i];
        if (parameter.in === "body") {
            reqBodySchemaPath = `parameters[${i}].schema`;
            reqBodySchema = parameter.schema ? parameter.schema : {};
            break;
        }
    }
    if (Object.keys(reqBodySchema).length === 0) {
        return [];
    }
    const responseCode = putOp.responses["200"] ? "200" : "201";
    const respModelPath = `responses[${responseCode}].schema`;
    const respModel = ((_a = putOp.responses[responseCode]) === null || _a === void 0 ? void 0 : _a.schema)
        ? putOp.responses[responseCode].schema
        : {};
    if (!isSchemaEqual(reqBodySchema, respModel)) {
        errors.push({
            message: `A PUT operation request body schema should be the same as its 200 response schema, to allow reusing the same entity between GET and PUT. If the schema of the PUT request body is a superset of the GET response body, make sure you have a PATCH operation to make the resource updatable. Operation: '${putOp.operationId}' Request Model: '${reqBodySchemaPath}' Response Model: '${respModelPath}'`,
            path: [...path],
        });
    }
    return errors;
};

const requiredReadOnlyProperties = (definition, _opts, ctx) => {
    if (definition === null || typeof definition !== "object") {
        return [];
    }
    if (!Array.isArray(definition.required) ||
        (Array.isArray(definition.required) && definition.required.length === 0)) {
        return [];
    }
    if (!definition.properties) {
        return [];
    }
    const path = ctx.path || [];
    const errors = [];
    const required = definition.required;
    const properties = definition.properties;
    for (const property in properties) {
        if (properties[property].readOnly === true && required.includes(property)) {
            errors.push({
                message: `Property '${property}' is a required property. It should not be marked as 'readonly'`,
                path: [...path],
            });
        }
    }
    return errors;
};

function checkSchemaFormat(schema, options, { path }) {
    if (schema === null || typeof schema !== "object") {
        return [];
    }
    const errors = [];
    const schemaFormats = [
        "int32",
        "int64",
        "float",
        "double",
        "byte",
        "binary",
        "date",
        "date-time",
        "password",
        "char",
        "time",
        "date-time-rfc1123",
        "duration",
        "uuid",
        "base64url",
        "url",
        "odata-query",
        "certificate",
        "uri",
        "uri_reference",
        "uri_template",
        "email",
        "hostname",
        "ipv4",
        "ipv6",
        "regex",
        "json_pointer",
        "relative_json_pointer",
        "arm_id",
    ];
    if (schema.type && schema.format) {
        if (!schemaFormats.includes(schema.format)) {
            errors.push({
                message: `${schema.format}`,
                path: [...path, "format"],
            });
        }
    }
    return errors;
}

function checkSummaryAndDescription(op, options, ctx) {
    const errors = [];
    const path = ctx.path;
    if (op.summary && op.description && op.summary.trim() === op.description.trim()) {
        errors.push({
            message: ``,
            path,
        });
    }
    return errors;
}

const ruleset$1 = {
    extends: [],
    rules: {
        docLinkLocale: {
            description: "This rule is to ensure the documentation link in the description does not contains any locale.",
            message: "The documentation link in the description contains locale info, please change it to the link without locale.",
            severity: "warn",
            resolved: false,
            formats: [oas2],
            given: [
                "$..[?(@property === 'description')]^",
            ],
            then: {
                function: pattern,
                functionOptions: {
                    match: "https://docs.microsoft.com/\\w+\\-\\w+/azure/.*"
                }
            },
        },
        InvalidVerbUsed: {
            description: `Each operation definition must have a HTTP verb and it must be DELETE/GET/PUT/PATCH/HEAD/OPTIONS/POST/TRACE.`,
            message: "Permissible values for HTTP Verb are DELETE, GET, PUT, PATCH, HEAD, OPTIONS, POST, TRACE.",
            severity: "error",
            resolved: false,
            given: "$[paths,'x-ms-paths'].*[?(!@property.match(/^(DELETE|GET|PUT|PATCH|HEAD|OPTIONS|POST|TRACE|PARAMETERS)$/i))]",
            then: {
                function: falsy,
            },
        },
        LroStatusCodesReturnTypeSchema: {
            description: "The '200'/'201' responses of the long running operation must have a schema definition.",
            message: "{{error}}",
            severity: "error",
            resolved: true,
            formats: [oas2],
            given: ["$[paths,'x-ms-paths'].*[put][?(@property === 'x-ms-long-running-operation' && @ === true)]^"],
            then: {
                function: lroStatusCodesReturnTypeSchema,
            },
        },
        NamePropertyDefinitionInParameter: {
            description: "A parameter must have a `name` property for the SDK to be properly generated.",
            message: "{{error}}",
            severity: "error",
            resolved: true,
            formats: [oas2],
            given: ["$.parameters", "$.paths.*.parameters", "$.paths.*.*.parameters"],
            then: {
                function: namePropertyDefinitionInParameter,
            },
        },
        OperationIdNounConflictingModelNames: {
            description: "The first part of an operation Id separated by an underscore i.e., `Noun` in a `Noun_Verb` should not conflict with names of the models defined in the definitions section. If this happens, AutoRest appends `Model` to the name of the model to resolve the conflict (`NounModel` in given example) with the name of the client itself (which will be named as `Noun` in given example). This can result in an inconsistent user experience.",
            message: "{{error}}",
            severity: "error",
            resolved: true,
            formats: [oas2],
            given: ["$[paths,'x-ms-paths'].*.*[?(@property === 'operationId')]"],
            then: {
                function: operationIdNounConflictingModelNames,
            },
        },
        OperationIdNounVerb: {
            description: "OperationId should be of the form `Noun_Verb`.",
            message: "{{error}}",
            severity: "error",
            resolved: true,
            formats: [oas2],
            given: ["$[paths,'x-ms-paths'].*.*[?(@property === 'operationId')]"],
            then: {
                function: operationIdNounVerb,
            },
        },
        OperationIdSingleUnderscore: {
            description: "An operationId can have exactly one underscore, not adhering to it can cause errors in code generation.",
            message: "{{error}}",
            severity: "error",
            resolved: true,
            formats: [oas2],
            given: ["$[paths,'x-ms-paths'].*.*[?(@property === 'operationId')]"],
            then: {
                function: operationIdSingleUnderscore,
            },
        },
        GetInOperationName: {
            description: "Verifies whether value for `operationId` is named as per ARM guidelines.",
            message: "{{error}}",
            severity: "error",
            resolved: true,
            formats: [oas2],
            given: ["$[paths,'x-ms-paths'].*[get][?(@property === 'operationId')]"],
            then: {
                function: getInOperationName,
            },
        },
        PutInOperationName: {
            description: "Verifies whether value for `operationId` is named as per ARM guidelines.",
            message: "{{error}}",
            severity: "error",
            resolved: true,
            formats: [oas2],
            given: ["$[paths,'x-ms-paths'].*[put][?(@property === 'operationId')]"],
            then: {
                function: putInOperationName,
            },
        },
        PatchInOperationName: {
            description: "Verifies whether value for `operationId` is named as per ARM guidelines.",
            message: "{{error}}",
            severity: "error",
            resolved: true,
            formats: [oas2],
            given: ["$[paths,'x-ms-paths'].*[patch][?(@property === 'operationId')]"],
            then: {
                function: patchInOperationName,
            },
        },
        DeleteInOperationName: {
            description: "Verifies whether value for `operationId` is named as per ARM guidelines.",
            message: "{{error}}",
            severity: "error",
            resolved: true,
            formats: [oas2],
            given: ["$[paths,'x-ms-paths'].*[delete][?(@property === 'operationId')]"],
            then: {
                function: deleteInOperationName,
            },
        },
        ParameterNotDefinedInGlobalParameters: {
            description: "Per ARM guidelines, if `subscriptionId` is used anywhere as a path parameter, it must always be defined as global parameter. `api-version` is almost always an input parameter in any ARM spec and must also be defined as a global parameter.",
            message: "{{error}}",
            severity: "error",
            resolved: false,
            formats: [oas2],
            given: ["$[paths,'x-ms-paths'].*.*[?(@property === 'parameters')]"],
            then: {
                function: parameterNotDefinedInGlobalParameters,
            },
        },
        PutRequestResponseScheme: {
            description: "The request & response('200') schema of the PUT operation must be same.",
            message: "{{error}}",
            severity: "error",
            resolved: true,
            formats: [oas2],
            given: ["$[paths,'x-ms-paths'].*[put][responses][?(@property === '200' || @property === '201')]^^"],
            then: {
                function: putRequestResponseScheme,
            },
        },
        RequiredReadOnlyProperties: {
            description: "A model property cannot be both `readOnly` and `required`. A `readOnly` property is something that the server sets when returning the model object while `required` is a property to be set when sending it as a part of the request body.",
            message: "{{error}}",
            severity: "error",
            resolved: false,
            formats: [oas2],
            given: ["$..?(@property === 'required')^"],
            then: {
                function: requiredReadOnlyProperties,
            },
        },
<<<<<<< HEAD
        LongRunningOperationsOptionsValidator: {
            description: "A LRO Post operation with return schema must have \"x-ms-long-running-operation-options\" extension enabled.",
            message: "{{error}}",
            severity: "error",
            resolved: true,
            formats: [oas2],
            given: ["$[paths,'x-ms-paths'].*[post][?(@property === 'x-ms-long-running-operation' && @ === true)]^"],
            then: {
                function: longRunningOperationsOptionsValidator,
            },
        },
        MutabilityWithReadOnly: {
            description: "Verifies whether a model property which has a readOnly property set has the appropriate `x-ms-mutability` options. If `readonly: true`, `x-ms-mutability` must be `[\"read\"]`. If `readonly: false`, `x-ms-mutability` can be any of the `x-ms-mutability` options.",
            message: "{{error}}",
            severity: "error",
            resolved: true,
            formats: [oas2],
            given: ["$[paths,'x-ms-paths']..?(@property === 'readOnly')^"],
            then: {
                function: mutabilityWithReadOnly,
            },
        },
        NextLinkPropertyMustExist: {
            description: "Per definition of AutoRest x-ms-pageable extension, the property specified by nextLinkName must exist in the 200 response schema.",
            message: "{{error}}",
            severity: "error",
            resolved: true,
            formats: [oas2],
            given: ["$[paths,'x-ms-paths'].*.*[?(@property === 'x-ms-pageable')]^"],
            then: {
                function: nextLinkPropertyMustExist,
            },
        },
        NonEmptyClientName: {
            description: "The 'x-ms-client-name' extension is used to change the name of a parameter or property in the generated code.",
            message: "Empty x-ms-client-name property.",
            severity: "error",
            resolved: true,
            formats: [oas2],
            given: ["$[paths,'x-ms-paths']..?(@property === 'x-ms-client-name')"],
            then: {
                function: truthy,
            },
        },
        PageableRequires200Response: {
            description: "Per definition of AutoRest x-ms-pageable extension, the response schema must contain a 200 response schema.",
            message: "A response for the 200 HTTP status code must be defined to use x-ms-pageable.",
            severity: "error",
            resolved: true,
            formats: [oas2],
            given: ["$[paths,'x-ms-paths'].*.*[?(@property === 'x-ms-pageable')]^"],
            then: {
                field: "[responses][200]",
                function: truthy,
            },
        },
        ResourceHasXMsResourceEnabled: {
            description: "A 'Resource' definition must have x-ms-azure-resource extension enabled and set to true. This will indicate that the model is an Azure resource.",
            message: "A 'Resource' definition must have x-ms-azure-resource extension enabled and set to true.",
            severity: "error",
            resolved: true,
            formats: [oas2],
            given: ["$.definitions[?(@property === 'Resource')]"],
            then: {
                field: "[x-ms-azure-resource]",
                function: truthy,
            },
        },
        XmsClientName: {
            description: "The 'x-ms-client-name' extension is used to change the name of a parameter or property in the generated code. By using the 'x-ms-client-name' extension, a name can be defined for use specifically in code generation, separately from the name on the wire. It can be used for query parameters and header parameters, as well as properties of schemas. This name is case sensitive.",
            message: "{{error}}",
            severity: "error",
            resolved: true,
            formats: [oas2],
            given: ["$[paths,'x-ms-paths']..?(@property === 'x-ms-client-name')^"],
            then: {
                function: xmsClientName,
            },
        },
        XmsPathsMustOverloadPaths: {
            description: "The `x-ms-paths` extension allows us to overload an existing path based on path parameters. We cannot specify an `x-ms-paths` without a path that already exists in the `paths` section.",
            message: "{{error}}",
            severity: "error",
            resolved: true,
            formats: [oas2],
            given: ["$['x-ms-paths']"],
            then: {
                function: xmsPathsMustOverloadPaths,
=======
        SummaryAndDescriptionMustNotBeSame: {
            description: `Each operation has a summary and description values. They must not be same.`,
            message: "The summary and description values should not be same.",
            severity: "warn",
            resolved: false,
            given: "$[paths,'x-ms-paths'].*.*",
            then: {
                function: checkSummaryAndDescription,
            },
        },
        ValidFormats: {
            description: `Only valid types are allowed for properties.`,
            message: "'{{error}}' is not a known format.",
            severity: "error",
            resolved: false,
            given: "$..[?(@property === 'format')]^",
            then: {
                function: checkSchemaFormat,
            },
        },
        XmsParameterLocation: {
            description: `SDKs generated by AutoRest have two types of operation parameters: method arguments and client fields. The 'x-ms-parameter-location' extension gives the Swagger author control of how an operation-parameter will be interpreted by AutoRest, and as such is one of few things in a Swagger document that has semantic value only relevant to the shape of the generated SDKs.
    Some parameters, such as API Version and Subscription ID will make sense as part of nearly every request. For these, having developers specify them for each method call would be burdensome; attaching them to the client and automatically including them in each request makes way more sense. Other parameters will be very operation specific and should be provided each time the method is called.`,
            message: 'The parameter \'{{property}}\' is defined in global parameters section without \'x-ms-parameter-location\' extension. This would add the parameter as the client property. Please ensure that this is exactly you want. If so, apply the extension "x-ms-parameter-location": "client". Else, apply the extension "x-ms-parameter-location": "method".',
            severity: "error",
            resolved: false,
            given: "$.parameters.*[?(@property === 'name' && @.match(/^(subscriptionid|subscription-id|api-version|apiversion)$/i))]^",
            then: {
                function: paramLocation,
>>>>>>> 9ff0d6c9
            },
        },
    },
};

const avoidAnonymousParameter = (parameters, _opts, paths) => {
    if (parameters === null || parameters.schema === undefined || parameters["x-ms-client-name"] !== undefined) {
        return [];
    }
    const path = paths.path || [];
    const properties = parameters.schema.properties;
    if ((properties === undefined || Object.keys(properties).length === 0) &&
        parameters.schema.additionalProperties === undefined &&
        parameters.schema.allOf === undefined) {
        return [];
    }
    return [{
            message: 'Inline/anonymous models must not be used, instead define a schema with a model name in the "definitions" section and refer to it. This allows operations to share the models.',
            path,
        }];
};

const consistentresponsebody = (pathItem, _opts, paths) => {
    if (pathItem === null || typeof pathItem !== 'object') {
        return [];
    }
    const path = paths.path || [];
    const errors = [];
    const createResponseSchema = ((op) => { var _a, _b; return (_b = (_a = op === null || op === void 0 ? void 0 : op.responses) === null || _a === void 0 ? void 0 : _a['201']) === null || _b === void 0 ? void 0 : _b.schema; });
    const resourceSchema = createResponseSchema(pathItem.put) || createResponseSchema(pathItem.patch);
    if (resourceSchema) {
        ['put', 'get', 'patch'].forEach((method) => {
            var _a, _b, _c;
            const responseSchema = (_c = (_b = (_a = pathItem[method]) === null || _a === void 0 ? void 0 : _a.responses) === null || _b === void 0 ? void 0 : _b['200']) === null || _c === void 0 ? void 0 : _c.schema;
            if (responseSchema && responseSchema !== resourceSchema) {
                errors.push({
                    message: 'Response body schema does not match create response body schema.',
                    path: [...path, method, 'responses', '200', 'schema'],
                });
            }
        });
    }
    return errors;
};

const defaultInEnum = (swaggerObj, _opts, paths) => {
    const defaultValue = swaggerObj.default;
    const enumValue = swaggerObj.enum;
    if (swaggerObj === null ||
        typeof swaggerObj !== 'object' ||
        defaultValue === null ||
        defaultValue === undefined ||
        enumValue === null ||
        enumValue === undefined) {
        return [];
    }
    if (!Array.isArray(enumValue)) {
        return [];
    }
    const path = paths.path || [];
    if (enumValue && !enumValue.includes(defaultValue)) {
        return [{
                message: 'Default value should appear in the enum constraint for a schema.',
                path,
            }];
    }
    return [];
};

const delete204Response = (deleteResponses, _opts, paths) => {
    if (deleteResponses === null || typeof deleteResponses !== 'object') {
        return [];
    }
    const path = paths.path || [];
    if (!deleteResponses['204'] && !deleteResponses['202']) {
        return [{
                message: 'A delete operation should have a 204 response.',
                path,
            }];
    }
    return [];
};

const enumInsteadOfBoolean = (swaggerObj, _opts, paths) => {
    if (swaggerObj === null) {
        return [];
    }
    const path = paths.path || [];
    return [{
            message: 'Booleans properties are not descriptive in all cases and can make them to use, evaluate whether is makes sense to keep the property as boolean or turn it into an enum.',
            path,
        }];
};

function isArraySchema(schema) {
    return schema.type === 'array' || !!schema.items;
}
function isObjectSchema(schema) {
    return schema.type === 'object' || !!schema.properties || schema.$ref;
}
function validateErrorResponseSchema(errorResponseSchema, pathToSchema) {
    var _a, _b;
    const errors = [];
    if (!errorResponseSchema.properties) {
        errors.push({
            message: 'Error response schema must be an object schema.',
            path: pathToSchema,
        });
        return errors;
    }
    if (!errorResponseSchema.properties.error || !errorResponseSchema.properties.error.properties) {
        errors.push({
            message: 'Error response schema should contain an object property named `error`.',
            path: [...pathToSchema, 'properties', 'error'],
        });
        return errors;
    }
    if (!((_b = (_a = errorResponseSchema.required) === null || _a === void 0 ? void 0 : _a.includes) === null || _b === void 0 ? void 0 : _b.call(_a, 'error'))) {
        errors.push({
            message: 'The `error` property in the error response schema should be required.',
            path: [...pathToSchema, 'required'],
        });
    }
    const errorSchema = errorResponseSchema.properties.error;
    const pathToErrorSchema = [...pathToSchema, 'properties', 'error'];
    const hasCode = !!errorSchema.properties.code;
    const hasMessage = !!errorSchema.properties.message;
    if (!hasCode && hasMessage) {
        errors.push({
            message: 'Error schema should contain `code` property.',
            path: [...pathToErrorSchema, 'properties'],
        });
    }
    else if (hasCode && !hasMessage) {
        errors.push({
            message: 'Error schema should contain `message` property.',
            path: [...pathToErrorSchema, 'properties'],
        });
    }
    else if (!hasCode && !hasMessage) {
        errors.push({
            message: 'Error schema should contain `code` and `message` properties.',
            path: [...pathToErrorSchema, 'properties'],
        });
    }
    if (hasCode && errorSchema.properties.code.type !== 'string') {
        errors.push({
            message: 'The `code` property of error schema should be type `string`.',
            path: [...pathToErrorSchema, 'properties', 'code', 'type'],
        });
    }
    if (hasMessage && errorSchema.properties.message.type !== 'string') {
        errors.push({
            message: 'The `message` property of error schema should be type `string`.',
            path: [...pathToErrorSchema, 'properties', 'message', 'type'],
        });
    }
    if (['code', 'message'].every((prop) => { var _a, _b; return !((_b = (_a = errorSchema.required) === null || _a === void 0 ? void 0 : _a.includes) === null || _b === void 0 ? void 0 : _b.call(_a, prop)); })) {
        errors.push({
            message: 'Error schema should define `code` and `message` properties as required.',
            path: [...pathToErrorSchema, 'required'],
        });
    }
    else if (!errorSchema.required.includes('code')) {
        errors.push({
            message: 'Error schema should define `code` property as required.',
            path: [...pathToErrorSchema, 'required'],
        });
    }
    else if (!errorSchema.required.includes('message')) {
        errors.push({
            message: 'Error schema should define `message` property as required.',
            path: [...pathToErrorSchema, 'required'],
        });
    }
    if (!!errorSchema.properties.target && errorSchema.properties.target.type !== 'string') {
        errors.push({
            message: 'The `target` property of the error schema should be type `string`.',
            path: [...pathToErrorSchema, 'properties', 'target'],
        });
    }
    if (!!errorSchema.properties.details && !isArraySchema(errorSchema.properties.details)) {
        errors.push({
            message: 'The `details` property of the error schema should be an array.',
            path: [...pathToErrorSchema, 'properties', 'details'],
        });
    }
    if (!!errorSchema.properties.innererror && !isObjectSchema(errorSchema.properties.innererror)) {
        errors.push({
            message: 'The `innererror` property of the error schema should be an object.',
            path: [...pathToErrorSchema, 'properties', 'innererror'],
        });
    }
    return errors;
}
function validateErrorResponse(errorResponse, responsePath) {
    const errors = [];
    if (!errorResponse.schema) {
        errors.push({
            message: 'Error response should have a schema.',
            path: responsePath,
        });
    }
    else {
        errors.push(...validateErrorResponseSchema(errorResponse.schema, [...responsePath, 'schema']));
    }
    if (!errorResponse.headers || !errorResponse.headers['x-ms-error-code']) {
        errors.push({
            message: 'Error response should contain a x-ms-error-code header.',
            path: !errorResponse.headers ? responsePath : [...responsePath, 'headers'],
        });
    }
    return errors;
}
function errorResponse(responses, _opts, paths) {
    const errors = [];
    const path = paths.path || [];
    if (responses.default) {
        errors.push(...validateErrorResponse(responses.default, [...path, 'default']));
    }
    Object.keys(responses).filter((code) => code.match(/[45]\d\d/)).forEach((code) => {
        errors.push(...validateErrorResponse(responses[code], [...path, code]));
        if (!(responses[code]['x-ms-error-response'])) {
            errors.push({
                message: 'Error response should contain x-ms-error-response.',
                path: [...path, code],
            });
        }
    });
    return errors;
}

const longRunningResponseStatusCode = (methodOp, _opts, ctx, validResponseCodesList) => {
    var _a, _b, _c, _d;
    if (methodOp === null || typeof methodOp !== "object") {
        return [];
    }
    const path = ctx.path || [];
    const errors = [];
    const method = Object.getOwnPropertyNames(methodOp)[0];
    if (!["delete", "put", "patch", "post"].includes(method)) {
        return [];
    }
    const operationId = ((_a = methodOp === null || methodOp === void 0 ? void 0 : methodOp[method]) === null || _a === void 0 ? void 0 : _a.operationId) || "";
    if (!((_b = methodOp === null || methodOp === void 0 ? void 0 : methodOp[method]) === null || _b === void 0 ? void 0 : _b["x-ms-long-running-operation"])) {
        return [];
    }
    if ((_c = methodOp === null || methodOp === void 0 ? void 0 : methodOp[method]) === null || _c === void 0 ? void 0 : _c.responses) {
        const responseCodes = Object.getOwnPropertyNames((_d = methodOp === null || methodOp === void 0 ? void 0 : methodOp[method]) === null || _d === void 0 ? void 0 : _d.responses);
        const validResponseCodes = validResponseCodesList[method];
        const validResponseCodeString = validResponseCodes.join(" or ");
        for (const responseCode of responseCodes) {
            if ((responseCodes.length === 1 && !validResponseCodes.includes(responseCode)) ||
                (responseCode !== "default" && !validResponseCodes.includes(responseCode))) {
                errors.push({
                    message: `A '${method}' operation '${operationId}' with x-ms-long-running-operation extension must have a valid terminal success status code ${validResponseCodeString}.`,
                    path: [...path, method],
                });
            }
        }
    }
    return errors;
};
const longRunningResponseStatusCodeDataPlane = (methodOp, _opts, ctx) => {
    const validResponseCodesList = {
        delete: ["200", "204", "202"],
        post: ["200", "201", "202", "204"],
        put: ["200", "201", "202"],
        patch: ["200", "201", "202"],
    };
    return longRunningResponseStatusCode(methodOp, _opts, ctx, validResponseCodesList);
};

const hasHeader = (response, opts, paths) => {
    if (response === null || typeof response !== 'object') {
        return [];
    }
    if (opts === null || typeof opts !== 'object' || !opts.name) {
        return [];
    }
    const path = paths.path || [];
    const hasHeader = Object.keys(response.headers || {})
        .some((name) => name.toLowerCase() === opts.name.toLowerCase());
    if (!hasHeader) {
        return [
            {
                message: `Response should include an "${opts.name}" response header.`,
                path: [...path, 'headers'],
            },
        ];
    }
    return [];
};

const hostParameters = (parameterizedHost, _opts, paths) => {
    var _a;
    if (parameterizedHost === null || typeof parameterizedHost !== "object") {
        return [];
    }
    const path = paths.path || [];
    const errors = [];
    const useSchemePrefix = (_a = parameterizedHost.useSchemePrefix) !== null && _a !== void 0 ? _a : true;
    const parameters = parameterizedHost.parameters;
    if (!useSchemePrefix && parameters && Array.isArray(parameters)) {
        parameters.forEach((p, index) => {
            const location = p["x-ms-parameter-location"];
            if (p.in === "path" && p["x-ms-skip-url-encoding"] === true && location === "client") {
                if (p.name !== "endpoint") {
                    errors.push({
                        message: "The host parameter must be called 'endpoint'.",
                        path: [...path, "parameters", index],
                    });
                }
                if (p.type !== "string" || p.format !== "url") {
                    errors.push({
                        message: "The host parameter must be typed \"type 'string', format 'url'\".",
                        path: [...path, "parameters", index],
                    });
                }
            }
        });
    }
    return errors;
};

const operationId = (operation, _opts, paths) => {
    var _a, _b;
    if (operation === null || typeof operation !== 'object') {
        return [];
    }
    const path = paths.path || [];
    const errors = [];
    if (!operation.operationId) {
        return errors;
    }
    const m = operation.operationId.match(/[A-Za-z0-9]+_([A-Za-z0-9]+)/);
    if (!m) {
        errors.push({
            message: 'OperationId should be of the form "Noun_Verb"',
            path: [...path, 'operationId'],
        });
    }
    const verb = m ? m[1] : operation.operationId;
    const method = path[path.length - 1];
    const isCreate = ['put', 'patch'].includes(method) && ((_a = operation.responses) === null || _a === void 0 ? void 0 : _a['201']);
    const isUpdate = ['put', 'patch'].includes(method) && ((_b = operation.responses) === null || _b === void 0 ? void 0 : _b['200']);
    if (isCreate && isUpdate) {
        if (!verb.match(/create/i) || !verb.match(/update/i)) {
            errors.push({
                message: `OperationId for ${method} method should contain both "Create" and "Update"`,
                path: [...path, 'operationId'],
            });
        }
    }
    else {
        const isList = method === 'get' && operation['x-ms-pageable'];
        const patterns = {
            get: isList ? /list/i : /(get|list)/i,
            put: isCreate ? /create/i : /(create|update)/i,
            patch: /update/i,
            delete: /delete/i,
        };
        const frags = {
            get: isList ? '"List"' : '"Get" or "list"',
            put: isCreate ? '"Create"' : '"Create" or "Update"',
            patch: '"Update"',
            delete: '"Delete"',
        };
        if (patterns[method] && !verb.match(patterns[method])) {
            if (isList) {
                errors.push({
                    message: 'OperationId for get method on a collection should contain "List"',
                    path: [...path, 'operationId'],
                });
            }
            else {
                errors.push({
                    message: `OperationId for ${method} method should contain ${frags[method]}`,
                    path: [...path, 'operationId'],
                });
            }
        }
    }
    return errors;
};

const paginationResponse = (operation, _opts, paths) => {
    var _a, _b;
    if (operation === null || typeof operation !== 'object') {
        return [];
    }
    const path = paths.path || [];
    if (!operation.responses || typeof operation.responses !== 'object') {
        return [];
    }
    const resp = Object.keys(operation.responses)
        .find((code) => code.startsWith('2'));
    if (!resp) {
        return [];
    }
    const responseSchema = operation.responses[resp].schema || {};
    const errors = [];
    if (operation['x-ms-pageable']) {
        if (responseSchema.properties && 'value' in responseSchema.properties) {
            if (responseSchema.properties.value.type !== 'array') {
                errors.push({
                    message: '`value` property in pageable response should be type: array',
                    path: [...path, 'responses', resp, 'schema', 'properties', 'value', 'type'],
                });
            }
            if (!((_a = responseSchema.required) === null || _a === void 0 ? void 0 : _a.includes('value'))) {
                errors.push({
                    message: '`value` property in pageable response should be required',
                    path: [...path, 'responses', resp, 'schema', 'required'],
                });
            }
        }
        else if (!responseSchema.allOf) {
            errors.push({
                message: 'Response body schema of pageable response should contain top-level array property `value`',
                path: [...path, 'responses', resp, 'schema', 'properties'],
            });
        }
        const nextLinkName = operation['x-ms-pageable'].nextLinkName || 'nextLink';
        if (responseSchema.properties && nextLinkName in responseSchema.properties) {
            if (responseSchema.properties[nextLinkName].type !== 'string') {
                errors.push({
                    message: `\`${nextLinkName}\` property in pageable response should be type: string`,
                    path: [...path, 'responses', resp, 'schema', 'properties', nextLinkName, 'type'],
                });
            }
            if ((_b = responseSchema.required) === null || _b === void 0 ? void 0 : _b.includes(nextLinkName)) {
                errors.push({
                    message: `\`${nextLinkName}\` property in pageable response should be optional.`,
                    path: [...path, 'responses', resp, 'schema', 'required'],
                });
            }
        }
        else if (!responseSchema.allOf) {
            errors.push({
                message: `Response body schema of pageable response should contain top-level property \`${nextLinkName}\``,
                path: [...path, 'responses', resp, 'schema', 'properties'],
            });
        }
    }
    else {
        const responseHasArray = Object.values(responseSchema.properties || {})
            .some((prop) => (prop === null || prop === void 0 ? void 0 : prop.type) === 'array');
        if (responseHasArray && Object.keys(responseSchema.properties).length <= 3) {
            errors.push({
                message: 'Operation might be pageable. Consider adding the x-ms-pageable extension.',
                path,
            });
        }
    }
    return errors;
};

const paramNames = (targetVal, _opts, paths) => {
    if (targetVal === null || typeof targetVal !== 'object') {
        return [];
    }
    const path = paths.path || [];
    if (!targetVal.in || !targetVal.name) {
        return [];
    }
    if (targetVal.name.match(/^[$@]/)) {
        return [
            {
                message: `Parameter name "${targetVal.name}" should not begin with '$' or '@'.`,
                path: [...path, 'name'],
            },
        ];
    }
    if (['path', 'query'].includes(targetVal.in) && targetVal.name !== 'api-version') {
        if (!targetVal.name.match(/^[a-z][a-z0-9]*([A-Z][a-z0-9]+)*$/)) {
            return [
                {
                    message: `Parameter name "${targetVal.name}" should be camel case.`,
                    path: [...path, 'name'],
                },
            ];
        }
    }
    else if (targetVal.in === 'header') {
        if (!targetVal.name.match(/^[A-Za-z][a-z0-9]*(-[A-Za-z][a-z0-9]*)*$/)) {
            return [
                {
                    message: `header parameter name "${targetVal.name}" should be kebab case.`,
                    path: [...path, 'name'],
                },
            ];
        }
    }
    return [];
};

function canonical(name) {
    return typeof (name) === 'string' ? name.toLowerCase() : name;
}
function dupIgnoreCase(arr) {
    if (!Array.isArray(arr)) {
        return [];
    }
    const isDup = (value, index, self) => self.indexOf(value) !== index;
    return [...new Set(arr.map((v) => canonical(v)).filter(isDup))];
}
const paramNamesUnique = (pathItem, _opts, paths) => {
    if (pathItem === null || typeof pathItem !== 'object') {
        return [];
    }
    const path = paths.path || [];
    const errors = [];
    const pathParams = pathItem.parameters ? pathItem.parameters.map((p) => p.name) : [];
    const pathDups = dupIgnoreCase(pathParams);
    pathDups.forEach((dup) => {
        const dupKeys = [...pathParams.keys()].filter((k) => canonical(pathParams[k]) === dup);
        const first = `parameters.${dupKeys[0]}`;
        dupKeys.slice(1).forEach((key) => {
            errors.push({
                message: `Duplicate parameter name (ignoring case) with ${first}.`,
                path: [...path, 'parameters', key, 'name'],
            });
        });
    });
    ['get', 'post', 'put', 'patch', 'delete', 'options', 'head'].forEach((method) => {
        if (pathItem[method] && Array.isArray(pathItem[method].parameters)) {
            const allParams = [...pathParams, ...pathItem[method].parameters.map((p) => p.name)];
            const dups = dupIgnoreCase(allParams);
            dups.forEach((dup) => {
                const dupKeys = [...allParams.keys()].filter((k) => canonical(allParams[k]) === dup);
                const first = dupKeys[0] < pathParams.length ? `parameters.${dupKeys[0]}`
                    : `${method}.parameters.${dupKeys[0] - pathParams.length}`;
                dupKeys.slice(1).filter((k) => k >= pathParams.length).forEach((key) => {
                    errors.push({
                        message: `Duplicate parameter name (ignoring case) with ${first}.`,
                        path: [...path, method, 'parameters', key - pathParams.length, 'name'],
                    });
                });
            });
        }
    });
    return errors;
};

const paramOrder = (paths) => {
    var _a, _b, _c;
    if (paths === null || typeof paths !== 'object') {
        return [];
    }
    const inPath = (p) => p.in === 'path';
    const paramName = (p) => p.name;
    const methods = ['get', 'post', 'put', 'patch', 'delete', 'options', 'head'];
    const errors = [];
    for (const pathKey of Object.keys(paths)) {
        const paramsInPath = (_a = pathKey.match(/[^{}]+(?=})/g)) !== null && _a !== void 0 ? _a : [];
        if (paramsInPath.length > 0) {
            const pathItem = paths[pathKey];
            const pathItemPathParams = (_c = (_b = pathItem.parameters) === null || _b === void 0 ? void 0 : _b.filter(inPath).map(paramName)) !== null && _c !== void 0 ? _c : [];
            const indx = pathItemPathParams.findIndex((v, i) => v !== paramsInPath[i]);
            if (indx >= 0 && indx < paramsInPath.length) {
                errors.push({
                    message: `Path parameter "${paramsInPath[indx]}" should appear before "${pathItemPathParams[indx]}".`,
                    path: ['paths', pathKey, 'parameters'],
                });
            }
            else {
                const offset = pathItemPathParams.length;
                methods.filter((m) => pathItem[m]).forEach((method) => {
                    var _a, _b;
                    const opPathParams = (_b = (_a = pathItem[method].parameters) === null || _a === void 0 ? void 0 : _a.filter(inPath).map(paramName)) !== null && _b !== void 0 ? _b : [];
                    const indx2 = opPathParams.findIndex((v, i) => v !== paramsInPath[offset + i]);
                    if (indx2 >= 0 && (offset + indx2) < paramsInPath.length) {
                        errors.push({
                            message: `Path parameter "${paramsInPath[offset + indx2]}" should appear before "${opPathParams[indx2]}".`,
                            path: ['paths', pathKey, method, 'parameters'],
                        });
                    }
                });
            }
        }
    }
    return errors;
};

const MERGE_PATCH = 'application/merge-patch+json';
function checkOperationConsumes(targetVal) {
    const { paths } = targetVal;
    const errors = [];
    if (paths && typeof paths === 'object') {
        Object.keys(paths).forEach((path) => {
            ['post', 'put'].forEach((method) => {
                if (paths[path][method]) {
                    const { consumes } = paths[path][method];
                    if (consumes === null || consumes === void 0 ? void 0 : consumes.includes(MERGE_PATCH)) {
                        errors.push({
                            message: `A ${method} operation should not consume 'application/merge-patch+json' content type.`,
                            path: ['paths', path, method, 'consumes'],
                        });
                    }
                }
            });
            if (paths[path].patch) {
                const { consumes } = paths[path].patch;
                if (!consumes || !consumes.includes(MERGE_PATCH)) {
                    errors.push({
                        message: "A patch operation should consume 'application/merge-patch+json' content type.",
                        path: ['paths', path, 'patch', ...(consumes ? ['consumes'] : [])],
                    });
                }
                else if (consumes.length > 1) {
                    errors.push({
                        message: "A patch operation should only consume 'application/merge-patch+json' content type.",
                        path: ['paths', path, 'patch', 'consumes'],
                    });
                }
            }
        });
    }
    return errors;
}
const patchContentYype = (targetVal) => {
    var _a;
    if (targetVal === null || typeof targetVal !== 'object') {
        return [];
    }
    const errors = [];
    if ((_a = targetVal.consumes) === null || _a === void 0 ? void 0 : _a.includes(MERGE_PATCH)) {
        errors.push({
            message: 'Global consumes should not specify `application/merge-patch+json` content type.',
            path: ['consumes'],
        });
    }
    errors.push(...checkOperationConsumes(targetVal));
    return errors;
};

const pathParamNames = (paths) => {
    if (paths === null || typeof paths !== 'object') {
        return [];
    }
    const errors = [];
    const paramNameForSegment = {};
    for (const pathKey of Object.keys(paths)) {
        const parts = pathKey.split('/').slice(1);
        parts.slice(1).forEach((v, i) => {
            var _a;
            if (v.includes('}')) {
                const param = (_a = v.match(/[^{}]+(?=})/)) === null || _a === void 0 ? void 0 : _a[0];
                const p = parts[i];
                if (paramNameForSegment[p]) {
                    if (paramNameForSegment[p] !== param) {
                        errors.push({
                            message: `Inconsistent path parameter names "${param}" and "${paramNameForSegment[p]}".`,
                            path: ['paths', pathKey],
                        });
                    }
                }
                else {
                    paramNameForSegment[p] = param;
                }
            }
        });
    }
    return errors;
};

const URL_MAX_LENGTH = 2083;
const pathParamSchema = (param, _opts, paths) => {
    if (param === null || typeof param !== 'object') {
        return [];
    }
    const path = paths.path || [];
    if (!param.in || !param.name) {
        return [];
    }
    const errors = [];
    const isOas3 = !!param.schema;
    const schema = isOas3 ? param.schema : param;
    if (isOas3) {
        path.push('schema');
    }
    if (schema.type !== 'string') {
        errors.push({
            message: 'Path parameter should be defined as type: string.',
            path: [...path, 'type'],
        });
    }
    if (!schema.maxLength && !schema.pattern) {
        errors.push({
            message: 'Path parameter should specify a maximum length (maxLength) and characters allowed (pattern).',
            path,
        });
    }
    else if (!schema.maxLength) {
        errors.push({
            message: 'Path parameter should specify a maximum length (maxLength).',
            path,
        });
    }
    else if (schema.maxLength && schema.maxLength >= URL_MAX_LENGTH) {
        errors.push({
            message: `Path parameter maximum length should be less than ${URL_MAX_LENGTH}`,
            path,
        });
    }
    else if (!schema.pattern) {
        errors.push({
            message: 'Path parameter should specify characters allowed (pattern).',
            path,
        });
    }
    return errors;
};

function checkSchemaTypeAndFormat(schema, options, { path }) {
    if (schema === null || typeof schema !== "object") {
        return [];
    }
    const errors = [];
    const stringFormats = [
        "byte",
        "binary",
        "date",
        "date-time",
        "password",
        "char",
        "time",
        "date-time-rfc1123",
        "duration",
        "uuid",
        "base64url",
        "url",
        "odata-query",
        "certificate",
    ];
    if (schema.type === "string") {
        if (schema.format) {
            if (!stringFormats.includes(schema.format)) {
                errors.push({
                    message: `Schema with type: string has unrecognized format: ${schema.format}`,
                    path: [...path, "format"],
                });
            }
        }
    }
    else if (schema.type === "integer") {
        if (schema.format) {
            if (!["int32", "int64", "unixtime"].includes(schema.format)) {
                errors.push({
                    message: `Schema with type: integer has unrecognized format: ${schema.format}`,
                    path: [...path, "format"],
                });
            }
        }
        else {
            errors.push({
                message: "Schema with type: integer should specify format",
                path,
            });
        }
    }
    else if (schema.type === "number") {
        if (schema.format) {
            if (!["float", "double", "decimal"].includes(schema.format)) {
                errors.push({
                    message: `Schema with type: number has unrecognized format: ${schema.format}`,
                    path: [...path, "format"],
                });
            }
        }
        else {
            errors.push({
                message: "Schema with type: number should specify format",
                path,
            });
        }
    }
    else if (schema.type === "boolean") {
        if (schema.format) {
            errors.push({
                message: "Schema with type: boolean should not specify format",
                path: [...path, "format"],
            });
        }
    }
    else if (schema.properties && typeof schema.properties === "object") {
        for (const [key, value] of Object.entries(schema.properties)) {
            errors.push(...checkSchemaTypeAndFormat(value, options, { path: [...path, "properties", key] }));
        }
    }
    if (schema.allOf && Array.isArray(schema.allOf)) {
        for (const [index, value] of schema.allOf.entries()) {
            errors.push(...checkSchemaTypeAndFormat(value, options, { path: [...path, "allOf", index] }));
        }
    }
    return errors;
}

function getVersion(path) {
    const url = new URL(path, 'https://foo.bar');
    const segments = url.pathname.split('/');
    return segments.find((segment) => segment.match(/v[0-9]+(.[0-9]+)?/));
}
function checkPaths(targetVal) {
    const oas2 = targetVal.swagger;
    if (oas2) {
        const basePath = targetVal.basePath || '';
        const version = getVersion(basePath);
        if (version) {
            return [
                {
                    message: `Version segment "${version}" in basePath violates Azure versioning policy.`,
                    path: ['basePath'],
                },
            ];
        }
    }
    const { paths } = targetVal;
    const errors = [];
    if (paths && typeof paths === 'object') {
        Object.keys(paths).forEach((path) => {
            const version = getVersion(path);
            if (version) {
                errors.push({
                    message: `Version segment "${version}" in path violates Azure versioning policy.`,
                    path: ['paths', path],
                });
            }
        });
    }
    return errors;
}
function findVersionParam(params) {
    const isApiVersion = (elem) => elem.name === 'api-version' && elem.in === 'query';
    if (params && Array.isArray(params)) {
        return params.filter(isApiVersion).shift();
    }
    return undefined;
}
function validateVersionParam(param, path) {
    const errors = [];
    if (!param.required) {
        errors.push({
            message: '"api-version" should be a required parameter',
            path,
        });
    }
    return errors;
}
function checkVersionParam(targetVal) {
    const { paths } = targetVal;
    const errors = [];
    if (paths && typeof paths === 'object') {
        Object.keys(paths).forEach((path) => {
            if (paths[path].parameters && Array.isArray(paths[path].parameters)) {
                const versionParam = findVersionParam(paths[path].parameters);
                if (versionParam) {
                    const index = paths[path].parameters.indexOf(versionParam);
                    errors.push(...validateVersionParam(versionParam, ['paths', path, 'parameters', index.toString()]));
                    return;
                }
            }
            ['get', 'post', 'put', 'patch', 'delete'].forEach((method) => {
                if (paths[path][method]) {
                    const versionParam = findVersionParam(paths[path][method].parameters);
                    if (versionParam) {
                        const index = paths[path][method].parameters.indexOf(versionParam);
                        errors.push(...validateVersionParam(versionParam, ['paths', path, method, 'parameters', index]));
                    }
                    else {
                        errors.push({
                            message: 'Operation does not define an "api-version" query parameter.',
                            path: ['paths', path, method, 'parameters'],
                        });
                    }
                }
            });
        });
    }
    return errors;
}
const versionPolicy = (targetVal) => {
    if (targetVal === null || typeof targetVal !== 'object') {
        return [];
    }
    const errors = checkPaths(targetVal);
    errors.push(...checkVersionParam(targetVal));
    return errors;
};

const ruleset = {
    extends: [ruleset$1],
    rules: {
        AdditionalPropertiesAndProperties: {
            description: "Don't specify additionalProperties as a sibling of properties.",
            severity: "warn",
            formats: [oas2, oas3],
            given: "$..[?(@object() && @.type === 'object' && @.properties)]",
            then: {
                field: "additionalProperties",
                function: falsy,
            },
        },
        AdditionalPropertiesObject: {
            description: "additionalProperties with type object is a common error.",
            severity: "info",
            formats: [oas2, oas3],
            resolved: false,
            given: "$..[?(@property == 'additionalProperties' && @.type == 'object' && @.properties == undefined)]",
            then: {
                function: falsy,
            },
        },
        ApiVersionEnum: {
            description: "The api-version parameter should not be an enum.",
            severity: "warn",
            formats: [oas2, oas3],
            given: [
                "$.paths[*].parameters.[?(@.name == 'ApiVersion')]",
                "$.paths.*[get,put,post,patch,delete,options,head].parameters.[?(@.name == 'api-version')]",
            ],
            then: {
                field: "enum",
                function: falsy,
            },
        },
        ConsistentResponseBody: {
            description: "Ensure the get, put, and patch response body schemas are consistent.",
            message: "{{error}}",
            severity: "warn",
            formats: [oas2],
            given: "$.paths.*",
            then: {
                function: consistentresponsebody,
            },
        },
        DefaultResponse: {
            description: "All operations should have a default (error) response.",
            message: "Operation is missing a default response.",
            severity: "warn",
            given: "$.paths.*.*.responses",
            then: {
                field: "default",
                function: truthy,
            },
        },
        Delete204Response: {
            description: "A delete operation should have a 204 response.",
            message: "A delete operation should have a `204` response.",
            severity: "warn",
            formats: [oas2, oas3],
            given: "$.paths[*].delete.responses",
            then: {
                function: delete204Response,
            },
        },
        ErrorResponse: {
            description: "Error response body should conform to Microsoft Azure API Guidelines.",
            message: "{{error}}",
            severity: "warn",
            formats: [oas2],
            given: "$.paths[*][*].responses",
            then: {
                function: errorResponse,
            },
        },
        Formdata: {
            description: "Check for appropriate use of formData parameters.",
            severity: "info",
            formats: [oas2],
            given: '$.paths.*[get,put,post,patch,delete,options,head].parameters.[?(@.in == "formData")]',
            then: {
                function: falsy,
            },
        },
        HeaderDisallowed: {
            description: "Authorization, Content-type, and Accept headers should not be defined explicitly.",
            message: 'Header parameter "{{value}}" should not be defined explicitly.',
            severity: "warn",
            formats: [oas2, oas3],
            given: [
                "$.paths[*].parameters.[?(@.in == 'header')]",
                "$.paths.*[get,put,post,patch,delete,options,head].parameters.[?(@.in == 'header')]",
            ],
            then: {
                function: pattern,
                field: "name",
                functionOptions: {
                    notMatch: "/^(authorization|content-type|accept)$/i",
                },
            },
        },
        LroExtension: {
            description: "Operations with a 202 response should specify `x-ms-long-running-operation: true`.",
            message: "Operations with a 202 response should specify `x-ms-long-running-operation: true`.",
            severity: "warn",
            formats: [oas2],
            given: "$.paths[*][*].responses[?(@property == '202')]^^",
            then: {
                field: "x-ms-long-running-operation",
                function: truthy,
            },
        },
        LroHeaders: {
            description: "A 202 response should include an Operation-Location response header.",
            message: "A 202 response should include an Operation-Location response header.",
            severity: "warn",
            formats: [oas2],
            given: "$.paths[*][*].responses[?(@property == '202')]",
            then: {
                function: hasHeader,
                functionOptions: {
                    name: "Operation-location",
                },
            },
        },
        MsPaths: {
            description: "Don't use x-ms-paths except where necessary to support legacy APIs.",
            severity: "warn",
            formats: [oas2, oas3],
            given: "$.x-ms-paths",
            then: {
                function: falsy,
            },
        },
        Nullable: {
            description: "Avoid the use of x-nullable.",
            severity: "warn",
            formats: [oas2, oas3],
            resolved: false,
            given: "$..x-nullable",
            then: {
                function: undefined$1,
            },
        },
        OperationId: {
            description: "OperationId should conform to Azure API Guidelines",
            message: "{{error}}",
            severity: "warn",
            given: ["$.paths.*[get,put,post,patch,delete,options,head]"],
            then: {
                function: operationId,
            },
        },
        OperationSummaryOrDescription: {
            description: "Operation should have a summary or description.",
            message: "Operation should have a summary or description.",
            severity: "warn",
            given: [
                "$.paths[*][?( @property === 'get' && !@.summary && !@.description )]",
                "$.paths[*][?( @property === 'put' && !@.summary && !@.description )]",
                "$.paths[*][?( @property === 'post' && !@.summary && !@.description )]",
                "$.paths[*][?( @property === 'patch' && !@.summary && !@.description )]",
                "$.paths[*][?( @property === 'delete' && !@.summary && !@.description )]",
                "$.paths[*][?( @property === 'options' && !@.summary && !@.description )]",
                "$.paths[*][?( @property === 'head' && !@.summary && !@.description )]",
                "$.paths[*][?( @property === 'trace' && !@.summary && !@.description )]",
            ],
            then: {
                function: falsy,
            },
        },
        PaginationResponse: {
            description: "An operation that returns a list that is potentially large should support pagination.",
            message: "{{error}}",
            severity: "warn",
            formats: [oas2],
            given: ["$.paths.*[get,post]"],
            then: {
                function: paginationResponse,
            },
        },
        ParameterDefaultNotAllowed: {
            description: "A required parameter should not specify a default value.",
            severity: "warn",
            given: ["$.paths[*].parameters.[?(@.required)]", "$.paths.*[get,put,post,patch,delete,options,head].parameters.[?(@.required)]"],
            then: {
                field: "default",
                function: falsy,
            },
        },
        ParameterDescription: {
            description: "All parameters should have a description.",
            message: "Parameter should have a description.",
            severity: "warn",
            given: ["$.paths[*].parameters.*", "$.paths.*[get,put,post,patch,delete,options,head].parameters.*"],
            then: {
                field: "description",
                function: truthy,
            },
        },
        ParameterNamesConvention: {
            description: "Parameter names should conform to Azure naming conventions.",
            message: "{{error}}",
            severity: "warn",
            given: ["$.paths[*].parameters.*", "$.paths.*[get,put,post,patch,delete,options,head].parameters.*"],
            then: {
                function: paramNames,
            },
        },
        ParameterNamesUnique: {
            description: "All parameter names for an operation should be case-insensitive unique.",
            message: "{{error}}",
            severity: "warn",
            formats: [oas2, oas3],
            given: "$.paths[*]",
            then: {
                function: paramNamesUnique,
            },
        },
        ParameterOrder: {
            description: "Path parameters must be in the same order as in the path.",
            message: "{{error}}",
            severity: "warn",
            formats: [oas2, oas3],
            given: "$.paths",
            then: {
                function: paramOrder,
            },
        },
        PathParameterNames: {
            description: "Path parameter names should be consistent across all paths.",
            message: "{{error}}",
            severity: "warn",
            formats: [oas2, oas3],
            given: "$.paths",
            resolved: false,
            then: {
                function: pathParamNames,
            },
        },
        PatchContentType: {
            description: "The request body content type for patch operations should be JSON merge patch.",
            message: "{{error}}",
            severity: "warn",
            formats: [oas2],
            given: "$",
            then: {
                function: patchContentYype,
            },
        },
        PathCharacters: {
            description: "Path should contain only recommended characters.",
            message: "Path contains non-recommended characters.",
            severity: "info",
            formats: [oas2, oas3],
            given: "$.paths.*~",
            then: {
                function: pattern,
                functionOptions: {
                    match: "^(/([0-9A-Za-z._~-]+|{[^}]+}))*(/([0-9A-Za-z._~:-]+|{[^}]*}(:[0-9A-Za-z._~-]+)?))$",
                },
            },
        },
        PathParameterSchema: {
            description: "Path parameter should be type: string and specify maxLength and pattern.",
            message: "{{error}}",
            severity: "info",
            formats: [oas2, oas3],
            given: [
                "$.paths[*].parameters[?(@.in == 'path')]",
                "$.paths.*[get,put,post,patch,delete,options,head].parameters[?(@.in == 'path')]",
            ],
            then: {
                function: pathParamSchema,
            },
        },
        Post201Response: {
            description: "Using post for a create operation is discouraged.",
            message: "Using post for a create operation is discouraged.",
            severity: "warn",
            formats: [oas2],
            given: "$.paths[*].post.responses",
            then: {
                field: "201",
                function: falsy,
            },
        },
        PropertyDescription: {
            description: "All schema properties should have a description.",
            message: "Property should have a description.",
            severity: "warn",
            resolved: false,
            given: "$..properties[?(@object() && @.$ref == undefined)]",
            then: {
                field: "description",
                function: truthy,
            },
        },
        PropertyType: {
            description: "All schema properties should have a defined type.",
            message: "Property should have a defined type.",
            severity: "warn",
            resolved: false,
            given: "$..properties[?(@object() && @.$ref == undefined)]",
            then: {
                field: "type",
                function: truthy,
            },
        },
        PutPath: {
            description: "The path for a put should have a final path parameter.",
            message: "The path for a put should have a final path parameter.",
            severity: "warn",
            formats: [oas2, oas3],
            given: "$.paths[*].put^~",
            then: {
                function: pattern,
                functionOptions: {
                    match: "/\\}$/",
                },
            },
        },
        RequestBodyNotAllowed: {
            description: "A get or delete operation must not accept a body parameter.",
            severity: "error",
            formats: [oas2],
            given: ["$.paths[*].[get,delete].parameters[*]"],
            then: {
                field: "in",
                function: pattern,
                functionOptions: {
                    notMatch: "/^body$/",
                },
            },
        },
        RequestBodyOptional: {
            description: "Flag optional request body -- common oversight.",
            message: "The body parameter is not marked as required.",
            severity: "info",
            formats: [oas2],
            given: ["$.paths[*].[put,post,patch].parameters.[?(@.in == 'body')]"],
            then: {
                field: "required",
                function: truthy,
            },
        },
        SchemaDescriptionOrTitle: {
            description: "All schemas should have a description or title.",
            message: "Schema should have a description or title.",
            severity: "warn",
            formats: [oas2, oas3],
            given: ["$.definitions[?(!@.description && !@.title)]", "$.components.schemas[?(!@.description && !@.title)]"],
            then: {
                function: falsy,
            },
        },
        SchemaNamesConvention: {
            description: "Schema names should be Pascal case.",
            message: "Schema name should be Pascal case.",
            severity: "info",
            formats: [oas2],
            given: "$.definitions.*~",
            then: {
                function: casing,
                functionOptions: {
                    type: "pascal",
                },
            },
        },
        SchemaTypeAndFormat: {
            description: "Schema should use well-defined type and format.",
            message: "{{error}}",
            severity: "warn",
            formats: [oas2],
            given: [
                "$.paths[*].[put,post,patch].parameters.[?(@.in == 'body')].schema",
                "$.paths[*].[get,put,post,patch,delete].responses[*].schema",
            ],
            then: {
                function: checkSchemaTypeAndFormat,
            },
        },
        SecurityDefinitionDescription: {
            description: "A security definition should have a description.",
            message: "Security definition should have a description.",
            severity: "warn",
            formats: [oas2, oas3],
            given: ["$.securityDefinitions[*]", "$.components.securitySchemes[*]"],
            then: {
                field: "description",
                function: truthy,
            },
        },
        SuccessResponseBody: {
            description: "All success responses except 202 & 204 should define a response body.",
            severity: "warn",
            formats: [oas2],
            given: "$.paths[*][*].responses[?(@property >= 200 && @property < 300 && @property != '202' && @property != '204')]",
            then: {
                field: "schema",
                function: truthy,
            },
        },
        VersionConvention: {
            description: "API version should be a date in YYYY-MM-DD format, optionally suffixed with '-preview'.",
            severity: "error",
            formats: [oas2, oas3],
            given: "$.info.version",
            then: {
                function: pattern,
                functionOptions: {
                    match: "^\\d\\d\\d\\d-\\d\\d-\\d\\d(-preview)?$",
                },
            },
        },
        VersionPolicy: {
            description: "Specify API version using `api-version` query parameter, not in path.",
            message: "{{error}}",
            severity: "warn",
            formats: [oas2],
            given: "$",
            then: {
                function: versionPolicy,
            },
        },
        DefaultInEnum: {
            description: "This rule applies when the value specified by the default property does not appear in the enum constraint for a schema.",
            message: "Default value should appear in the enum constraint for a schema",
            severity: "error",
            resolved: false,
            formats: [oas2],
            given: "$..[?(@object() && @.enum)]",
            then: {
                function: defaultInEnum,
            },
        },
        EnumInsteadOfBoolean: {
            description: "Booleans properties are not descriptive in all cases and can make them to use, evaluate whether is makes sense to keep the property as boolean or turn it into an enum.",
            message: "Booleans properties are not descriptive in all cases and can make them to use, evaluate whether is makes sense to keep the property as boolean or turn it into an enum.",
            severity: "warn",
            resolved: false,
            formats: [oas2],
            given: "$..[?(@object() && @.type === 'boolean')]",
            then: {
                function: enumInsteadOfBoolean,
            },
        },
        AvoidAnonymousParameter: {
            description: 'Inline/anonymous models must not be used, instead define a schema with a model name in the "definitions" section and refer to it. This allows operations to share the models.',
            message: 'Inline/anonymous models must not be used, instead define a schema with a model name in the "definitions" section and refer to it. This allows operations to share the models.',
            severity: "error",
            resolved: false,
            formats: [oas2],
            given: ["$.paths[*].parameters.*", "$.paths.*[get,put,post,patch,delete,options,head].parameters.*"],
            then: {
                function: avoidAnonymousParameter,
            },
        },
        HostParametersValidation: {
            description: "Validate the parameters in x-ms-parameterized-host.",
            message: "{{error}}",
            severity: "error",
            resolved: true,
            formats: [oas2],
            given: ["$.x-ms-parameterized-host"],
            then: {
                function: hostParameters,
            },
        },
        LongRunningResponseStatusCodeDataPlane: {
            description: "A LRO Post operation with return schema must have \"x-ms-long-running-operation-options\" extension enabled.",
            message: "{{error}}",
            severity: "error",
            resolved: true,
            formats: [oas2],
            given: ["$[paths,'x-ms-paths'].*.*[?(@property === 'x-ms-long-running-operation' && @ === true)]^^"],
            then: {
                function: longRunningResponseStatusCodeDataPlane,
            },
        },
    },
};

export { ruleset as default };<|MERGE_RESOLUTION|>--- conflicted
+++ resolved
@@ -683,7 +683,6 @@
                 function: requiredReadOnlyProperties,
             },
         },
-<<<<<<< HEAD
         LongRunningOperationsOptionsValidator: {
             description: "A LRO Post operation with return schema must have \"x-ms-long-running-operation-options\" extension enabled.",
             message: "{{error}}",
@@ -772,7 +771,8 @@
             given: ["$['x-ms-paths']"],
             then: {
                 function: xmsPathsMustOverloadPaths,
-=======
+            },
+        },
         SummaryAndDescriptionMustNotBeSame: {
             description: `Each operation has a summary and description values. They must not be same.`,
             message: "The summary and description values should not be same.",
@@ -802,7 +802,6 @@
             given: "$.parameters.*[?(@property === 'name' && @.match(/^(subscriptionid|subscription-id|api-version|apiversion)$/i))]^",
             then: {
                 function: paramLocation,
->>>>>>> 9ff0d6c9
             },
         },
     },
