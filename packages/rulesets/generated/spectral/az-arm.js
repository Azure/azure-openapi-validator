--- conflicted
+++ resolved
@@ -1,308 +1,6 @@
 import { oas2 } from '@stoplight/spectral-formats';
 import { truthy, falsy, pattern } from '@stoplight/spectral-functions';
 import { createRulesetFunction } from '@stoplight/spectral-core';
-
-<<<<<<< HEAD
-const avoidAnonymousParameter = (parameters, _opts, paths) => {
-    if (parameters === null || parameters.schema === undefined || parameters["x-ms-client-name"] !== undefined) {
-        return [];
-    }
-    const path = paths.path || [];
-    const properties = parameters.schema.properties;
-    if ((properties === undefined || Object.keys(properties).length === 0) &&
-        parameters.schema.additionalProperties === undefined &&
-        parameters.schema.allOf === undefined) {
-        return [];
-    }
-    return [{
-            message: 'Inline/anonymous models must not be used, instead define a schema with a model name in the "definitions" section and refer to it. This allows operations to share the models.',
-            path,
-        }];
-};
-
-const consistentresponsebody = (pathItem, _opts, paths) => {
-    if (pathItem === null || typeof pathItem !== 'object') {
-=======
-const ruleset$1 = {
-    extends: [],
-    rules: {
-        docLinkLocale: {
-            description: "This rule is to ensure the documentation link in the description does not contains any locale.",
-            message: "The documentation link in the description contains locale info, please change it to the link without locale.",
-            severity: "warn",
-            resolved: false,
-            formats: [oas2],
-            given: [
-                "$..[?(@property === 'description')]^",
-            ],
-            then: {
-                function: pattern,
-                functionOptions: {
-                    match: "https://docs.microsoft.com/\\w+\\-\\w+/azure/.*"
-                }
-            },
-        }
-    },
-};
-
-function matchAnyPatterns(patterns, path) {
-    return patterns.some((p) => p.test(path));
-}
-function notMatchPatterns(patterns, path) {
-    return patterns.every((p) => !p.test(path));
-}
-function verifyResourceGroup(path) {
-    const lowerCasePath = path.toLowerCase();
-    if (lowerCasePath.includes("/resourcegroups/") && !lowerCasePath.includes("/resourcegroups/{resourcegroupname}")) {
-        return false;
-    }
-    return true;
-}
-function verifySubscriptionId(path) {
-    const lowerCasePath = path.toLowerCase();
-    if (lowerCasePath.includes("/subscriptions/") && !lowerCasePath.includes("/subscriptions/{subscriptionid}")) {
-        return false;
-    }
-    return true;
-}
-function verifyResourceGroupScope(path) {
-    const patterns = [
-        /^\/subscriptions\/{subscriptionId}\/resourceGroups\/{resourceGroupName}\/providers\/.+/gi,
-        /^\/?{\w+}\/resourceGroups\/{resourceGroupName}\/providers\/.+/gi,
-        /^\/?{\w+}\/providers\/.+/gi,
-    ];
-    return matchAnyPatterns(patterns, path);
-}
-function verifyResourceType(path) {
-    const patterns = [/^.*\/providers\/microsoft\.\w+\/\w+.*/gi];
-    return matchAnyPatterns(patterns, path);
-}
-function verifyNestResourceType(path) {
-    const patterns = [
-        /^.*\/providers\/microsoft\.\w+\/\w+\/{\w+}(?:\/\w+\/(?!default)\w+){1,2}/gi,
-        /^.*\/providers\/microsoft\.\w+(?:\/\w+\/(default|{\w+})){1,2}(?:\/\w+\/(?!default)\w+)+/gi,
-        /^.*\/providers\/microsoft\.\w+\/\w+\/{\w+}(?:\/{\w+})+.*/gi,
-    ];
-    return notMatchPatterns(patterns, path);
-}
-const verifyArmPath = createRulesetFunction({
-    input: null,
-    options: {
-        type: 'object',
-        properties: {
-            segmentToCheck: {
-                oneOf: [
-                    {
-                        type: "string",
-                        enum: ["resourceGroupParam", "subscriptionIdParam", "resourceType", "nestedResourceType", "resourceGroupScope"]
-                    },
-                    {
-                        type: "array",
-                        items: {
-                            type: "string",
-                            "enum": ["resourceGroupParam", "subscriptionIdParam", "resourceType", "nestedResourceType", "resourceGroupScope"]
-                        }
-                    }
-                ]
-            },
-        },
-        additionalProperties: false,
-    },
-}, (fullPath, _opts, paths) => {
-    if (fullPath === null || typeof fullPath !== "string") {
-        return [];
-    }
-    const path = paths.path || [];
-    const errors = [];
-    const optionsHandlers = {
-        resourceType: (fullPath) => {
-            if (!verifyResourceType(fullPath)) {
-                errors.push({
-                    message: `The path for the CURD methods do not contain a resource type.`,
-                    path,
-                });
-            }
-        },
-        nestedResourceType: (fullPath) => {
-            if (!verifyNestResourceType(fullPath)) {
-                errors.push({
-                    message: `The path for nested resource doest not meet the valid resource pattern.`,
-                    path,
-                });
-            }
-        },
-        resourceGroupParam: (fullPath) => {
-            if (!verifyResourceGroup(fullPath)) {
-                errors.push({
-                    message: `The path for resource group scoped CRUD methods does not contain a resourceGroupName parameter.`,
-                    path,
-                });
-            }
-        },
-        subscriptionIdParam: (fullPath) => {
-            if (!verifySubscriptionId(fullPath)) {
-                errors.push({
-                    message: `The path for the subscriptions scoped CRUD methods do not contain the subscriptionId parameter.`,
-                    path,
-                });
-            }
-        },
-        resourceGroupScope: (fullPath) => {
-            if (!verifyResourceGroupScope(fullPath)) {
-                errors.push({
-                    message: "",
-                    path,
-                });
-            }
-        },
-    };
-    const segments = typeof _opts.segmentToCheck === "string" ? [_opts.segmentToCheck] : _opts.segmentToCheck;
-    segments.forEach((segment) => {
-        optionsHandlers[segment](fullPath);
-    });
-    return errors;
-});
-
-function getProperties(schema) {
-    if (!schema) {
-        return {};
-    }
-    let properties = {};
-    if (schema.allOf && Array.isArray(schema.allOf)) {
-        schema.allOf.forEach((base) => {
-            properties = { ...getProperties(base), ...properties };
-        });
-    }
-    if (schema.properties) {
-        properties = { ...properties, ...schema.properties };
-    }
-    return properties;
-}
-function getRequiredProperties(schema) {
-    if (!schema) {
-        return [];
-    }
-    let requires = [];
-    if (schema.allOf && Array.isArray(schema.allOf)) {
-        schema.allOf.forEach((base) => {
-            requires = [...getRequiredProperties(base), ...requires];
-        });
-    }
-    if (schema.required) {
-        requires = [...schema.required, requires];
-    }
-    return requires;
-}
-function jsonPath(paths, root) {
-    let result = undefined;
-    paths.some((p) => {
-        if (typeof root !== "object" && root !== null) {
-            result = undefined;
-            return true;
-        }
-        root = root[p];
-        result = root;
-        return false;
-    });
-    return result;
-}
-function diffSchema(a, b) {
-    const notMatchedProperties = [];
-    function diffSchemaInternal(a, b, paths) {
-        if (!(a || b)) {
-            return;
-        }
-        if (a && b) {
-            const propsA = getProperties(a);
-            const propsB = getProperties(b);
-            Object.keys(propsA).forEach((p) => {
-                if (propsB[p]) {
-                    diffSchemaInternal(propsA[p], propsB[p], [...paths, p]);
-                }
-                else {
-                    notMatchedProperties.push([...paths, p].join("."));
-                }
-            });
-        }
-    }
-    diffSchemaInternal(a, b, []);
-    return notMatchedProperties;
-}
-function getGetOperationSchema(paths, ctx) {
-    var _a, _b, _c, _d;
-    const getOperationPath = [...paths, "get"];
-    const getOperation = jsonPath(getOperationPath, (_b = (_a = ctx === null || ctx === void 0 ? void 0 : ctx.document) === null || _a === void 0 ? void 0 : _a.parserResult) === null || _b === void 0 ? void 0 : _b.data);
-    if (!getOperation) {
-        return undefined;
-    }
-    return ((_c = getOperation === null || getOperation === void 0 ? void 0 : getOperation.responses["200"]) === null || _c === void 0 ? void 0 : _c.schema) || ((_d = getOperation === null || getOperation === void 0 ? void 0 : getOperation.responses["201"]) === null || _d === void 0 ? void 0 : _d.schema);
-}
-
-const bodyParamRepeatedInfo = (pathItem, _opts, paths) => {
-    if (pathItem === null || typeof pathItem !== "object") {
->>>>>>> 5c8b183b
-        return [];
-    }
-    const path = paths.path || [];
-    const errors = [];
-<<<<<<< HEAD
-    const createResponseSchema = ((op) => { var _a, _b; return (_b = (_a = op === null || op === void 0 ? void 0 : op.responses) === null || _a === void 0 ? void 0 : _a['201']) === null || _b === void 0 ? void 0 : _b.schema; });
-    const resourceSchema = createResponseSchema(pathItem.put) || createResponseSchema(pathItem.patch);
-    if (resourceSchema) {
-        ['put', 'get', 'patch'].forEach((method) => {
-            var _a, _b, _c;
-            const responseSchema = (_c = (_b = (_a = pathItem[method]) === null || _a === void 0 ? void 0 : _a.responses) === null || _b === void 0 ? void 0 : _b['200']) === null || _c === void 0 ? void 0 : _c.schema;
-            if (responseSchema && responseSchema !== resourceSchema) {
-                errors.push({
-                    message: 'Response body schema does not match create response body schema.',
-                    path: [...path, method, 'responses', '200', 'schema'],
-                });
-            }
-=======
-    const pathParams = pathItem.parameters || [];
-    if (pathItem["put"] && Array.isArray(pathItem["put"].parameters)) {
-        const allParams = [...pathParams, ...pathItem["put"].parameters];
-        const pathAndQueryParameters = allParams.filter((p) => p.in === "path" || p.in === "query").map((p) => p.name);
-        const bodyParam = allParams.find((p) => p.in === "body");
-        if (bodyParam) {
-            const properties = getProperties(bodyParam.schema);
-            if ("properties" in properties) {
-                const propertiesProperties = getProperties(properties.properties);
-                for (const prop of Object.keys(propertiesProperties)) {
-                    if (pathAndQueryParameters.includes(prop)) {
-                        errors.push({
-                            message: `${prop}`,
-                            path: [...path, "put", "parameters", pathItem["put"].parameters.findIndex((p) => p.name === prop)],
-                        });
-                    }
-                }
-            }
-        }
-    }
-    return errors;
-};
-
-const consistentPatchProperties = (patchOp, _opts, ctx) => {
-    var _a, _b, _c, _d, _e, _f, _g;
-    if (patchOp === null || typeof patchOp !== "object") {
-        return [];
-    }
-    const path = ctx.path || [];
-    const errors = [];
-    const patchBodySchema = (_b = (_a = patchOp === null || patchOp === void 0 ? void 0 : patchOp.parameters) === null || _a === void 0 ? void 0 : _a.find((p) => p.in === "body")) === null || _b === void 0 ? void 0 : _b.schema;
-    const patchBodySchemaIndex = (_c = patchOp === null || patchOp === void 0 ? void 0 : patchOp.parameters) === null || _c === void 0 ? void 0 : _c.findIndex((p) => p.in === "body");
-    const responseSchema = ((_e = (_d = patchOp === null || patchOp === void 0 ? void 0 : patchOp.responses) === null || _d === void 0 ? void 0 : _d["200"]) === null || _e === void 0 ? void 0 : _e.schema) || ((_g = (_f = patchOp === null || patchOp === void 0 ? void 0 : patchOp.responses) === null || _f === void 0 ? void 0 : _f["201"]) === null || _g === void 0 ? void 0 : _g.schema) || getGetOperationSchema(path.slice(0, -1), ctx);
-    if (patchBodySchema && responseSchema) {
-        const absents = diffSchema(patchBodySchema, responseSchema);
-        absents.forEach((absent) => {
-            errors.push({
-                message: `The property '${absent}' in the request body doesn't appear in the resource model.`,
-                path: [...path, "parameters", patchBodySchemaIndex, "schema"],
-            });
-        });
-    }
-    return errors;
-};
 
 function checkApiVersion(param) {
     if (param.in !== "query") {
@@ -347,26 +45,49 @@
     return messages;
 };
 
-const hasHeader = (response, opts, paths) => {
-    if (response === null || typeof response !== 'object') {
-        return [];
-    }
-    if (opts === null || typeof opts !== 'object' || !opts.name) {
-        return [];
-    }
-    const path = paths.path || [];
-    const hasHeader = Object.keys(response.headers || {})
-        .some((name) => name.toLowerCase() === opts.name.toLowerCase());
-    if (!hasHeader) {
-        return [
-            {
-                message: `Response should include an "${opts.name}" response header.`,
-                path: [...path, 'headers'],
-            },
-        ];
-    }
-    return [];
-};
+function getProperties(schema) {
+    if (!schema) {
+        return {};
+    }
+    let properties = {};
+    if (schema.allOf && Array.isArray(schema.allOf)) {
+        schema.allOf.forEach((base) => {
+            properties = { ...getProperties(base), ...properties };
+        });
+    }
+    if (schema.properties) {
+        properties = { properties, ...schema.properties };
+    }
+    return properties;
+}
+function getRequiredProperties(schema) {
+    if (!schema) {
+        return [];
+    }
+    let requires = [];
+    if (schema.allOf && Array.isArray(schema.allOf)) {
+        schema.allOf.forEach((base) => {
+            requires = [...getRequiredProperties(base), ...requires];
+        });
+    }
+    if (schema.required) {
+        requires = [...schema.required, requires];
+    }
+    return requires;
+}
+function jsonPath(paths, root) {
+    let result = undefined;
+    paths.some((p) => {
+        if (typeof root !== "object" && root !== null) {
+            result = undefined;
+            return true;
+        }
+        root = root[p];
+        result = root;
+        return false;
+    });
+    return result;
+}
 
 const validateOriginalUri = (lroOptions, opts, ctx) => {
     if (!lroOptions || typeof lroOptions !== "object") {
@@ -382,24 +103,6 @@
         });
     }
     return messages;
-};
-
-const lroPatch202 = (patchOp, _opts, ctx) => {
-    if (patchOp === null || typeof patchOp !== "object") {
-        return [];
-    }
-    const path = ctx.path || [];
-    if (!patchOp["x-ms-long-running-operation"]) {
-        return [];
-    }
-    const errors = [];
-    if ((patchOp === null || patchOp === void 0 ? void 0 : patchOp.responses) && !(patchOp === null || patchOp === void 0 ? void 0 : patchOp.responses["202"])) {
-        errors.push({
-            message: "The async patch operation should return 202.",
-            path: [...path, "responses"],
-        });
-    }
-    return errors;
 };
 
 const pathBodyParameters = (parameters, _opts, paths) => {
@@ -456,94 +159,643 @@
                     });
                 }
             }
->>>>>>> 5c8b183b
-        });
-    }
-    return errors;
-};
-
-<<<<<<< HEAD
+        });
+    }
+    return errors;
+};
+
+const avoidAnonymousParameter = (parameters, _opts, paths) => {
+    if (parameters === null || parameters.schema === undefined || parameters["x-ms-client-name"] !== undefined) {
+        return [];
+    }
+    const path = paths.path || [];
+    const properties = parameters.schema.properties;
+    if ((properties === undefined || Object.keys(properties).length === 0) &&
+        parameters.schema.additionalProperties === undefined &&
+        parameters.schema.allOf === undefined) {
+        return [];
+    }
+    return [{
+            message: 'Inline/anonymous models must not be used, instead define a schema with a model name in the "definitions" section and refer to it. This allows operations to share the models.',
+            path,
+        }];
+};
+
+const consistentresponsebody = (pathItem, _opts, paths) => {
+    if (pathItem === null || typeof pathItem !== 'object') {
+        return [];
+    }
+    const path = paths.path || [];
+    const errors = [];
+    const createResponseSchema = ((op) => { var _a, _b; return (_b = (_a = op === null || op === void 0 ? void 0 : op.responses) === null || _a === void 0 ? void 0 : _a['201']) === null || _b === void 0 ? void 0 : _b.schema; });
+    const resourceSchema = createResponseSchema(pathItem.put) || createResponseSchema(pathItem.patch);
+    if (resourceSchema) {
+        ['put', 'get', 'patch'].forEach((method) => {
+            var _a, _b, _c;
+            const responseSchema = (_c = (_b = (_a = pathItem[method]) === null || _a === void 0 ? void 0 : _a.responses) === null || _b === void 0 ? void 0 : _b['200']) === null || _c === void 0 ? void 0 : _c.schema;
+            if (responseSchema && responseSchema !== resourceSchema) {
+                errors.push({
+                    message: 'Response body schema does not match create response body schema.',
+                    path: [...path, method, 'responses', '200', 'schema'],
+                });
+            }
+        });
+    }
+    return errors;
+};
+
 const defaultInEnum = (swaggerObj, _opts, paths) => {
     const defaultValue = swaggerObj.default;
-=======
-const provisioningState = (swaggerObj, _opts, paths) => {
->>>>>>> 5c8b183b
     const enumValue = swaggerObj.enum;
-    if (swaggerObj === null || typeof swaggerObj !== "object" || enumValue === null || enumValue === undefined) {
+    if (swaggerObj === null ||
+        typeof swaggerObj !== 'object' ||
+        defaultValue === null ||
+        defaultValue === undefined ||
+        enumValue === null ||
+        enumValue === undefined) {
         return [];
     }
     if (!Array.isArray(enumValue)) {
         return [];
     }
     const path = paths.path || [];
-    const valuesMustHave = ["succeeded", "failed", "canceled"];
-    if (enumValue && valuesMustHave.some((v) => !enumValue.some((ev) => ev.toLowerCase() === v))) {
+    if (enumValue && !enumValue.includes(defaultValue)) {
+        return [{
+                message: 'Default value should appear in the enum constraint for a schema.',
+                path,
+            }];
+    }
+    return [];
+};
+
+const delete204Response = (deleteResponses, _opts, paths) => {
+    if (deleteResponses === null || typeof deleteResponses !== 'object') {
+        return [];
+    }
+    const path = paths.path || [];
+    if (!deleteResponses['204'] && !deleteResponses['202']) {
+        return [{
+                message: 'A delete operation should have a 204 response.',
+                path,
+            }];
+    }
+    return [];
+};
+
+const enumInsteadOfBoolean = (swaggerObj, _opts, paths) => {
+    if (swaggerObj === null) {
+        return [];
+    }
+    const path = paths.path || [];
+    return [{
+            message: 'Booleans properties are not descriptive in all cases and can make them to use, evaluate whether is makes sense to keep the property as boolean or turn it into an enum.',
+            path,
+        }];
+};
+
+function isArraySchema(schema) {
+    return schema.type === 'array' || !!schema.items;
+}
+function isObjectSchema(schema) {
+    return schema.type === 'object' || !!schema.properties || schema.$ref;
+}
+function validateErrorResponseSchema(errorResponseSchema, pathToSchema) {
+    var _a, _b;
+    const errors = [];
+    if (!errorResponseSchema.properties) {
+        errors.push({
+            message: 'Error response schema must be an object schema.',
+            path: pathToSchema,
+        });
+        return errors;
+    }
+    if (!errorResponseSchema.properties.error || !errorResponseSchema.properties.error.properties) {
+        errors.push({
+            message: 'Error response schema should contain an object property named `error`.',
+            path: [...pathToSchema, 'properties', 'error'],
+        });
+        return errors;
+    }
+    if (!((_b = (_a = errorResponseSchema.required) === null || _a === void 0 ? void 0 : _a.includes) === null || _b === void 0 ? void 0 : _b.call(_a, 'error'))) {
+        errors.push({
+            message: 'The `error` property in the error response schema should be required.',
+            path: [...pathToSchema, 'required'],
+        });
+    }
+    const errorSchema = errorResponseSchema.properties.error;
+    const pathToErrorSchema = [...pathToSchema, 'properties', 'error'];
+    const hasCode = !!errorSchema.properties.code;
+    const hasMessage = !!errorSchema.properties.message;
+    if (!hasCode && hasMessage) {
+        errors.push({
+            message: 'Error schema should contain `code` property.',
+            path: [...pathToErrorSchema, 'properties'],
+        });
+    }
+    return messages;
+};
+
+const hasHeader = (response, opts, paths) => {
+    if (response === null || typeof response !== 'object') {
+        return [];
+    }
+    if (opts === null || typeof opts !== 'object' || !opts.name) {
+        return [];
+    }
+    const path = paths.path || [];
+    const hasHeader = Object.keys(response.headers || {})
+        .some((name) => name.toLowerCase() === opts.name.toLowerCase());
+    if (!hasHeader) {
         return [
             {
-                message: "ProvisioningState must have terminal states: Succeeded, Failed and Canceled.",
+                message: `Response should include an "${opts.name}" response header.`,
+                path: [...path, 'headers'],
+            },
+        ];
+    }
+    return [];
+};
+
+const validateOriginalUri = (lroOptions, opts, ctx) => {
+    if (!lroOptions || typeof lroOptions !== "object") {
+        return [];
+    }
+    const path = paths.path || [];
+    const errors = [];
+    if (!operation.operationId) {
+        return errors;
+    }
+    const m = operation.operationId.match(/[A-Za-z0-9]+_([A-Za-z0-9]+)/);
+    if (!m) {
+        errors.push({
+            message: 'OperationId should be of the form "Noun_Verb"',
+            path: [...path, 'operationId'],
+        });
+    }
+    const verb = m ? m[1] : operation.operationId;
+    const method = path[path.length - 1];
+    const isCreate = ['put', 'patch'].includes(method) && ((_a = operation.responses) === null || _a === void 0 ? void 0 : _a['201']);
+    const isUpdate = ['put', 'patch'].includes(method) && ((_b = operation.responses) === null || _b === void 0 ? void 0 : _b['200']);
+    if (isCreate && isUpdate) {
+        if (!verb.match(/create/i) || !verb.match(/update/i)) {
+            errors.push({
+                message: `OperationId for ${method} method should contain both "Create" and "Update"`,
+                path: [...path, 'operationId'],
+            });
+        }
+    }
+    else {
+        const isList = method === 'get' && operation['x-ms-pageable'];
+        const patterns = {
+            get: isList ? /list/i : /(get|list)/i,
+            put: isCreate ? /create/i : /(create|update)/i,
+            patch: /update/i,
+            delete: /delete/i,
+        };
+        const frags = {
+            get: isList ? '"List"' : '"Get" or "list"',
+            put: isCreate ? '"Create"' : '"Create" or "Update"',
+            patch: '"Update"',
+            delete: '"Delete"',
+        };
+        if (patterns[method] && !verb.match(patterns[method])) {
+            if (isList) {
+                errors.push({
+                    message: 'OperationId for get method on a collection should contain "List"',
+                    path: [...path, 'operationId'],
+                });
+            }
+            else {
+                errors.push({
+                    message: `OperationId for ${method} method should contain ${frags[method]}`,
+                    path: [...path, 'operationId'],
+                });
+            }
+        }
+    }
+    return errors;
+};
+
+const paginationResponse = (operation, _opts, paths) => {
+    var _a, _b;
+    if (operation === null || typeof operation !== 'object') {
+        return [];
+    }
+    const path = paths.path || [];
+    if (!operation.responses || typeof operation.responses !== 'object') {
+        return [];
+    }
+    const resp = Object.keys(operation.responses)
+        .find((code) => code.startsWith('2'));
+    if (!resp) {
+        return [];
+    }
+    const responseSchema = operation.responses[resp].schema || {};
+    const errors = [];
+    if (operation['x-ms-pageable']) {
+        if (responseSchema.properties && 'value' in responseSchema.properties) {
+            if (responseSchema.properties.value.type !== 'array') {
+                errors.push({
+                    message: '`value` property in pageable response should be type: array',
+                    path: [...path, 'responses', resp, 'schema', 'properties', 'value', 'type'],
+                });
+            }
+            if (!((_a = responseSchema.required) === null || _a === void 0 ? void 0 : _a.includes('value'))) {
+                errors.push({
+                    message: '`value` property in pageable response should be required',
+                    path: [...path, 'responses', resp, 'schema', 'required'],
+                });
+            }
+        }
+        else if (!responseSchema.allOf) {
+            errors.push({
+                message: 'Response body schema of pageable response should contain top-level array property `value`',
+                path: [...path, 'responses', resp, 'schema', 'properties'],
+            });
+        }
+        const nextLinkName = operation['x-ms-pageable'].nextLinkName || 'nextLink';
+        if (responseSchema.properties && nextLinkName in responseSchema.properties) {
+            if (responseSchema.properties[nextLinkName].type !== 'string') {
+                errors.push({
+                    message: `\`${nextLinkName}\` property in pageable response should be type: string`,
+                    path: [...path, 'responses', resp, 'schema', 'properties', nextLinkName, 'type'],
+                });
+            }
+            if ((_b = responseSchema.required) === null || _b === void 0 ? void 0 : _b.includes(nextLinkName)) {
+                errors.push({
+                    message: `\`${nextLinkName}\` property in pageable response should be optional.`,
+                    path: [...path, 'responses', resp, 'schema', 'required'],
+                });
+            }
+        }
+        else if (!responseSchema.allOf) {
+            errors.push({
+                message: `Response body schema of pageable response should contain top-level property \`${nextLinkName}\``,
+                path: [...path, 'responses', resp, 'schema', 'properties'],
+            });
+        }
+    }
+    else {
+        const responseHasArray = Object.values(responseSchema.properties || {})
+            .some((prop) => (prop === null || prop === void 0 ? void 0 : prop.type) === 'array');
+        if (responseHasArray && Object.keys(responseSchema.properties).length <= 3) {
+            errors.push({
+                message: 'Operation might be pageable. Consider adding the x-ms-pageable extension.',
                 path,
+            });
+        }
+    }
+    return errors;
+};
+
+const paramNames = (targetVal, _opts, paths) => {
+    if (targetVal === null || typeof targetVal !== 'object') {
+        return [];
+    }
+    const path = paths.path || [];
+    if (!targetVal.in || !targetVal.name) {
+        return [];
+    }
+    if (targetVal.name.match(/^[$@]/)) {
+        return [
+            {
+                message: `Parameter name "${targetVal.name}" should not begin with '$' or '@'.`,
+                path: [...path, 'name'],
             },
         ];
     }
+    if (['path', 'query'].includes(targetVal.in) && targetVal.name !== 'api-version') {
+        if (!targetVal.name.match(/^[a-z][a-z0-9]*([A-Z][a-z0-9]+)*$/)) {
+            return [
+                {
+                    message: `Parameter name "${targetVal.name}" should be camel case.`,
+                    path: [...path, 'name'],
+                },
+            ];
+        }
+    }
+    else if (targetVal.in === 'header') {
+        if (!targetVal.name.match(/^[A-Za-z][a-z0-9]*(-[A-Za-z][a-z0-9]*)*$/)) {
+            return [
+                {
+                    message: `header parameter name "${targetVal.name}" should be kebab case.`,
+                    path: [...path, 'name'],
+                },
+            ];
+        }
+    }
     return [];
 };
 
-const validatePatchBodyParamProperties = createRulesetFunction({
-    input: null,
-    options: {
-        type: "object",
-        properties: {
-            should: {
-                type: "array",
-                items: {
-                    type: "string",
-                },
-            },
-            shouldNot: {
-                type: "array",
-                items: {
-                    type: "string",
-                },
-            },
-        },
-        additionalProperties: false,
-    },
-}, (patchOp, _opts, ctx) => {
-    var _a, _b, _c, _d, _e, _f;
-    if (patchOp === null || typeof patchOp !== "object") {
-        return [];
-    }
-    const path = ctx.path || [];
-    const errors = [];
-    const bodyParameter = (_b = (_a = patchOp.parameters) === null || _a === void 0 ? void 0 : _a.find((p) => p.in === "body")) === null || _b === void 0 ? void 0 : _b.schema;
-    if (bodyParameter) {
-        const index = patchOp.parameters.findIndex((p) => p.in === "body");
-        if (_opts.should) {
-            const responseSchema = ((_d = (_c = patchOp.responses) === null || _c === void 0 ? void 0 : _c["200"]) === null || _d === void 0 ? void 0 : _d.schema) || ((_f = (_e = patchOp.responses) === null || _e === void 0 ? void 0 : _e["201"]) === null || _f === void 0 ? void 0 : _f.schema) || getGetOperationSchema(path.slice(0, -1), ctx);
-            _opts.should.forEach((p) => {
-                var _a, _b;
-                if (!((_a = getProperties(bodyParameter)) === null || _a === void 0 ? void 0 : _a[p]) && ((_b = getProperties(responseSchema)) === null || _b === void 0 ? void 0 : _b[p])) {
+function canonical(name) {
+    return typeof (name) === 'string' ? name.toLowerCase() : name;
+}
+function dupIgnoreCase(arr) {
+    if (!Array.isArray(arr)) {
+        return [];
+    }
+    const isDup = (value, index, self) => self.indexOf(value) !== index;
+    return [...new Set(arr.map((v) => canonical(v)).filter(isDup))];
+}
+const paramNamesUnique = (pathItem, _opts, paths) => {
+    if (pathItem === null || typeof pathItem !== 'object') {
+        return [];
+    }
+    const path = paths.path || [];
+    const errors = [];
+    const pathParams = pathItem.parameters ? pathItem.parameters.map((p) => p.name) : [];
+    const pathDups = dupIgnoreCase(pathParams);
+    pathDups.forEach((dup) => {
+        const dupKeys = [...pathParams.keys()].filter((k) => canonical(pathParams[k]) === dup);
+        const first = `parameters.${dupKeys[0]}`;
+        dupKeys.slice(1).forEach((key) => {
+            errors.push({
+                message: `Duplicate parameter name (ignoring case) with ${first}.`,
+                path: [...path, 'parameters', key, 'name'],
+            });
+        });
+    });
+    ['get', 'post', 'put', 'patch', 'delete', 'options', 'head'].forEach((method) => {
+        if (pathItem[method] && Array.isArray(pathItem[method].parameters)) {
+            const allParams = [...pathParams, ...pathItem[method].parameters.map((p) => p.name)];
+            const dups = dupIgnoreCase(allParams);
+            dups.forEach((dup) => {
+                const dupKeys = [...allParams.keys()].filter((k) => canonical(allParams[k]) === dup);
+                const first = dupKeys[0] < pathParams.length ? `parameters.${dupKeys[0]}`
+                    : `${method}.parameters.${dupKeys[0] - pathParams.length}`;
+                dupKeys.slice(1).filter((k) => k >= pathParams.length).forEach((key) => {
                     errors.push({
-                        message: `The patch operation body parameter schema should contains property '${p}'.`,
-                        path: [...path, "parameters", index],
+                        message: `Duplicate parameter name (ignoring case) with ${first}.`,
+                        path: [...path, method, 'parameters', key - pathParams.length, 'name'],
+                    });
+                });
+            });
+        }
+    });
+    return errors;
+};
+
+const paramOrder = (paths) => {
+    var _a, _b, _c;
+    if (paths === null || typeof paths !== 'object') {
+        return [];
+    }
+    const inPath = (p) => p.in === 'path';
+    const paramName = (p) => p.name;
+    const methods = ['get', 'post', 'put', 'patch', 'delete', 'options', 'head'];
+    const errors = [];
+    for (const pathKey of Object.keys(paths)) {
+        const paramsInPath = (_a = pathKey.match(/[^{}]+(?=})/g)) !== null && _a !== void 0 ? _a : [];
+        if (paramsInPath.length > 0) {
+            const pathItem = paths[pathKey];
+            const pathItemPathParams = (_c = (_b = pathItem.parameters) === null || _b === void 0 ? void 0 : _b.filter(inPath).map(paramName)) !== null && _c !== void 0 ? _c : [];
+            const indx = pathItemPathParams.findIndex((v, i) => v !== paramsInPath[i]);
+            if (indx >= 0 && indx < paramsInPath.length) {
+                errors.push({
+                    message: `Path parameter "${paramsInPath[indx]}" should appear before "${pathItemPathParams[indx]}".`,
+                    path: ['paths', pathKey, 'parameters'],
+                });
+            }
+            else {
+                const offset = pathItemPathParams.length;
+                methods.filter((m) => pathItem[m]).forEach((method) => {
+                    var _a, _b;
+                    const opPathParams = (_b = (_a = pathItem[method].parameters) === null || _a === void 0 ? void 0 : _a.filter(inPath).map(paramName)) !== null && _b !== void 0 ? _b : [];
+                    const indx2 = opPathParams.findIndex((v, i) => v !== paramsInPath[offset + i]);
+                    if (indx2 >= 0 && (offset + indx2) < paramsInPath.length) {
+                        errors.push({
+                            message: `Path parameter "${paramsInPath[offset + indx2]}" should appear before "${opPathParams[indx2]}".`,
+                            path: ['paths', pathKey, method, 'parameters'],
+                        });
+                    }
+                });
+            }
+        }
+    }
+    return messages;
+};
+
+const MERGE_PATCH = 'application/merge-patch+json';
+function checkOperationConsumes(targetVal) {
+    const { paths } = targetVal;
+    const errors = [];
+    if (paths && typeof paths === 'object') {
+        Object.keys(paths).forEach((path) => {
+            ['post', 'put'].forEach((method) => {
+                if (paths[path][method]) {
+                    const { consumes } = paths[path][method];
+                    if (consumes === null || consumes === void 0 ? void 0 : consumes.includes(MERGE_PATCH)) {
+                        errors.push({
+                            message: `A ${method} operation should not consume 'application/merge-patch+json' content type.`,
+                            path: ['paths', path, method, 'consumes'],
+                        });
+                    }
+                }
+            });
+            if (paths[path].patch) {
+                const { consumes } = paths[path].patch;
+                if (!consumes || !consumes.includes(MERGE_PATCH)) {
+                    errors.push({
+                        message: "A patch operation should consume 'application/merge-patch+json' content type.",
+                        path: ['paths', path, 'patch', ...(consumes ? ['consumes'] : [])],
                     });
                 }
-            });
-        }
-        if (_opts.shouldNot) {
-            _opts.shouldNot.forEach((p) => {
-                var _a;
-                if ((_a = getProperties(bodyParameter)) === null || _a === void 0 ? void 0 : _a[p]) {
+                else if (consumes.length > 1) {
                     errors.push({
-                        message: `The patch operation body parameter schema should not contains property ${p}.`,
-                        path: [...path, "parameters", index],
+                        message: "A patch operation should only consume 'application/merge-patch+json' content type.",
+                        path: ['paths', path, 'patch', 'consumes'],
                     });
                 }
+            }
+        });
+    }
+    return errors;
+}
+const patchContentYype = (targetVal) => {
+    var _a;
+    if (targetVal === null || typeof targetVal !== 'object') {
+        return [];
+    }
+    const errors = [];
+    if ((_a = targetVal.consumes) === null || _a === void 0 ? void 0 : _a.includes(MERGE_PATCH)) {
+        errors.push({
+            message: 'Global consumes should not specify `application/merge-patch+json` content type.',
+            path: ['consumes'],
+        });
+    }
+    errors.push(...checkOperationConsumes(targetVal));
+    return errors;
+};
+
+const pathParamNames = (paths) => {
+    if (paths === null || typeof paths !== 'object') {
+        return [];
+    }
+    const errors = [];
+    const paramNameForSegment = {};
+    for (const pathKey of Object.keys(paths)) {
+        const parts = pathKey.split('/').slice(1);
+        parts.slice(1).forEach((v, i) => {
+            var _a;
+            if (v.includes('}')) {
+                const param = (_a = v.match(/[^{}]+(?=})/)) === null || _a === void 0 ? void 0 : _a[0];
+                const p = parts[i];
+                if (paramNameForSegment[p]) {
+                    if (paramNameForSegment[p] !== param) {
+                        errors.push({
+                            message: `Inconsistent path parameter names "${param}" and "${paramNameForSegment[p]}".`,
+                            path: ['paths', pathKey],
+                        });
+                    }
+                }
+                else {
+                    paramNameForSegment[p] = param;
+                }
+            }
+        });
+    }
+    return errors;
+};
+
+const URL_MAX_LENGTH = 2083;
+const pathParamSchema = (param, _opts, paths) => {
+    if (param === null || typeof param !== 'object') {
+        return [];
+    }
+    const path = paths.path || [];
+    if (!param.in || !param.name) {
+        return [];
+    }
+    const errors = [];
+    const isOas3 = !!param.schema;
+    const schema = isOas3 ? param.schema : param;
+    if (isOas3) {
+        path.push('schema');
+    }
+    if (schema.type !== 'string') {
+        errors.push({
+            message: 'Path parameter should be defined as type: string.',
+            path: [...path, 'type'],
+        });
+    }
+    if (!schema.maxLength && !schema.pattern) {
+        errors.push({
+            message: 'Path parameter should specify a maximum length (maxLength) and characters allowed (pattern).',
+            path,
+        });
+    }
+    else if (!schema.maxLength) {
+        errors.push({
+            message: 'Path parameter should specify a maximum length (maxLength).',
+            path,
+        });
+    }
+    else if (schema.maxLength && schema.maxLength >= URL_MAX_LENGTH) {
+        errors.push({
+            message: `Path parameter maximum length should be less than ${URL_MAX_LENGTH}`,
+            path,
+        });
+    }
+    else if (!schema.pattern) {
+        errors.push({
+            message: 'Path parameter should specify characters allowed (pattern).',
+            path,
+        });
+    }
+    return errors;
+};
+
+function getVersion(path) {
+    const url = new URL(path, 'https://foo.bar');
+    const segments = url.pathname.split('/');
+    return segments.find((segment) => segment.match(/v[0-9]+(.[0-9]+)?/));
+}
+function checkPaths(targetVal) {
+    const oas2 = targetVal.swagger;
+    if (oas2) {
+        const basePath = targetVal.basePath || '';
+        const version = getVersion(basePath);
+        if (version) {
+            return [
+                {
+                    message: `Version segment "${version}" in basePath violates Azure versioning policy.`,
+                    path: ['basePath'],
+                },
+            ];
+        }
+    }
+    const { paths } = targetVal;
+    const errors = [];
+    if (paths && typeof paths === 'object') {
+        Object.keys(paths).forEach((path) => {
+            const version = getVersion(path);
+            if (version) {
+                errors.push({
+                    message: `Version segment "${version}" in path violates Azure versioning policy.`,
+                    path: ['paths', path],
+                });
+            }
+        });
+    }
+    return errors;
+}
+function findVersionParam(params) {
+    const isApiVersion = (elem) => elem.name === 'api-version' && elem.in === 'query';
+    if (params && Array.isArray(params)) {
+        return params.filter(isApiVersion).shift();
+    }
+    return undefined;
+}
+function validateVersionParam(param, path) {
+    const errors = [];
+    if (!param.required) {
+        errors.push({
+            message: '"api-version" should be a required parameter',
+            path,
+        });
+    }
+    return errors;
+}
+function checkVersionParam(targetVal) {
+    const { paths } = targetVal;
+    const errors = [];
+    if (paths && typeof paths === 'object') {
+        Object.keys(paths).forEach((path) => {
+            if (paths[path].parameters && Array.isArray(paths[path].parameters)) {
+                const versionParam = findVersionParam(paths[path].parameters);
+                if (versionParam) {
+                    const index = paths[path].parameters.indexOf(versionParam);
+                    errors.push(...validateVersionParam(versionParam, ['paths', path, 'parameters', index.toString()]));
+                    return;
+                }
+            }
+            ['get', 'post', 'put', 'patch', 'delete'].forEach((method) => {
+                if (paths[path][method]) {
+                    const versionParam = findVersionParam(paths[path][method].parameters);
+                    if (versionParam) {
+                        const index = paths[path][method].parameters.indexOf(versionParam);
+                        errors.push(...validateVersionParam(versionParam, ['paths', path, method, 'parameters', index]));
+                    }
+                    else {
+                        errors.push({
+                            message: 'Operation does not define an "api-version" query parameter.',
+                            path: ['paths', path, method, 'parameters'],
+                        });
+                    }
+                }
             });
-        }
-    }
-    return errors;
-});
+        });
+    }
+    return errors;
+}
+const versionPolicy = (targetVal) => {
+    if (targetVal === null || typeof targetVal !== 'object') {
+        return [];
+    }
+    const errors = checkPaths(targetVal);
+    errors.push(...checkVersionParam(targetVal));
+    return errors;
+};
 
 const ruleset = {
     extends: [ruleset$1],
@@ -567,21 +819,60 @@
             formats: [oas2],
             given: ["$.paths.*", "$.x-ms-paths.*"],
             then: {
-                function: hasApiVersionParameter,
-                functionOptions: {
-                    methods: ["get", "put", "patch", "post", "delete", "options", "head", "trace"],
-                },
-            },
-        },
-        SubscriptionsAndResourceGroupCasing: {
-            description: "The subscriptions and resourceGroup in resource uri should follow lower camel case.",
-            message: "{{error}}",
-            severity: "error",
-            resolved: false,
-            formats: [oas2],
-            given: ["$.paths", "$.x-ms-paths"],
-            then: {
-                function: pathSegmentCasing,
+                function: consistentresponsebody,
+            },
+        },
+        "az-default-response": {
+            description: "All operations should have a default (error) response.",
+            message: "Operation is missing a default response.",
+            severity: "warn",
+            given: "$.paths.*.*.responses",
+            then: {
+                field: "default",
+                function: truthy,
+            },
+        },
+        "az-delete-204-response": {
+            description: "A delete operation should have a 204 response.",
+            message: "A delete operation should have a `204` response.",
+            severity: "warn",
+            formats: [oas2, oas3],
+            given: "$.paths[*].delete.responses",
+            then: {
+                function: delete204Response,
+            },
+        },
+        "az-error-response": {
+            description: "Error response body should conform to Microsoft Azure API Guidelines.",
+            message: "{{error}}",
+            severity: "warn",
+            formats: [oas2],
+            given: "$.paths[*][*].responses",
+            then: {
+                function: errorResponse,
+            },
+        },
+        "az-formdata": {
+            description: "Check for appropriate use of formData parameters.",
+            severity: "info",
+            formats: [oas2],
+            given: '$.paths.*[get,put,post,patch,delete,options,head].parameters.[?(@.in == "formData")]',
+            then: {
+                function: falsy,
+            },
+        },
+        "az-header-disallowed": {
+            description: "Authorization, Content-type, and Accept headers should not be defined explicitly.",
+            message: 'Header parameter "{{value}}" should not be defined explicitly.',
+            severity: "warn",
+            formats: [oas2, oas3],
+            given: [
+                "$.paths[*].parameters.[?(@.in == 'header')]",
+                "$.paths.*[get,put,post,patch,delete,options,head].parameters.[?(@.in == 'header')]",
+            ],
+            then: {
+                function: pattern,
+                field: "name",
                 functionOptions: {
                     segments: ["resourceGroups", "subscriptions"],
                 },
@@ -604,13 +895,35 @@
             severity: "error",
             resolved: true,
             formats: [oas2],
-            given: ["$.paths.*.patch"],
-            then: {
-                function: consistentPatchProperties,
-            },
-        },
-        LroPatch202: {
-            description: "Async PATCH should return 202.",
+            given: "$.paths[*][*].responses[?(@property == '202')]",
+            then: {
+                function: hasHeader,
+                functionOptions: {
+                    name: "Operation-location",
+                },
+            },
+        },
+        "az-ms-paths": {
+            description: "Don't use x-ms-paths except where necessary to support legacy APIs.",
+            severity: "warn",
+            formats: [oas2, oas3],
+            given: "$.x-ms-paths",
+            then: {
+                function: falsy,
+            },
+        },
+        "az-nullable": {
+            description: "Avoid the use of x-nullable.",
+            severity: "warn",
+            formats: [oas2, oas3],
+            resolved: false,
+            given: "$..x-nullable",
+            then: {
+                function: undefined$1,
+            },
+        },
+        "az-operation-id": {
+            description: "OperationId should conform to Azure API Guidelines",
             message: "{{error}}",
             severity: "error",
             resolved: true,
@@ -755,7 +1068,8 @@
                 "$[paths,'x-ms-paths'].*.post.x-ms-long-running-operation-options[?(@property === 'final-state-via' && @ === 'original-uri')]^",
             ],
             then: {
-                function: falsy,
+                field: "schema",
+                function: truthy,
             },
         },
         PathContainsSubscriptionId: {
@@ -764,212 +1078,21 @@
             severity: "error",
             resolved: false,
             formats: [oas2],
-<<<<<<< HEAD
-            given: ["$.paths[*].parameters.*", "$.paths.*[get,put,post,patch,delete,options,head].parameters.*"],
-            then: {
-                function: avoidAnonymousParameter,
-            },
-        },
-    },
-};
-
-function checkApiVersion(param) {
-    if (param.in !== "query") {
-        return false;
-    }
-    return true;
-}
-const apiVersionName = "api-version";
-const hasApiVersionParameter = (apiPath, opts, paths) => {
-    var _a, _b;
-    if (apiPath === null || typeof apiPath !== 'object') {
-        return [];
-    }
-    if (opts === null || typeof opts !== 'object' || !opts.methods) {
-        return [];
-    }
-    const path = paths.path || [];
-    if (apiPath.parameters) {
-        if (apiPath.parameters.some((p) => p.name === apiVersionName && checkApiVersion(p))) {
-            return [];
-        }
-    }
-    const messages = [];
-    for (const method of Object.keys(apiPath)) {
-        if (opts.methods.includes(method)) {
-            const param = (_b = (_a = apiPath[method]) === null || _a === void 0 ? void 0 : _a.parameters) === null || _b === void 0 ? void 0 : _b.filter((p) => p.name === apiVersionName);
-            if (!param || param.length === 0) {
-                messages.push({
-                    message: `Operation should include an 'api-version' parameter.`,
-                    path: [...path, method]
-                });
-                continue;
-            }
-            if (!checkApiVersion(param[0])) {
-                messages.push({
-                    message: `Operation 'api-version' parameter should be a query parameter.`,
-                    path: [...path, method]
-                });
-            }
-        }
-    }
-    return messages;
-};
-
-function getProperties(schema) {
-    if (!schema) {
-        return {};
-    }
-    let properties = {};
-    if (schema.allOf && Array.isArray(schema.allOf)) {
-        schema.allOf.forEach((base) => {
-            properties = { ...getProperties(base), ...properties };
-        });
-    }
-    if (schema.properties) {
-        properties = { properties, ...schema.properties };
-    }
-    return properties;
-}
-function getRequiredProperties(schema) {
-    if (!schema) {
-        return [];
-    }
-    let requires = [];
-    if (schema.allOf && Array.isArray(schema.allOf)) {
-        schema.allOf.forEach((base) => {
-            requires = [...getRequiredProperties(base), ...requires];
-        });
-    }
-    if (schema.required) {
-        requires = [...schema.required, requires];
-    }
-    return requires;
-}
-function jsonPath(paths, root) {
-    let result = undefined;
-    paths.some((p) => {
-        if (typeof root !== "object" && root !== null) {
-            result = undefined;
-            return true;
-        }
-        root = root[p];
-        result = root;
-        return false;
-    });
-    return result;
-}
-
-const validateOriginalUri = (lroOptions, opts, ctx) => {
-    if (!lroOptions || typeof lroOptions !== "object") {
-        return [];
-    }
-    const path = ctx.path || [];
-    const messages = [];
-    const getOperationPath = [...path.slice(0, -2), "get"];
-    if (!jsonPath(getOperationPath, ctx.document.parserResult.data)) {
-        messages.push({
-            path: [...path.slice(0, -1)],
-            message: "",
-        });
-    }
-    return messages;
-};
-
-const pathBodyParameters = (parameters, _opts, paths) => {
-    if (parameters === null || parameters.schema === undefined || parameters.in !== "body") {
-        return [];
-    }
-    const path = paths.path || [];
-    const properties = getProperties(parameters.schema);
-    const requiredProperties = getRequiredProperties(parameters.schema);
-    const errors = [];
-    for (const prop of Object.keys(properties)) {
-        if (properties[prop].default) {
-            errors.push({
-                message: `Properties of a PATCH request body must not have default value, property:${prop}.`,
-                path: [...path, "schema"]
-            });
-        }
-        if (requiredProperties.includes(prop)) {
-            errors.push({
-                message: `Properties of a PATCH request body must not be required, property:${prop}.`,
-                path: [...path, "schema"]
-            });
-        }
-        const xmsMutability = properties[prop]['x-ms-mutability'];
-        if (xmsMutability && xmsMutability.length === 1 && xmsMutability[0] === "create") {
-            errors.push({
-                message: `Properties of a PATCH request body must not be x-ms-mutability: ["create"], property:${prop}.`,
-                path: [...path, "schema"]
-            });
-        }
-    }
-    return errors;
-};
-
-const pathSegmentCasing = (apiPaths, _opts, paths) => {
-    if (apiPaths === null || typeof apiPaths !== 'object') {
-        return [];
-    }
-    if (!_opts || !_opts.segments || !Array.isArray(_opts.segments)) {
-        return [];
-    }
-    const segments = _opts.segments;
-    const path = paths.path || [];
-    const errors = [];
-    for (const apiPath of Object.keys(apiPaths)) {
-        segments.forEach((seg) => {
-            const idx = apiPath.toLowerCase().indexOf("/" + seg.toLowerCase());
-            if (idx !== -1) {
-                const originalSegment = apiPath.substring(idx + 1, idx + seg.length + 1);
-                if (originalSegment !== seg) {
-                    errors.push({
-                        message: `The path segment ${originalSegment} should be ${seg}.`,
-                        path: [...path, apiPath]
-                    });
-                }
-            }
-        });
-    }
-    return errors;
-};
-
-const ruleset = {
-    extends: [ruleset$1],
-    rules: {
-        ApiHost: {
-            description: "The host is required for management plane specs.",
-            message: "{{description}}",
-            severity: "error",
-            resolved: false,
-            formats: [oas2],
-            given: ["$.host"],
-            then: {
-                function: truthy,
-=======
             given: "$[paths,'x-ms-paths'].*[get,patch,put,delete]^~",
             then: {
                 function: verifyArmPath,
                 functionOptions: {
                     segmentToCheck: "subscriptionIdParam",
                 },
->>>>>>> 5c8b183b
             },
         },
         PathContainsResourceType: {
             description: "Path for resource CRUD methods MUST contain a resource type.",
             message: "{{error}}",
             severity: "error",
-<<<<<<< HEAD
-            resolved: true,
-            formats: [oas2],
-            given: ["$.paths.*", "$.x-ms-paths.*"],
-=======
             resolved: false,
             formats: [oas2],
             given: "$[paths,'x-ms-paths'].*[get,patch,put,delete]^~",
->>>>>>> 5c8b183b
             then: {
                 function: verifyArmPath,
                 functionOptions: {
@@ -983,11 +1106,7 @@
             severity: "error",
             resolved: false,
             formats: [oas2],
-<<<<<<< HEAD
-            given: ["$.paths", "$.x-ms-paths"],
-=======
             given: ["$[paths,'x-ms-paths'].*[get,patch,put,delete]^~"],
->>>>>>> 5c8b183b
             then: {
                 function: verifyArmPath,
                 functionOptions: {
@@ -995,15 +1114,6 @@
                 },
             },
         },
-<<<<<<< HEAD
-        PatchBodyParametersSchema: {
-            description: "A request parameter of the Patch Operation must not have a required/default/'x-ms-mutability: [\"create\"]' value.",
-            message: "{{error}}",
-            severity: "error",
-            resolved: true,
-            formats: [oas2],
-            given: ["$.paths.*.patch.parameters[?(@.in === 'body')]"],
-=======
         PathForPutOperation: {
             description: "The path for 'put' operation must be under a subscription and resource group.",
             message: "{{description}}",
@@ -1011,7 +1121,6 @@
             resolved: false,
             formats: [oas2],
             given: "$[paths,'x-ms-paths'].*[put]^~",
->>>>>>> 5c8b183b
             then: {
                 function: verifyArmPath,
                 functionOptions: {
@@ -1025,36 +1134,21 @@
             severity: "warn",
             resolved: false,
             formats: [oas2],
-<<<<<<< HEAD
-            given: ["$.definitions..items[?(@object())]^"],
-            then: {
-                function: truthy,
-                field: "type",
-=======
             given: "$[paths,'x-ms-paths'].*[get,patch,delete,put]^~",
             then: {
                 function: verifyArmPath,
                 functionOptions: {
                     segmentToCheck: "nestedResourceType",
                 },
->>>>>>> 5c8b183b
             },
         },
         PathForResourceAction: {
             description: "Path for 'post' method on a resource type MUST follow valid resource naming.",
             message: "{{description}}",
             severity: "warn",
-<<<<<<< HEAD
-            resolved: true,
-            formats: [oas2],
-            given: [
-                "$[paths,'x-ms-paths'].*[put,patch,delete].x-ms-long-running-operation-options[?(@property === 'final-state-via' && @ === 'original-uri')]^",
-            ],
-=======
             resolved: false,
             formats: [oas2],
             given: "$[paths,'x-ms-paths'].*.post^~",
->>>>>>> 5c8b183b
             then: {
                 function: pattern,
                 functionOptions: {
@@ -1068,17 +1162,9 @@
             severity: "warn",
             resolved: true,
             formats: [oas2],
-<<<<<<< HEAD
-            given: [
-                "$[paths,'x-ms-paths'].*.post.x-ms-long-running-operation-options[?(@property === 'final-state-via' && @ === 'original-uri')]^",
-            ],
-            then: {
-                function: falsy,
-=======
             given: "$[paths,'x-ms-paths'].*.put^",
             then: {
-                function: bodyParamRepeatedInfo,
->>>>>>> 5c8b183b
+                function: spectralFunctions.falsy,
             },
         },
     },
