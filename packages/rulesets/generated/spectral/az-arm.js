import { oas2, oas3 } from '@stoplight/spectral-formats';
import { pattern, falsy, truthy } from '@stoplight/spectral-functions';
import { createRulesetFunction } from '@stoplight/spectral-core';

const avoidAnonymousSchema = (schema, _opts, paths) => {
    if (schema === null || schema["x-ms-client-name"] !== undefined) {
        return [];
    }
    const path = paths.path || [];
    const properties = schema.properties;
    if ((properties === undefined || Object.keys(properties).length === 0) &&
        schema.additionalProperties === undefined &&
        schema.allOf === undefined) {
        return [];
    }
    return [
        {
            message: 'Inline/anonymous models must not be used, instead define a schema with a model name in the "definitions" section and refer to it. This allows operations to share the models.',
            path,
        },
    ];
};

const avoidMsdnReferences = (swaggerObj, _opts, paths) => {
    if (swaggerObj === null) {
        return [];
    }
    if (typeof swaggerObj === "string" && !swaggerObj.includes("https://msdn.microsoft.com"))
        return [];
    if (typeof swaggerObj === "object") {
        const docUrl = swaggerObj.url;
        if (docUrl === undefined || !docUrl.startsWith("https://msdn.microsoft.com"))
            return [];
    }
    const path = paths.path || [];
    return [{
            message: 'For better generated code quality, remove all references to "msdn.microsoft.com".',
            path,
        }];
};

const defaultInEnum = (swaggerObj, _opts, paths) => {
    const defaultValue = swaggerObj.default;
    const enumValue = swaggerObj.enum;
    if (swaggerObj === null ||
        typeof swaggerObj !== "object" ||
        !defaultValue === null ||
        defaultValue === undefined ||
        enumValue === null ||
        enumValue === undefined) {
        return [];
    }
    if (!Array.isArray(enumValue)) {
        return [];
    }
    const path = paths.path || [];
    if (enumValue && !enumValue.includes(defaultValue)) {
        return [
            {
                message: "Default value should appear in the enum constraint for a schema.",
                path,
            },
        ];
    }
    return [];
};

const deleteInOperationName = (operationId, _opts, ctx) => {
    if (operationId === "" || typeof operationId !== "string") {
        return [];
    }
    if (!operationId.includes("_")) {
        return [];
    }
    const path = ctx.path || [];
    const errors = [];
    if (!operationId.match(/^(\w+)_(Delete)/) && !operationId.match(/^(Delete)/)) {
        errors.push({
            message: `'DELETE' operation '${operationId}' should use method name 'Delete'. Note: If you have already shipped an SDK on top of this spec, fixing this warning may introduce a breaking change.`,
            path: [...path],
        });
    }
    return errors;
};

const descriptiveDescriptionRequired = (swaggerObj, _opts, paths) => {
    if (swaggerObj === null || typeof swaggerObj !== "string") {
        return [];
    }
    if (swaggerObj.trim().length != 0) {
        return [];
    }
    const path = paths.path || [];
    return [{
            message: 'The value provided for description is not descriptive enough. Accurate and descriptive description is essential for maintaining reference documentation.',
            path,
        }];
};

const enumInsteadOfBoolean = (swaggerObj, _opts, paths) => {
    if (swaggerObj === null) {
        return [];
    }
    const path = paths.path || [];
    return [{
            message: 'Booleans properties are not descriptive in all cases and can make them to use, evaluate whether is makes sense to keep the property as boolean or turn it into an enum.',
            path,
        }];
};

const longRunningOperationsOptionsValidator = (postOp, _opts, ctx) => {
    var _a, _b, _c;
    if (postOp === null || typeof postOp !== "object") {
        return [];
    }
    const path = ctx.path || [];
    if (!postOp["x-ms-long-running-operation"]) {
        return [];
    }
    const errors = [];
    const responses = postOp === null || postOp === void 0 ? void 0 : postOp.responses;
    let schemaAvailable = false;
    for (const responseCode in responses) {
        if (responseCode[0] === "2" && ((_a = responses[responseCode]) === null || _a === void 0 ? void 0 : _a.schema) !== undefined) {
            schemaAvailable = true;
            break;
        }
    }
    if (schemaAvailable &&
        ((_b = postOp === null || postOp === void 0 ? void 0 : postOp["x-ms-long-running-operation-options"]) === null || _b === void 0 ? void 0 : _b["final-state-via"]) !== "location" &&
        ((_c = postOp === null || postOp === void 0 ? void 0 : postOp["x-ms-long-running-operation-options"]) === null || _c === void 0 ? void 0 : _c["final-state-via"]) !== "azure-async-operation") {
        errors.push({
            message: `A LRO Post operation with return schema must have "x-ms-long-running-operation-options" extension enabled.`,
            path: [...path.slice(0, -1)],
        });
    }
    return errors;
};

const mutabilityWithReadOnly = (prop, _opts, ctx) => {
    if (prop === null || typeof prop !== "object") {
        return [];
    }
    if (prop.readOnly === undefined ||
        prop["x-ms-mutability"] === undefined ||
        prop["x-ms-mutability"].length === 0) {
        return [];
    }
    const path = ctx.path || [];
    const errors = [];
    let hasErrors = false;
    let invalidValues = "";
    if (prop.readOnly === true) {
        if (prop["x-ms-mutability"].length !== 1 || prop["x-ms-mutability"][0] !== "read") {
            hasErrors = true;
            invalidValues = prop["x-ms-mutability"].join(", ");
        }
    }
    else {
        if (prop["x-ms-mutability"].length === 1 && prop["x-ms-mutability"][0] === "read") {
            hasErrors = true;
            invalidValues = "read";
        }
    }
    if (hasErrors) {
        errors.push({
            message: `When property is modeled as "readOnly": true then x-ms-mutability extension can only have "read" value. When property is modeled as "readOnly": false then applying x-ms-mutability extension with only "read" value is not allowed. Extension contains invalid values: '${invalidValues}'.`,
            path: [...path],
        });
    }
    return errors;
};

function getProperties(schema) {
    if (!schema) {
        return {};
    }
    let properties = {};
    if (schema.allOf && Array.isArray(schema.allOf)) {
        schema.allOf.forEach((base) => {
            properties = { ...getProperties(base), ...properties };
        });
    }
    if (schema.properties) {
        properties = { ...properties, ...schema.properties };
    }
    return properties;
}
function getProperty(schema, propName) {
    if (!schema) {
        return {};
    }
    if (schema.allOf && Array.isArray(schema.allOf)) {
        for (const base of schema.allOf) {
            const result = getProperty(base, propName);
            if (result) {
                return result;
            }
        }
    }
    if (schema.properties) {
        if (propName in schema.properties) {
            return schema.properties[propName];
        }
    }
    return undefined;
}
function getRequiredProperties(schema) {
    if (!schema) {
        return [];
    }
    let requires = [];
    if (schema.allOf && Array.isArray(schema.allOf)) {
        schema.allOf.forEach((base) => {
            requires = [...getRequiredProperties(base), ...requires];
        });
    }
    if (schema.required) {
        requires = [...schema.required, requires];
    }
    return requires;
}
function jsonPath(paths, root) {
    let result = undefined;
    paths.some((p) => {
        if (typeof root !== "object" && root !== null) {
            result = undefined;
            return true;
        }
        root = root[p];
        result = root;
        return false;
    });
    return result;
}
function diffSchema(a, b) {
    const notMatchedProperties = [];
    function diffSchemaInternal(a, b, paths) {
        if (!(a || b)) {
            return;
        }
        if (a && b) {
            const propsA = getProperties(a);
            const propsB = getProperties(b);
            Object.keys(propsA).forEach((p) => {
                if (propsB[p]) {
                    diffSchemaInternal(propsA[p], propsB[p], [...paths, p]);
                }
                else {
                    notMatchedProperties.push([...paths, p].join("."));
                }
            });
        }
    }
    diffSchemaInternal(a, b, []);
    return notMatchedProperties;
}
function getGetOperationSchema(paths, ctx) {
    var _a, _b, _c;
    const getOperationPath = [...paths, "get"];
    const getOperation = jsonPath(getOperationPath, (_a = ctx === null || ctx === void 0 ? void 0 : ctx.documentInventory) === null || _a === void 0 ? void 0 : _a.resolved);
    if (!getOperation) {
        return undefined;
    }
    return ((_b = getOperation === null || getOperation === void 0 ? void 0 : getOperation.responses["200"]) === null || _b === void 0 ? void 0 : _b.schema) || ((_c = getOperation === null || getOperation === void 0 ? void 0 : getOperation.responses["201"]) === null || _c === void 0 ? void 0 : _c.schema);
}
function isPageableOperation(operation) {
    return !!(operation === null || operation === void 0 ? void 0 : operation["x-ms-pageable"]);
}
function getReturnedType(operation) {
    var _a;
    const succeededCodes = ["200", "201", "202"];
    for (const code of succeededCodes) {
        const response = operation.responses[code];
        if (response) {
            return (_a = response === null || response === void 0 ? void 0 : response.schema) === null || _a === void 0 ? void 0 : _a.$ref;
        }
    }
}
function getReturnedSchema(operation) {
    const succeededCodes = ["200", "201"];
    for (const code of succeededCodes) {
        const response = operation.responses[code];
        if (response === null || response === void 0 ? void 0 : response.schema) {
            return response === null || response === void 0 ? void 0 : response.schema;
        }
    }
}
function isXmsResource(schema) {
    if (!schema) {
        return false;
    }
    if (schema["x-ms-azure-resource"]) {
        return true;
    }
    if (schema.allOf && Array.isArray(schema.allOf)) {
        for (const base of schema.allOf) {
            if (isXmsResource(base)) {
                return true;
            }
        }
    }
    return false;
}
function isSchemaEqual(a, b) {
    if (a && b) {
        const propsA = Object.getOwnPropertyNames(a);
        const propsB = Object.getOwnPropertyNames(b);
        if (propsA.length === propsB.length) {
            for (let i = 0; i < propsA.length; i++) {
                const propsAName = propsA[i];
                const [propA, propB] = [a[propsAName], b[propsAName]];
                if (typeof propA === "object") {
                    if (!isSchemaEqual(propA, propB)) {
                        return false;
                    }
                    else if (i === propsA.length - 1) {
                        return true;
                    }
                }
                else if (propA !== propB) {
                    return false;
                }
                else if (propA === propB && i === propsA.length - 1) {
                    return true;
                }
            }
        }
    }
    return false;
}

const nextLinkPropertyMustExist = (opt, _opts, ctx) => {
    var _a, _b, _c;
    if (opt === null || typeof opt !== "object") {
        return [];
    }
    if (opt["x-ms-pageable"] === undefined) {
        return [];
    }
    const path = ctx.path || [];
    const errors = [];
    const nextLinkName = ((_a = opt["x-ms-pageable"]) === null || _a === void 0 ? void 0 : _a.nextLinkName) || null;
    const responseSchemaProperties = getProperties((_c = (_b = opt === null || opt === void 0 ? void 0 : opt.responses) === null || _b === void 0 ? void 0 : _b["200"]) === null || _c === void 0 ? void 0 : _c.schema);
    if (nextLinkName !== null && nextLinkName !== "") {
        if (Object.keys(responseSchemaProperties).length === 0 ||
            !Object.keys(responseSchemaProperties).includes(nextLinkName)) {
            errors.push({
                message: `The property '${nextLinkName}' specified by nextLinkName does not exist in the 200 response schema. Please, specify the name of the property that provides the nextLink. If the model does not have the nextLink property then specify null.`,
                path: [...path],
            });
        }
    }
    return errors;
};

const xmsClientName = (opt, _opts, ctx) => {
    if (opt === null || typeof opt !== "object") {
        return [];
    }
    if (opt["x-ms-client-name"] === undefined) {
        return [];
    }
    const path = ctx.path || [];
    const errors = [];
    if (path.includes("parameters")) {
        if (opt["x-ms-client-name"] === opt.name) {
            errors.push({
                message: `Value of 'x-ms-client-name' cannot be the same as '${opt.name}' Property/Model.`,
                path: [...path],
            });
        }
    }
    else {
        if (opt["x-ms-client-name"] === path.slice(-1)[0]) {
            errors.push({
                message: `Value of 'x-ms-client-name' cannot be the same as '${path.slice(-1)[0]}' Property/Model.`,
                path: [...path],
            });
        }
    }
    return errors;
};

const xmsPathsMustOverloadPaths = (xmsPaths, _opts, ctx) => {
    var _a;
    if (xmsPaths === null || typeof xmsPaths !== "object") {
        return [];
    }
    const path = ctx.path || [];
    const errors = [];
    const swagger = (_a = ctx === null || ctx === void 0 ? void 0 : ctx.documentInventory) === null || _a === void 0 ? void 0 : _a.resolved;
    for (const xmsPath in xmsPaths) {
        const pathName = xmsPath.split("?")[0];
        if (!Object.keys(swagger.paths).includes(pathName)) {
            errors.push({
                message: `Paths in x-ms-paths must overload a normal path in the paths section, i.e. a path in the x-ms-paths must either be same as a path in the paths section or a path in the paths sections followed by additional parameters.`,
                path: [...path, xmsPath],
            });
        }
    }
    return errors;
};

const getInOperationName = (operationId, _opts, ctx) => {
    if (operationId === "" || typeof operationId !== "string") {
        return [];
    }
    const path = ctx.path || [];
    const errors = [];
    if (!operationId.match(/^(\w+)_(Get|List)/) && !operationId.match(/^(Get|List)/)) {
        errors.push({
            message: `'GET' operation '${operationId}' should use method name 'Get' or Method name start with 'List'. Note: If you have already shipped an SDK on top of this spec, fixing this warning may introduce a breaking change.`,
            path: [...path],
        });
    }
    return errors;
};

const listInOperationName = (swaggerObj, _opts, paths) => {
    if (swaggerObj === null && typeof swaggerObj !== "object") {
        return [];
    }
    const listRegex = /^((\w+_List\w*)|List)$/;
    const path = paths.path;
    if (swaggerObj["x-ms-pageable"] !== undefined) {
        if (!listRegex.test(swaggerObj.operationId)) {
            return [{
                    message: 'Since operation \'${swaggerObj.operationId}\' response has model definition \'x-ms-pageable\', it should be of the form \\"*_list*\\". Note: If you have already shipped an SDK on top of this spec, fixing this warning may introduce a breaking change.',
                    path: [...path, path[path.length - 1], 'operationId'],
                }];
        }
        else {
            return [];
        }
    }
    if (swaggerObj.responses === undefined)
        return [];
    const responseList = swaggerObj.responses;
    let gotArray = false;
    Object.values(responseList).some((response) => {
        var _a, _b;
        if (response.schema) {
            if (((_b = (_a = response.schema.properties) === null || _a === void 0 ? void 0 : _a.value) === null || _b === void 0 ? void 0 : _b.type) === "array") {
                if (!listRegex.test(swaggerObj['operationId'])) {
                    gotArray = true;
                    return true;
                }
            }
        }
        return false;
    });
    if (gotArray)
        return [{
                message: 'Since operation `${swaggerObj.operationId}` response has model definition \'array\', it should be of the form "_\\_list_".',
                path: [...path, path[path.length - 1], 'operationId'],
            }];
    return [];
};

const lroStatusCodesReturnTypeSchema = (putOp, _opts, ctx) => {
    if (putOp === null || typeof putOp !== "object") {
        return [];
    }
    const path = ctx.path || [];
    if (!putOp["x-ms-long-running-operation"]) {
        return [];
    }
    const errors = [];
    const operationId = putOp["operationId"] || "";
    const responseCodes = ["200", "201"];
    for (const responseCode of responseCodes) {
        if ((putOp === null || putOp === void 0 ? void 0 : putOp.responses) && (putOp === null || putOp === void 0 ? void 0 : putOp.responses[responseCode])) {
            if (!(putOp === null || putOp === void 0 ? void 0 : putOp.responses[responseCode].schema) ||
                Object.keys(putOp === null || putOp === void 0 ? void 0 : putOp.responses[responseCode].schema).length === 0) {
                errors.push({
                    message: `200/201 Responses of long running operations must have a schema definition for return type. OperationId: '${operationId}', Response code: '${responseCode}'`,
                    path: [...path, "responses", `${responseCode}`],
                });
            }
        }
    }
    return errors;
};

const namePropertyDefinitionInParameter = (parameters, _opts, ctx) => {
    if (parameters === null || typeof parameters !== "object") {
        return [];
    }
    const path = ctx.path || [];
    const errors = [];
    const propsParameters = Object.getOwnPropertyNames(parameters);
    if (propsParameters.length === 0) {
        return [];
    }
    for (const propsParameter of propsParameters) {
        if (propsParameter === "length") {
            continue;
        }
        const parameter = parameters[propsParameter];
        if (!parameter.name || parameter.name === "") {
            errors.push({
                message: `Parameter Must have the "name" property defined with non-empty string as its value`,
                path: [...path],
            });
        }
    }
    return errors;
};

const operationIdSingleUnderscore = (operationId, _opts, ctx) => {
    if (operationId === "" || typeof operationId !== "string") {
        return [];
    }
    if (!operationId.includes("_")) {
        return [];
    }
    const path = ctx.path || [];
    const errors = [];
    if (operationId.match(/_/g).length > 1) {
        errors.push({
            message: `Only 1 underscore is permitted in the operation id, following Noun_Verb conventions`,
            path: [...path],
        });
    }
    return errors;
};

const operationIdNounConflictingModelNames = (operationId, _opts, ctx) => {
    var _a;
    if (operationId === "" || typeof operationId !== "string") {
        return [];
    }
    if (!operationId.includes("_")) {
        return [];
    }
    const path = ctx.path || [];
    const errors = [];
    const nounPartOfOperationId = operationId.split("_")[0];
    const swagger = (_a = ctx === null || ctx === void 0 ? void 0 : ctx.documentInventory) === null || _a === void 0 ? void 0 : _a.resolved;
    const definitionsList = swagger.definitions ? Object.keys(swagger.definitions) : [];
    if (definitionsList.includes(nounPartOfOperationId)) {
        errors.push({
            message: `OperationId has a noun that conflicts with one of the model names in definitions section. The model name will be disambiguated to '${nounPartOfOperationId}Model'. Consider using the plural form of '${nounPartOfOperationId}' to avoid this. Note: If you have already shipped an SDK on top of this spec, fixing this warning may introduce a breaking change.`,
            path: [...path],
        });
    }
    return errors;
};

const operationIdNounVerb = (operationId, _opts, ctx) => {
    if (operationId === "" || typeof operationId !== "string") {
        return [];
    }
    if (!operationId.includes("_")) {
        return [];
    }
    const path = ctx.path || [];
    const errors = [];
    const nounPartOfOperationId = operationId.split("_")[0];
    const nounSearchPattern = nounPartOfOperationId.slice(-1) === "s"
        ? `${nounPartOfOperationId}?`
        : `${nounPartOfOperationId}`;
    const verbPartOfOperationId = operationId.split("_")[1];
    if (verbPartOfOperationId.match(nounSearchPattern)) {
        errors.push({
            message: `Per the Noun_Verb convention for Operation Ids, the noun '${nounPartOfOperationId}' should not appear after the underscore. Note: If you have already shipped an SDK on top of this spec, fixing this warning may introduce a breaking change.`,
            path: [...path],
        });
    }
    return errors;
};

function paramLocation(paramSchema, options, { path }) {
    if (paramSchema === null || typeof paramSchema !== "object") {
        return [];
    }
    const errors = [];
    if (!paramSchema["x-ms-parameter-location"]) {
        errors.push({
            message: ``,
            path,
        });
    }
    return errors;
}

const patchInOperationName = (operationId, _opts, ctx) => {
    if (operationId === "" || typeof operationId !== "string") {
        return [];
    }
    if (!operationId.includes("_")) {
        return [];
    }
    const path = ctx.path || [];
    const errors = [];
    if (!operationId.match(/^(\w+)_(Update)/) && !operationId.match(/^(Update)/)) {
        errors.push({
            message: `'PATCH' operation '${operationId}' should use method name 'Update'. Note: If you have already shipped an SDK on top of this spec, fixing this warning may introduce a breaking change.`,
            path: [...path],
        });
    }
    return errors;
};

const putInOperationName = (operationId, _opts, ctx) => {
    if (operationId === "" || typeof operationId !== "string") {
        return [];
    }
    if (!operationId.includes("_")) {
        return [];
    }
    const path = ctx.path || [];
    const errors = [];
    if (!operationId.match(/^(\w+)_(Create)/) && !operationId.match(/^(Create)/)) {
        errors.push({
            message: `'PUT' operation '${operationId}' should use method name 'Create'. Note: If you have already shipped an SDK on top of this spec, fixing this warning may introduce a breaking change.`,
            path: [...path],
        });
    }
    return errors;
};

const putRequestResponseScheme = (putOp, _opts, ctx) => {
    var _a;
    if (putOp === null || typeof putOp !== "object") {
        return [];
    }
    const path = ctx.path || [];
    const errors = [];
    if (!putOp.parameters) {
        return [];
    }
    let reqBodySchema = {};
    let reqBodySchemaPath = "";
    for (let i = 0; i < putOp.parameters.length; i++) {
        const parameter = putOp.parameters[i];
        if (parameter.in === "body") {
            reqBodySchemaPath = `parameters[${i}].schema`;
            reqBodySchema = parameter.schema ? parameter.schema : {};
            break;
        }
    }
    if (Object.keys(reqBodySchema).length === 0) {
        return [];
    }
    const responseCode = putOp.responses["200"] ? "200" : "201";
    const respModelPath = `responses[${responseCode}].schema`;
    const respModel = ((_a = putOp.responses[responseCode]) === null || _a === void 0 ? void 0 : _a.schema)
        ? putOp.responses[responseCode].schema
        : {};
    if (!isSchemaEqual(reqBodySchema, respModel)) {
        errors.push({
            message: `A PUT operation request body schema should be the same as its 200 response schema, to allow reusing the same entity between GET and PUT. If the schema of the PUT request body is a superset of the GET response body, make sure you have a PATCH operation to make the resource updatable. Operation: '${putOp.operationId}' Request Model: '${reqBodySchemaPath}' Response Model: '${respModelPath}'`,
            path: [...path],
        });
    }
    return errors;
};

const requiredReadOnlyProperties = (definition, _opts, ctx) => {
    if (definition === null || typeof definition !== "object") {
        return [];
    }
    if (!Array.isArray(definition.required) ||
        (Array.isArray(definition.required) && definition.required.length === 0)) {
        return [];
    }
    if (!definition.properties) {
        return [];
    }
    const path = ctx.path || [];
    const errors = [];
    const required = definition.required;
    const properties = definition.properties;
    for (const property in properties) {
        if (properties[property].readOnly === true && required.includes(property)) {
            errors.push({
                message: `Property '${property}' is a required property. It should not be marked as 'readonly'`,
                path: [...path],
            });
        }
    }
    return errors;
};

function checkSchemaFormat(schema, options, { path }) {
    if (schema === null || typeof schema !== "object") {
        return [];
    }
    const errors = [];
    const schemaFormats = [
        "int32",
        "int64",
        "float",
        "double",
        "unixtime",
        "byte",
        "binary",
        "date",
        "date-time",
        "password",
        "char",
        "time",
        "date-time-rfc1123",
        "duration",
        "uuid",
        "base64url",
        "url",
        "odata-query",
        "certificate",
        "uri",
        "uri-reference",
        "uri-template",
        "email",
        "hostname",
        "ipv4",
        "ipv6",
        "regex",
        "json-pointer",
        "relative-json-pointer",
        "arm-id",
    ];
    if (schema.type && schema.format) {
        if (!schemaFormats.includes(schema.format)) {
            errors.push({
                message: `${schema.format}`,
                path: [...path, "format"],
            });
        }
    }
    return errors;
}

function checkSummaryAndDescription(op, options, ctx) {
    const errors = [];
    const path = ctx.path;
    if (op.summary && op.description && op.summary.trim() === op.description.trim()) {
        errors.push({
            message: ``,
            path,
        });
    }
    return errors;
}

const xmsClientNameParameter = (swaggerObj, _opts, paths) => {
    if (swaggerObj === null) {
        return [];
    }
    if (swaggerObj.name !== swaggerObj['x-ms-client-name'])
        return [];
    const path = paths.path || [];
    path.push('x-ms-client-name');
    return [
        {
            message: `Value of 'x-ms-client-name' cannot be the same as ${swaggerObj.name} Property/Model.`,
            path: path
        },
    ];
};

const xmsClientNameProperty = (swaggerObj, _opts, paths) => {
    if (swaggerObj === null || typeof swaggerObj !== "string") {
        return [];
    }
    const path = paths.path || [];
    if (!path || path.length <= 2)
        return [];
    const name = path[path.length - 2];
    if (swaggerObj !== name)
        return [];
    return [
        {
            message: `Value of 'x-ms-client-name' cannot be the same as ${name} Property/Model.`,
            path: path
        },
    ];
};

const xmsExamplesRequired = (swaggerObj, _opts, paths) => {
    if (swaggerObj === null || typeof swaggerObj !== "object") {
        return [];
    }
    if (swaggerObj["x-ms-examples"] !== undefined && Object.keys(swaggerObj["x-ms-examples"].length > 0))
        return [];
    const path = paths.path || [];
    return [
        {
            message: `Please provide x-ms-examples describing minimum/maximum property set for response/request payloads for operations.`,
            path: path,
        },
    ];
};

const ruleset$1 = {
    extends: [],
    rules: {
        docLinkLocale: {
            description: "This rule is to ensure the documentation link in the description does not contains any locale.",
            message: "The documentation link in the description contains locale info, please change it to the link without locale.",
            severity: "error",
            resolved: false,
            formats: [oas2],
            given: ["$..[?(@property === 'description')]^"],
            then: {
                function: pattern,
                functionOptions: {
                    match: "https://docs.microsoft.com/\\w+\\-\\w+/azure/.*",
                },
            },
        },
        OperationSummaryOrDescription: {
            description: "Operation should have a summary or description.",
            message: "Operation should have a summary or description.",
            severity: "warn",
            given: [
                "$.paths[*][?( @property === 'get' && !@.summary && !@.description )]",
                "$.paths[*][?( @property === 'put' && !@.summary && !@.description )]",
                "$.paths[*][?( @property === 'post' && !@.summary && !@.description )]",
                "$.paths[*][?( @property === 'patch' && !@.summary && !@.description )]",
                "$.paths[*][?( @property === 'delete' && !@.summary && !@.description )]",
                "$.paths[*][?( @property === 'options' && !@.summary && !@.description )]",
                "$.paths[*][?( @property === 'head' && !@.summary && !@.description )]",
                "$.paths[*][?( @property === 'trace' && !@.summary && !@.description )]",
            ],
            then: {
                function: falsy,
            },
        },
        SchemaDescriptionOrTitle: {
            description: "All schemas should have a description or title.",
            message: "Schema should have a description or title.",
            severity: "warn",
            formats: [oas2, oas3],
            given: ["$.definitions[?(!@.description && !@.title)]", "$.components.schemas[?(!@.description && !@.title)]"],
            then: {
                function: falsy,
            },
        },
        ParameterDescription: {
            description: "All parameters should have a description.",
            message: "Parameter should have a description.",
            severity: "warn",
            given: ["$.paths[*].parameters.*", "$.paths.*[get,put,post,patch,delete,options,head].parameters.*"],
            then: {
                field: "description",
                function: truthy,
            },
        },
        InvalidVerbUsed: {
            description: `Each operation definition must have a HTTP verb and it must be DELETE/GET/PUT/PATCH/HEAD/OPTIONS/POST/TRACE.`,
            message: "Permissible values for HTTP Verb are DELETE, GET, PUT, PATCH, HEAD, OPTIONS, POST, TRACE.",
            severity: "error",
            resolved: false,
            given: "$[paths,'x-ms-paths'].*[?(!@property.match(/^(DELETE|GET|PUT|PATCH|HEAD|OPTIONS|POST|TRACE|PARAMETERS)$/i))]",
            then: {
                function: falsy,
            },
        },
        LroExtension: {
            description: "Operations with a 202 response should specify `x-ms-long-running-operation: true`.",
            message: "Operations with a 202 response should specify `x-ms-long-running-operation: true`.",
            severity: "warn",
            formats: [oas2],
            given: "$.paths[*][*].responses[?(@property == '202')]^^",
            then: {
                field: "x-ms-long-running-operation",
                function: truthy,
            },
        },
        LroStatusCodesReturnTypeSchema: {
            description: "The '200'/'201' responses of the long running operation must have a schema definition.",
            message: "{{error}}",
            severity: "warn",
            resolved: true,
            formats: [oas2],
            given: ["$[paths,'x-ms-paths'].*[put][?(@property === 'x-ms-long-running-operation' && @ === true)]^"],
            then: {
                function: lroStatusCodesReturnTypeSchema,
            },
        },
        NamePropertyDefinitionInParameter: {
            description: "A parameter must have a `name` property for the SDK to be properly generated.",
            message: "{{error}}",
            severity: "error",
            resolved: true,
            formats: [oas2],
            given: ["$.parameters", "$.paths.*.parameters", "$.paths.*.*.parameters"],
            then: {
                function: namePropertyDefinitionInParameter,
            },
        },
        OperationIdNounConflictingModelNames: {
            description: "The first part of an operation Id separated by an underscore i.e., `Noun` in a `Noun_Verb` should not conflict with names of the models defined in the definitions section. If this happens, AutoRest appends `Model` to the name of the model to resolve the conflict (`NounModel` in given example) with the name of the client itself (which will be named as `Noun` in given example). This can result in an inconsistent user experience.",
            message: "{{error}}",
            severity: "warn",
            resolved: true,
            formats: [oas2],
            given: ["$[paths,'x-ms-paths'].*.*[?(@property === 'operationId')]"],
            then: {
                function: operationIdNounConflictingModelNames,
            },
        },
        OperationIdNounVerb: {
            description: "OperationId should be of the form `Noun_Verb`.",
            message: "{{error}}",
            severity: "error",
            resolved: true,
            formats: [oas2],
            given: ["$[paths,'x-ms-paths'].*.*[?(@property === 'operationId')]"],
            then: {
                function: operationIdNounVerb,
            },
        },
        OperationIdSingleUnderscore: {
            description: "An operationId can have exactly one underscore, not adhering to it can cause errors in code generation.",
            message: "{{error}}",
            severity: "error",
            resolved: true,
            formats: [oas2],
            given: ["$[paths,'x-ms-paths'].*.*[?(@property === 'operationId')]"],
            then: {
                function: operationIdSingleUnderscore,
            },
        },
        GetInOperationName: {
            description: "Verifies whether value for `operationId` is named as per ARM guidelines.",
            message: "{{error}}",
            severity: "warn",
            resolved: true,
            formats: [oas2],
            given: ["$[paths,'x-ms-paths'].*[get][?(@property === 'operationId')]"],
            then: {
                function: getInOperationName,
            },
        },
        PutInOperationName: {
            description: "Verifies whether value for `operationId` is named as per ARM guidelines.",
            message: "{{error}}",
            severity: "warn",
            resolved: true,
            formats: [oas2],
            given: ["$[paths,'x-ms-paths'].*[put][?(@property === 'operationId')]"],
            then: {
                function: putInOperationName,
            },
        },
        PatchInOperationName: {
            description: "Verifies whether value for `operationId` is named as per ARM guidelines.",
            message: "{{error}}",
            severity: "warn",
            resolved: true,
            formats: [oas2],
            given: ["$[paths,'x-ms-paths'].*[patch][?(@property === 'operationId')]"],
            then: {
                function: patchInOperationName,
            },
        },
        DeleteInOperationName: {
            description: "Verifies whether value for `operationId` is named as per ARM guidelines.",
            message: "{{error}}",
            severity: "warn",
            resolved: true,
            formats: [oas2],
            given: ["$[paths,'x-ms-paths'].*[delete][?(@property === 'operationId')]"],
            then: {
                function: deleteInOperationName,
            },
        },
        PutRequestResponseScheme: {
            description: "The request & response('200') schema of the PUT operation must be same.",
            message: "{{error}}",
            severity: "warn",
            resolved: true,
            formats: [oas2],
            given: ["$[paths,'x-ms-paths'].*[put][responses][?(@property === '200' || @property === '201')]^^"],
            then: {
                function: putRequestResponseScheme,
            },
        },
        RequiredReadOnlyProperties: {
            description: "A model property cannot be both `readOnly` and `required`. A `readOnly` property is something that the server sets when returning the model object while `required` is a property to be set when sending it as a part of the request body.",
            message: "{{error}}",
            severity: "error",
            resolved: false,
            formats: [oas2],
            given: ["$..?(@property === 'required')^"],
            then: {
                function: requiredReadOnlyProperties,
            },
        },
        SummaryAndDescriptionMustNotBeSame: {
            description: `Each operation has a summary and description values. They must not be same.`,
            message: "The summary and description values should not be same.",
            severity: "warn",
            resolved: false,
            given: "$[paths,'x-ms-paths'].*.*",
            then: {
                function: checkSummaryAndDescription,
            },
        },
        ValidFormats: {
            description: `Only valid types are allowed for properties.`,
            message: "'{{error}}' is not a known format.",
            severity: "error",
            resolved: false,
            given: "$..[?(@property === 'format')]^",
            then: {
                function: checkSchemaFormat,
            },
        },
        XmsParameterLocation: {
            description: `SDKs generated by AutoRest have two types of operation parameters: method arguments and client fields. The 'x-ms-parameter-location' extension gives the Swagger author control of how an operation-parameter will be interpreted by AutoRest, and as such is one of few things in a Swagger document that has semantic value only relevant to the shape of the generated SDKs.
    Some parameters, such as API Version and Subscription ID will make sense as part of nearly every request. For these, having developers specify them for each method call would be burdensome; attaching them to the client and automatically including them in each request makes way more sense. Other parameters will be very operation specific and should be provided each time the method is called.`,
            message: 'The parameter \'{{property}}\' is defined in global parameters section without \'x-ms-parameter-location\' extension. This would add the parameter as the client property. Please ensure that this is exactly you want. If so, apply the extension "x-ms-parameter-location": "client". Else, apply the extension "x-ms-parameter-location": "method".',
            severity: "error",
            resolved: false,
            given: "$.parameters.*[?(@property === 'name' && @.match(/^(subscriptionid|subscription-id|api-version|apiversion)$/i))]^",
            then: {
                function: paramLocation,
            },
        },
        LongRunningOperationsOptionsValidator: {
            description: 'A LRO Post operation with return schema must have "x-ms-long-running-operation-options" extension enabled.',
            message: "{{error}}",
            severity: "warn",
            resolved: true,
            formats: [oas2],
            given: ["$[paths,'x-ms-paths'].*[post][?(@property === 'x-ms-long-running-operation' && @ === true)]^"],
            then: {
                function: longRunningOperationsOptionsValidator,
            },
        },
        MutabilityWithReadOnly: {
            description: 'Verifies whether a model property which has a readOnly property set has the appropriate `x-ms-mutability` options. If `readonly: true`, `x-ms-mutability` must be `["read"]`. If `readonly: false`, `x-ms-mutability` can be any of the `x-ms-mutability` options.',
            message: "{{error}}",
            severity: "error",
            resolved: true,
            formats: [oas2],
            given: ["$[paths,'x-ms-paths']..?(@property === 'readOnly')^"],
            then: {
                function: mutabilityWithReadOnly,
            },
        },
        NextLinkPropertyMustExist: {
            description: "Per definition of AutoRest x-ms-pageable extension, the property specified by nextLinkName must exist in the 200 response schema.",
            message: "{{error}}",
            severity: "error",
            resolved: true,
            formats: [oas2],
            given: ["$[paths,'x-ms-paths'].*.*[?(@property === 'x-ms-pageable')]^"],
            then: {
                function: nextLinkPropertyMustExist,
            },
        },
        NonEmptyClientName: {
            description: "The 'x-ms-client-name' extension is used to change the name of a parameter or property in the generated code.",
            message: "Empty x-ms-client-name property.",
            severity: "error",
            resolved: true,
            formats: [oas2],
            given: ["$[paths,'x-ms-paths']..?(@property === 'x-ms-client-name')"],
            then: {
                function: truthy,
            },
        },
        PageableRequires200Response: {
            description: "Per definition of AutoRest x-ms-pageable extension, the response schema must contain a 200 response schema.",
            message: "A response for the 200 HTTP status code must be defined to use x-ms-pageable.",
            severity: "error",
            resolved: true,
            formats: [oas2],
            given: ["$[paths,'x-ms-paths'].*.*[?(@property === 'x-ms-pageable')]^"],
            then: {
                field: "[responses][200]",
                function: truthy,
            },
        },
        ResourceHasXMsResourceEnabled: {
            description: "A 'Resource' definition must have x-ms-azure-resource extension enabled and set to true. This will indicate that the model is an Azure resource.",
            message: "A 'Resource' definition must have x-ms-azure-resource extension enabled and set to true.",
            severity: "error",
            resolved: true,
            formats: [oas2],
            given: ["$.definitions[?(@property === 'Resource')]"],
            then: {
                field: "[x-ms-azure-resource]",
                function: truthy,
            },
        },
        XmsClientName: {
            description: "The 'x-ms-client-name' extension is used to change the name of a parameter or property in the generated code. By using the 'x-ms-client-name' extension, a name can be defined for use specifically in code generation, separately from the name on the wire. It can be used for query parameters and header parameters, as well as properties of schemas. This name is case sensitive.",
            message: "{{error}}",
            severity: "error",
            resolved: true,
            formats: [oas2],
            given: ["$[paths,'x-ms-paths']..?(@property === 'x-ms-client-name')^"],
            then: {
                function: xmsClientName,
            },
        },
        XmsPathsMustOverloadPaths: {
            description: "The `x-ms-paths` extension allows us to overload an existing path based on path parameters. We cannot specify an `x-ms-paths` without a path that already exists in the `paths` section.",
            message: "{{error}}",
            severity: "error",
            resolved: true,
            formats: [oas2],
            given: ["$['x-ms-paths']"],
            then: {
                function: xmsPathsMustOverloadPaths,
            },
        },
        XmsExamplesRequired: {
            description: "Verifies whether `x-ms-examples` are provided for each operation or not.",
            message: "Please provide x-ms-examples describing minimum/maximum property set for response/request payloads for operations.",
            severity: "warn",
            resolved: false,
            formats: [oas2],
            given: ["$[paths,'x-ms-paths'].*[get,put,post,patch,delete,options,head]"],
            then: {
                function: xmsExamplesRequired,
            },
        },
        XmsClientNameParameter: {
            description: "The `x-ms-client-name` extension is used to change the name of a parameter or property in the generated code. " +
                "By using the `x-ms-client-name` extension, a name can be defined for use specifically in code generation, separately from the name on the wire. " +
                "It can be used for query parameters and header parameters, as well as properties of schemas. This name is case sensitive.",
            message: "Value of `x-ms-client-name` cannot be the same as Property/Model.",
            severity: "warn",
            resolved: false,
            formats: [oas2],
            given: [
                "$.paths.*[get,put,post,patch,delete,options,head].parameters[?(@.name && @['x-ms-client-name'])]",
                "$.paths.*.parameters[?(@.name && @['x-ms-client-name'])]",
                "$.parameters[?(@.name && @['x-ms-client-name'])]",
            ],
            then: {
                function: xmsClientNameParameter,
            },
        },
        XmsClientNameProperty: {
            description: "The `x-ms-client-name` extension is used to change the name of a parameter or property in the generated code." +
                "By using the `x-ms-client-name` extension, a name can be defined for use specifically in code generation, separately from the name on the wire." +
                "It can be used for query parameters and header parameters, as well as properties of schemas. This name is case sensitive.",
            message: "Value of `x-ms-client-name` cannot be the same as Property/Model.",
            severity: "warn",
            resolved: false,
            formats: [oas2],
            given: ["$.definitions[*].properties.*['x-ms-client-name']"],
            then: {
                function: xmsClientNameProperty,
            },
        },
        ListInOperationName: {
            description: "Verifies whether value for `operationId` is named as per ARM guidelines when response contains array of items.",
            message: 'Since operation response has model definition in array type, it should be of the form "_list".',
            severity: "warn",
            resolved: true,
            formats: [oas2],
            given: ["$.paths.*[get,post]"],
            then: {
                function: listInOperationName,
            },
        },
        DescriptiveDescriptionRequired: {
            description: "The value of the 'description' property must be descriptive. It cannot be spaces or empty description.",
            message: "The value provided for description is not descriptive enough. Accurate and descriptive description is essential for maintaining reference documentation.",
            severity: "warn",
            resolved: false,
            formats: [oas2],
            given: ["$..[?(@object() && @.description)].description"],
            then: {
                function: descriptiveDescriptionRequired,
            },
        },
        ParameterDescriptionRequired: {
            description: "The value of the 'description' property must be descriptive. It cannot be spaces or empty description.",
            message: "'{{property}}' parameter lacks 'description' property. Consider adding a 'description' element. Accurate description is essential for maintaining reference documentation.",
            severity: "warn",
            resolved: false,
            formats: [oas2],
            given: ["$.parameters.*"],
            then: {
                function: descriptiveDescriptionRequired,
            },
        },
        DefaultInEnum: {
            description: "This rule applies when the value specified by the default property does not appear in the enum constraint for a schema.",
            message: "Default value should appear in the enum constraint for a schema",
            severity: "error",
            resolved: false,
            formats: [oas2],
            given: "$..[?(@object() && @.enum)]",
            then: {
                function: defaultInEnum,
            },
        },
        EnumInsteadOfBoolean: {
            description: "Booleans properties are not descriptive in all cases and can make them to use, evaluate whether is makes sense to keep the property as boolean or turn it into an enum.",
            message: "Booleans properties are not descriptive in all cases and can make them to use, evaluate whether is makes sense to keep the property as boolean or turn it into an enum.",
            severity: "warn",
            resolved: false,
            formats: [oas2],
            given: "$..[?(@object() && @.type === 'boolean')]",
            then: {
                function: enumInsteadOfBoolean,
            },
        },
        AvoidAnonymousParameter: {
            description: 'Inline/anonymous models must not be used, instead define a schema with a model name in the "definitions" section and refer to it. This allows operations to share the models.',
            message: 'Inline/anonymous models must not be used, instead define a schema with a model name in the "definitions" section and refer to it. This allows operations to share the models.',
            severity: "error",
            resolved: false,
            formats: [oas2],
            given: ["$.paths[*].parameters.*.schema", "$.paths.*[get,put,post,patch,delete,options,head].parameters.*.schema"],
            then: {
                function: avoidAnonymousSchema,
            },
        },
        AvoidAnonymousTypes: {
            description: "This rule appears when you define a model type inline, rather than in the definitions section. If the model represents the same type as another parameter in a different operation, then it becomes impossible to reuse that same class for both operations.",
            message: 'Inline/anonymous models must not be used, instead define a schema with a model name in the "definitions" section and refer to it. This allows operations to share the models.',
            severity: "error",
            resolved: false,
            formats: [oas2],
            given: [
                "$.paths[*].*.responses.*.schema",
                "$.definitions..additionalProperties[?(@property === 'type' && @ === 'object')]^",
                "$.definitions..allOf[?(@property === 'type' && @ === 'object')]^",
            ],
            then: {
                function: avoidAnonymousSchema,
            },
        },
        AvoidNestedProperties: {
            description: "Nested properties can result into bad user experience especially when creating request objects. `x-ms-client-flatten` flattens the model properties so that the users can analyze and set the properties much more easily.",
            message: "Consider using x-ms-client-flatten to provide a better end user experience",
            severity: "warn",
            resolved: false,
            formats: [oas2],
            given: ["$..[?(@object() && @.properties)][?(@object() && @.properties)].properties"],
            then: {
                field: "x-ms-client-flatten",
                function: truthy,
            },
        },
        AvoidMsdnReferences: {
            description: 'The documentation is being generated from the OpenAPI(swagger) and published at "docs.microsoft.com". From that perspective, documentation team would like to avoid having links to the "msdn.microsoft.com" in the OpenAPI(swagger) and SDK documentations.',
            message: 'For better generated code quality, remove all references to "msdn.microsoft.com".',
            severity: "warn",
            resolved: false,
            formats: [oas2],
            given: ["$..[?(@property === 'externalDocs')].", "$.info.description"],
            then: {
                function: avoidMsdnReferences,
            },
        },
    },
};

function matchAnyPatterns(patterns, path) {
    return patterns.some((p) => p.test(path));
}
function notMatchPatterns(patterns, path) {
    return patterns.every((p) => !p.test(path));
}
function verifyResourceGroup(path) {
    const lowerCasePath = path.toLowerCase();
    if (lowerCasePath.includes("/resourcegroups/") && !lowerCasePath.includes("/resourcegroups/{resourcegroupname}")) {
        return false;
    }
    return true;
}
function verifySubscriptionId(path) {
    const lowerCasePath = path.toLowerCase();
    if (lowerCasePath.includes("/subscriptions/") && !lowerCasePath.includes("/subscriptions/{subscriptionid}")) {
        return false;
    }
    return true;
}
function verifyResourceGroupScope(path) {
    const patterns = [
        /^\/subscriptions\/{subscriptionId}\/resourceGroups\/{resourceGroupName}\/providers\/.+/gi,
        /^\/?{\w+}\/resourceGroups\/{resourceGroupName}\/providers\/.+/gi,
        /^\/?{\w+}\/providers\/.+/gi,
    ];
    return matchAnyPatterns(patterns, path);
}
function verifyResourceType(path) {
    const patterns = [/^.*\/providers\/microsoft\.\w+\/\w+.*/gi];
    return matchAnyPatterns(patterns, path);
}
function verifyNestResourceType(path) {
    const patterns = [
        /^.*\/providers\/microsoft\.\w+\/\w+\/{\w+}(?:\/\w+\/(?!default)\w+){1,2}$/gi,
        /^.*\/providers\/microsoft\.\w+(?:\/\w+\/(default|{\w+})){1,2}(?:\/\w+\/(?!default)\w+)+$/gi,
        /^.*\/providers\/microsoft\.\w+\/\w+\/(?:\/\w+\/(default|{\w+})){0,3}{\w+}(?:\/{\w+})+.*$/gi,
    ];
    return notMatchPatterns(patterns, path);
}
const verifyArmPath = createRulesetFunction({
    input: null,
    options: {
        type: "object",
        properties: {
            segmentToCheck: {
                oneOf: [
                    {
                        type: "string",
                        enum: ["resourceGroupParam", "subscriptionIdParam", "resourceType", "nestedResourceType", "resourceGroupScope"],
                    },
                    {
                        type: "array",
                        items: {
                            type: "string",
                            enum: ["resourceGroupParam", "subscriptionIdParam", "resourceType", "nestedResourceType", "resourceGroupScope"],
                        },
                    },
                ],
            },
        },
        additionalProperties: false,
    },
}, (fullPath, _opts, paths) => {
    if (fullPath === null || typeof fullPath !== "string") {
        return [];
    }
    const path = paths.path || [];
    const errors = [];
    const optionsHandlers = {
        resourceType: (fullPath) => {
            if (!verifyResourceType(fullPath)) {
                errors.push({
                    message: `The path for the CURD methods do not contain a resource type.`,
                    path,
                });
            }
        },
        nestedResourceType: (fullPath) => {
            if (!verifyNestResourceType(fullPath)) {
                errors.push({
                    message: `The path for nested resource doest not meet the valid resource pattern.`,
                    path,
                });
            }
        },
        resourceGroupParam: (fullPath) => {
            if (!verifyResourceGroup(fullPath)) {
                errors.push({
                    message: `The path for resource group scoped CRUD methods does not contain a resourceGroupName parameter.`,
                    path,
                });
            }
        },
        subscriptionIdParam: (fullPath) => {
            if (!verifySubscriptionId(fullPath)) {
                errors.push({
                    message: `The path for the subscriptions scoped CRUD methods do not contain the subscriptionId parameter.`,
                    path,
                });
            }
        },
        resourceGroupScope: (fullPath) => {
            if (!verifyResourceGroupScope(fullPath)) {
                errors.push({
                    message: "",
                    path,
                });
            }
        },
    };
    const segments = typeof _opts.segmentToCheck === "string" ? [_opts.segmentToCheck] : _opts.segmentToCheck;
    segments.forEach((segment) => {
        optionsHandlers[segment](fullPath);
    });
    return errors;
});

const bodyParamRepeatedInfo = (pathItem, _opts, paths) => {
    if (pathItem === null || typeof pathItem !== "object") {
        return [];
    }
    const path = paths.path || [];
    const errors = [];
    const pathParams = pathItem.parameters || [];
    if (pathItem["put"] && Array.isArray(pathItem["put"].parameters)) {
        const allParams = [...pathParams, ...pathItem["put"].parameters];
        const pathAndQueryParameters = allParams.filter((p) => p.in === "path" || p.in === "query").map((p) => p.name);
        const bodyParam = allParams.find((p) => p.in === "body");
        if (bodyParam) {
            const properties = getProperties(bodyParam.schema);
            if ("properties" in properties) {
                const propertiesProperties = getProperties(properties.properties);
                for (const prop of Object.keys(propertiesProperties)) {
                    if (pathAndQueryParameters.includes(prop)) {
                        errors.push({
                            message: `${prop}`,
                            path: [...path, "put", "parameters", pathItem["put"].parameters.findIndex((p) => p.name === prop)],
                        });
                    }
                }
            }
        }
    }
    return errors;
};

function camelCase(propertyName, options, { path }) {
    if (!propertyName) {
        return [];
    }
    const errors = [];
    const camelCaseReg = /^[a-z0-9$-]+([A-Z]{1,3}[a-z0-9$-]+)+$|^[a-z0-9$-]+$|^[a-z0-9$-]+([A-Z]{1,3}[a-z0-9$-]+)*[A-Z]{1,3}$/;
    if (!camelCaseReg.test(propertyName)) {
        errors.push({
            message: "",
            path
        });
    }
    return errors;
}

const collectionObjectPropertiesNaming = (op, _opts, paths) => {
    var _a, _b;
    if (op === null || typeof op !== "object") {
        return [];
    }
    const path = paths.path || [];
    const errors = [];
    const regex = /.+_List([^_]*)$/;
    if (op && regex.test(op.operationId) && isPageableOperation(op)) {
        const schema = (_b = (_a = op.responses) === null || _a === void 0 ? void 0 : _a["200"]) === null || _b === void 0 ? void 0 : _b.schema;
        const valueSchema = getProperty(schema, "value");
        if (schema && !(valueSchema && valueSchema.type === "array")) {
            errors.push({
                message: `Collection object returned by list operation '${op.operationId}' with 'x-ms-pageable' extension, has no property named 'value'.`,
                path: path.concat(['responses', "200", "schema"])
            });
        }
    }
    return errors;
};

const consistentPatchProperties = (patchOp, _opts, ctx) => {
    var _a, _b, _c, _d, _e, _f, _g;
    if (patchOp === null || typeof patchOp !== "object") {
        return [];
    }
    const path = ctx.path || [];
    const errors = [];
    const patchBodySchema = (_b = (_a = patchOp === null || patchOp === void 0 ? void 0 : patchOp.parameters) === null || _a === void 0 ? void 0 : _a.find((p) => p.in === "body")) === null || _b === void 0 ? void 0 : _b.schema;
    const patchBodySchemaIndex = (_c = patchOp === null || patchOp === void 0 ? void 0 : patchOp.parameters) === null || _c === void 0 ? void 0 : _c.findIndex((p) => p.in === "body");
    const responseSchema = ((_e = (_d = patchOp === null || patchOp === void 0 ? void 0 : patchOp.responses) === null || _d === void 0 ? void 0 : _d["200"]) === null || _e === void 0 ? void 0 : _e.schema) || ((_g = (_f = patchOp === null || patchOp === void 0 ? void 0 : patchOp.responses) === null || _f === void 0 ? void 0 : _f["201"]) === null || _g === void 0 ? void 0 : _g.schema) || getGetOperationSchema(path.slice(0, -1), ctx);
    if (patchBodySchema && responseSchema) {
        const absents = diffSchema(patchBodySchema, responseSchema);
        absents.forEach((absent) => {
            errors.push({
                message: `The property '${absent}' in the request body either not apppear in the resource model or has the wrong level.`,
                path: [...path, "parameters", patchBodySchemaIndex, "schema"],
            });
        });
    }
    return errors;
};

const longRunningResponseStatusCode = (methodOp, _opts, ctx, validResponseCodesList) => {
    var _a, _b, _c, _d;
    if (methodOp === null || typeof methodOp !== "object") {
        return [];
    }
    const path = ctx.path || [];
    const errors = [];
    const method = Object.keys(methodOp)[0];
    if (!["delete", "put", "patch", "post"].includes(method)) {
        return [];
    }
    const operationId = ((_a = methodOp === null || methodOp === void 0 ? void 0 : methodOp[method]) === null || _a === void 0 ? void 0 : _a.operationId) || "";
    if (!((_b = methodOp === null || methodOp === void 0 ? void 0 : methodOp[method]) === null || _b === void 0 ? void 0 : _b["x-ms-long-running-operation"])) {
        return [];
    }
    if ((_c = methodOp === null || methodOp === void 0 ? void 0 : methodOp[method]) === null || _c === void 0 ? void 0 : _c.responses) {
        const responseCodes = Object.keys((_d = methodOp === null || methodOp === void 0 ? void 0 : methodOp[method]) === null || _d === void 0 ? void 0 : _d.responses);
        const validResponseCodes = validResponseCodesList[method];
        const validResponseCodeString = validResponseCodes.join(" or ");
        for (const responseCode of responseCodes) {
            if ((responseCodes.length === 1 && !validResponseCodes.includes(responseCode)) ||
                (responseCode !== "default" && !validResponseCodes.includes(responseCode))) {
                errors.push({
                    message: `A '${method}' operation '${operationId}' with x-ms-long-running-operation extension must have a valid terminal success status code ${validResponseCodeString}.`,
                    path: [...path, method],
                });
            }
        }
    }
    return errors;
};
const longRunningResponseStatusCodeArm = (methodOp, _opts, ctx) => {
    const validResponseCodesList = {
        delete: ["200", "204"],
        post: ["200", "201", "202", "204"],
        put: ["200", "201"],
        patch: ["200", "201", "202"],
    };
    return longRunningResponseStatusCode(methodOp, _opts, ctx, validResponseCodesList);
};

function checkApiVersion(param) {
    if (param.in !== "query") {
        return false;
    }
    return true;
}
const apiVersionName = "api-version";
const hasApiVersionParameter = (apiPath, opts, paths) => {
    var _a, _b;
    if (apiPath === null || typeof apiPath !== 'object') {
        return [];
    }
    if (opts === null || typeof opts !== 'object' || !opts.methods) {
        return [];
    }
    const path = paths.path || [];
    if (apiPath.parameters) {
        if (apiPath.parameters.some((p) => p.name === apiVersionName && checkApiVersion(p))) {
            return [];
        }
    }
    const messages = [];
    for (const method of Object.keys(apiPath)) {
        if (opts.methods.includes(method)) {
            const param = (_b = (_a = apiPath[method]) === null || _a === void 0 ? void 0 : _a.parameters) === null || _b === void 0 ? void 0 : _b.filter((p) => p.name === apiVersionName);
            if (!param || param.length === 0) {
                messages.push({
                    message: `Operation should include an 'api-version' parameter.`,
                    path: [...path, method]
                });
                continue;
            }
            if (!checkApiVersion(param[0])) {
                messages.push({
                    message: `Operation 'api-version' parameter should be a query parameter.`,
                    path: [...path, method]
                });
            }
        }
    }
    return messages;
};

const hasHeader = (response, opts, paths) => {
    if (response === null || typeof response !== 'object') {
        return [];
    }
    if (opts === null || typeof opts !== 'object' || !opts.name) {
        return [];
    }
    const path = paths.path || [];
    const hasHeader = Object.keys(response.headers || {})
        .some((name) => name.toLowerCase() === opts.name.toLowerCase());
    if (!hasHeader) {
        return [
            {
                message: `Response should include an "${opts.name}" response header.`,
                path: [...path, 'headers'],
            },
        ];
    }
    return [];
};

const httpsSupportedScheme = (scheme, _opts, paths) => {
    if (scheme == null || typeof scheme !== "object")
        return [];
    const schemeArray = scheme;
    if (schemeArray[0] === "https" && schemeArray.length === 1)
        return [];
    const path = paths.path || [];
    return [{
            message: 'Azure Resource Management only supports HTTPS scheme.',
            path,
        }];
};

const locationMustHaveXmsMutability = (scheme, _opts, paths) => {
    if (scheme == null || typeof scheme !== "object")
        return [];
    if (scheme["x-ms-mutability"] !== undefined && Array.isArray(scheme["x-ms-mutability"])) {
        const schemeArray = scheme["x-ms-mutability"];
        if (schemeArray.includes("create") && schemeArray.includes("read"))
            return [];
    }
    const path = paths.path || [];
    return [{
            message: 'Property \'location\' must have \'\\"x-ms-mutability\\":[\\"read\\", \\"create\\"]\' extension defined.',
            path,
        }];
};

const validateOriginalUri = (lroOptions, opts, ctx) => {
    if (!lroOptions || typeof lroOptions !== "object") {
        return [];
    }
    const path = ctx.path || [];
    const messages = [];
    const getOperationPath = [...path.slice(0, -2), "get"];
    if (!jsonPath(getOperationPath, ctx.document.parserResult.data)) {
        messages.push({
            path: [...path.slice(0, -1)],
            message: "",
        });
    }
    return messages;
};

const lroPatch202 = (patchOp, _opts, ctx) => {
    if (patchOp === null || typeof patchOp !== "object") {
        return [];
    }
    const path = ctx.path || [];
    if (!patchOp["x-ms-long-running-operation"]) {
        return [];
    }
    const errors = [];
    if ((patchOp === null || patchOp === void 0 ? void 0 : patchOp.responses) && !(patchOp === null || patchOp === void 0 ? void 0 : patchOp.responses["202"])) {
        errors.push({
            message: "The async patch operation should return 202.",
            path: [...path, "responses"],
        });
    }
    return errors;
};

function operationsApiSchema(schema, options, { path }) {
    if (schema === null || typeof schema !== "object") {
        return [];
    }
    const errors = [];
    let isValid = true;
    const value = getProperty(schema, "value");
    const items = value === null || value === void 0 ? void 0 : value.items;
    if (value && items) {
        const name = getProperty(items, "name");
        const display = getProperty(items, "display");
        const isDataAction = getProperty(items, "isDataAction");
        if (!name || !isDataAction || !display) {
            isValid = false;
        }
        else {
            if (["description", "provider", "operation", "resource"].some((e) => !getProperty(display, e))) {
                isValid = false;
            }
        }
    }
    else {
        isValid = false;
    }
    if (!isValid) {
        errors.push({
            message: path[1],
            path,
        });
    }
    return errors;
}

const pushToError = (errors, parameter, path) => {
    errors.push({
        message: `Parameter "${parameter}" is referenced but not defined in the global parameters section of Service Definition`,
        path: [...path],
    });
};
const parameterNotDefinedInGlobalParameters = (parameters, _opts, ctx) => {
    var _a;
    if (parameters === null || !Array.isArray(parameters)) {
        return [];
    }
    if (parameters.length === 0) {
        return [];
    }
    const path = ctx.path || [];
    const errors = [];
    const globalParametersList = [];
    const swagger = (_a = ctx === null || ctx === void 0 ? void 0 : ctx.documentInventory) === null || _a === void 0 ? void 0 : _a.resolved;
    if (swagger.parameters) {
        for (const parameters in swagger.parameters) {
            const parameterName = swagger.parameters[parameters].name;
            globalParametersList.push(parameterName);
        }
        for (const parameter of parameters) {
            if (parameter.name && parameter.name === "subscriptionId" && !globalParametersList.includes("subscriptionId")) {
                pushToError(errors, "subscriptionId", path);
            }
        }
        const commonTypeApiVersionReg = /.*common-types\/resource-management\/v\d\/types\.json#\/parameters\/ApiVersionParameter/gi;
        if (!globalParametersList.includes("api-version") && !parameters.some((p) => p.$ref && commonTypeApiVersionReg.test(p.$ref))) {
            pushToError(errors, "api-version", path);
        }
    }
    else {
        pushToError(errors, "api-version", path);
    }
    return errors;
};

const pathBodyParameters = (parameters, _opts, paths) => {
    if (parameters === null || parameters.schema === undefined || parameters.in !== "body") {
        return [];
    }
    const path = paths.path || [];
    const properties = getProperties(parameters.schema);
    const requiredProperties = getRequiredProperties(parameters.schema);
    const errors = [];
    for (const prop of Object.keys(properties)) {
        if (properties[prop].default) {
            errors.push({
                message: `Properties of a PATCH request body must not have default value, property:${prop}.`,
                path: [...path, "schema"]
            });
        }
        if (requiredProperties.includes(prop)) {
            errors.push({
                message: `Properties of a PATCH request body must not be required, property:${prop}.`,
                path: [...path, "schema"]
            });
        }
        const xmsMutability = properties[prop]['x-ms-mutability'];
        if (xmsMutability && xmsMutability.length === 1 && xmsMutability[0] === "create") {
            errors.push({
                message: `Properties of a PATCH request body must not be x-ms-mutability: ["create"], property:${prop}.`,
                path: [...path, "schema"]
            });
        }
    }
    return errors;
};

const pathSegmentCasing = (apiPaths, _opts, paths) => {
    if (apiPaths === null || typeof apiPaths !== 'object') {
        return [];
    }
    if (!_opts || !_opts.segments || !Array.isArray(_opts.segments)) {
        return [];
    }
    const segments = _opts.segments;
    const path = paths.path || [];
    const errors = [];
    for (const apiPath of Object.keys(apiPaths)) {
        segments.forEach((seg) => {
            const idx = apiPath.toLowerCase().indexOf("/" + seg.toLowerCase());
            if (idx !== -1) {
                const originalSegment = apiPath.substring(idx + 1, idx + seg.length + 1);
                if (originalSegment !== seg) {
                    errors.push({
                        message: `The path segment ${originalSegment} should be ${seg}.`,
                        path: [...path, apiPath]
                    });
                }
            }
        });
    }
    return errors;
};

const provisioningState = (swaggerObj, _opts, paths) => {
    const enumValue = swaggerObj.enum;
    if (swaggerObj === null || typeof swaggerObj !== "object" || enumValue === null || enumValue === undefined) {
        return [];
    }
    if (!Array.isArray(enumValue)) {
        return [];
    }
    const path = paths.path || [];
    const valuesMustHave = ["succeeded", "failed", "canceled"];
    if (enumValue && valuesMustHave.some((v) => !enumValue.some((ev) => ev.toLowerCase() === v))) {
        return [
            {
                message: "ProvisioningState must have terminal states: Succeeded, Failed and Canceled.",
                path,
            },
        ];
    }
    return [];
};

const putGetPatchScehma = (pathItem, opts, ctx) => {
    if (pathItem === null || typeof pathItem !== 'object') {
        return [];
    }
    const neededHttpVerbs = ["put", "get", "patch"];
    const path = ctx.path || [];
    const errors = [];
    const models = new Set();
    for (const verb of neededHttpVerbs) {
        if (pathItem[verb]) {
            models.add(getReturnedType(pathItem[verb]));
        }
        if (models.size > 1) {
            errors.push({
                message: "",
                path
            });
            break;
        }
    }
    return errors;
};

const resourceNameRestriction = (paths, _opts, ctx) => {
    if (paths === null || typeof paths !== "object") {
        return [];
    }
    const path = ctx.path || [];
    const errors = [];
    function getPathParameter(pathItem, paramName) {
        let parameters = [];
        const method = Object.keys(pathItem).find((k) => k !== "parameters");
        if (method) {
            const operationParameters = pathItem[method].parameters;
            parameters = parameters.concat(operationParameters);
        }
        if (pathItem.parameters) {
            parameters = parameters.concat(pathItem.parameters);
        }
        return parameters.find((p) => p.in === "path" && p.name === paramName);
    }
    for (const pathKey of Object.keys(paths)) {
        const parts = pathKey.split("/").slice(1);
        parts.forEach((v, i) => {
            var _a;
            if (v.includes("}")) {
                const param = (_a = v.match(/[^{}]+(?=})/)) === null || _a === void 0 ? void 0 : _a[0];
                if ((param === null || param === void 0 ? void 0 : param.match(/^\w+Name+$/)) && param !== "resourceGroupName") {
                    const paramDefinition = getPathParameter(paths[pathKey], param);
                    if (paramDefinition && !paramDefinition.pattern) {
                        errors.push({
                            message: `The resource name parameter '${param}' should be defined with a 'pattern' restriction.`,
                            path: [...path, pathKey],
                        });
                    }
                }
            }
        });
    }
    return errors;
};

const securityDefinitionsStructure = (swagger, _opts) => {
    var _a, _b, _c, _d, _e, _f;
    if (swagger === "" || typeof swagger !== "object") {
        return [];
    }
    if (!Object.keys(swagger).includes("securityDefinitions")) {
        return [];
    }
    const errors = [];
    const securityDefinition = swagger.securityDefinitions;
    let likeModule = false;
    if (((_a = securityDefinition === null || securityDefinition === void 0 ? void 0 : securityDefinition.azure_auth) === null || _a === void 0 ? void 0 : _a.type) === "oauth2" &&
        ((_b = securityDefinition === null || securityDefinition === void 0 ? void 0 : securityDefinition.azure_auth) === null || _b === void 0 ? void 0 : _b.authorizationUrl) ===
            "https://login.microsoftonline.com/common/oauth2/authorize" &&
        ((_c = securityDefinition === null || securityDefinition === void 0 ? void 0 : securityDefinition.azure_auth) === null || _c === void 0 ? void 0 : _c.flow) === "implicit" &&
        ((_d = securityDefinition === null || securityDefinition === void 0 ? void 0 : securityDefinition.azure_auth) === null || _d === void 0 ? void 0 : _d.description) &&
        ((_f = (_e = securityDefinition === null || securityDefinition === void 0 ? void 0 : securityDefinition.azure_auth) === null || _e === void 0 ? void 0 : _e.scopes) === null || _f === void 0 ? void 0 : _f.user_impersonation)) {
        likeModule = true;
    }
    if (!likeModule) {
        errors.push({
            message: `Every OpenAPI(swagger) spec/configuration must have a security definitions section and it must adhere to the following structure: https://github.com/Azure/azure-openapi-validator/blob/main/docs/security-definitions-structure-validation.md`,
        });
    }
    return errors;
};

const skuValidation = (skuSchema, opts, paths) => {
    if (skuSchema === null || typeof skuSchema !== 'object') {
        return [];
    }
    const path = paths.path || [];
    const errors = [];
    const propertiesRegEx = /^(NAME|TIER|SIZE|FAMILY|CAPACITY)$/i;
    const properties = getProperties(skuSchema);
    const message = {
        message: `A Sku model must have 'name' property. It can also have 'tier', 'size', 'family', 'capacity' as optional properties.`,
        path,
    };
    if (!properties) {
        errors.push(message);
        return errors;
    }
    if (!Object.keys(properties).includes('name')) {
        errors.push(message);
        return errors;
    }
    for (const prop of Object.entries(properties)) {
        if (!propertiesRegEx.test(prop[0])) {
            errors.push(message);
            break;
        }
        if (prop[0].toLowerCase() === "name") {
            if (prop[1].type !== "string") {
                errors.push(message);
            }
        }
    }
    return errors;
};

const validatePatchBodyParamProperties = createRulesetFunction({
    input: null,
    options: {
        type: "object",
        properties: {
            should: {
                type: "array",
                items: {
                    type: "string",
                },
            },
            shouldNot: {
                type: "array",
                items: {
                    type: "string",
                },
            },
        },
        additionalProperties: false,
    },
}, (patchOp, _opts, ctx) => {
    var _a, _b, _c, _d, _e, _f;
    if (patchOp === null || typeof patchOp !== "object") {
        return [];
    }
    const path = ctx.path || [];
    const errors = [];
    const bodyParameter = (_b = (_a = patchOp.parameters) === null || _a === void 0 ? void 0 : _a.find((p) => p.in === "body")) === null || _b === void 0 ? void 0 : _b.schema;
    if (bodyParameter) {
        const index = patchOp.parameters.findIndex((p) => p.in === "body");
        if (_opts.should) {
            const responseSchema = ((_d = (_c = patchOp.responses) === null || _c === void 0 ? void 0 : _c["200"]) === null || _d === void 0 ? void 0 : _d.schema) || ((_f = (_e = patchOp.responses) === null || _e === void 0 ? void 0 : _e["201"]) === null || _f === void 0 ? void 0 : _f.schema) || getGetOperationSchema(path.slice(0, -1), ctx);
            _opts.should.forEach((p) => {
                var _a, _b;
                if (!((_a = getProperties(bodyParameter)) === null || _a === void 0 ? void 0 : _a[p]) && ((_b = getProperties(responseSchema)) === null || _b === void 0 ? void 0 : _b[p])) {
                    errors.push({
                        message: `The patch operation body parameter schema should contains property '${p}'.`,
                        path: [...path, "parameters", index],
                    });
                }
            });
        }
        if (_opts.shouldNot) {
            _opts.shouldNot.forEach((p) => {
                var _a;
                if ((_a = getProperties(bodyParameter)) === null || _a === void 0 ? void 0 : _a[p]) {
                    errors.push({
                        message: `The patch operation body parameter schema should not contains property ${p}.`,
                        path: [...path, "parameters", index],
                    });
                }
            });
        }
    }
    return errors;
});

const withXmsResource = (putOperation, _opts, ctx) => {
    const errors = [];
    const path = ctx.path;
    const returnSchema = getReturnedSchema(putOperation);
    if (returnSchema && !isXmsResource(returnSchema)) {
        errors.push({
            message: `The 200 response model for an ARM PUT operation must have x-ms-azure-resource extension set to true in its hierarchy.Operation: ${putOperation.operationId}`,
            path
        });
    }
    return errors;
};

const trackedResourceTagsPropertyInRequest = (pathItem, _opts, paths) => {
    if (pathItem === null || typeof pathItem !== "object") {
        return [];
    }
    const path = paths.path || [];
    const errors = [];
    const pathParams = pathItem.parameters || [];
    if (pathItem["put"] && Array.isArray(pathItem["put"].parameters)) {
        const allParams = [...pathParams, ...pathItem["put"].parameters];
        const bodyParam = allParams.find((p) => p.in === "body");
        if (bodyParam) {
            const properties = getProperties(bodyParam.schema);
            const requiredProperties = getRequiredProperties(bodyParam.schema);
            if ("location" in properties) {
                if ("tags" in properties) {
                    if (requiredProperties.includes("tags")) {
                        errors.push({
                            message: `Tags must not be a required property.`,
                            path: [...path, "put"]
                        });
                    }
                }
                else {
                    errors.push({
                        message: `Tracked resource does not have tags in the request schema.`,
                        path: [...path, "put"],
                    });
                }
            }
        }
    }
    return errors;
};

const ruleset = {
    extends: [ruleset$1],
    rules: {
        ApiHost: {
            description: "The host is required for management plane specs.",
            message: "{{description}}",
            severity: "error",
            resolved: false,
            formats: [oas2],
            given: ["$.host"],
            then: {
                function: truthy,
            },
        },
        SubscriptionsAndResourceGroupCasing: {
            description: "The subscriptions and resourceGroup in resource uri should follow lower camel case.",
            message: "{{error}}",
            severity: "error",
            resolved: false,
            formats: [oas2],
            given: ["$.paths", "$.x-ms-paths"],
            then: {
                function: pathSegmentCasing,
                functionOptions: {
                    segments: ["resourceGroups", "subscriptions"],
                },
            },
        },
        LongRunningResponseStatusCode: {
            description: 'A LRO Post operation with return schema must have "x-ms-long-running-operation-options" extension enabled.',
            message: "{{error}}",
            severity: "error",
            resolved: true,
            formats: [oas2],
            given: ["$[paths,'x-ms-paths'].*.*[?(@property === 'x-ms-long-running-operation' && @ === true)]^^"],
            then: {
                function: longRunningResponseStatusCodeArm,
            },
        },
        ProvisioningStateValidation: {
            description: "ProvisioningState must have terminal states: Succeeded, Failed and Canceled.",
            message: "{{error}}",
            severity: "error",
            resolved: false,
            formats: [oas2],
            given: ["$.definitions..provisioningState[?(@property === 'enum')]^", "$.definitions..ProvisioningState[?(@property === 'enum')]^"],
            then: {
                function: provisioningState,
            },
        },
        XmsLongRunningOperationOptions: {
            description: "The x-ms-long-running-operation-options should be specified explicitly to indicate the type of response header to track the async operation.",
            message: "{{description}}",
            severity: "warn",
            resolved: true,
            formats: [oas2],
            given: ["$[paths,'x-ms-paths'].*.*[?(@property === 'x-ms-long-running-operation' && @ === true)]^"],
            then: {
                field: "x-ms-long-running-operation-options",
                function: truthy,
            },
        },
        LroLocationHeader: {
            description: "Location header must be supported for all async operations that return 202.",
            message: "A 202 response should include an Location response header.",
            severity: "error",
            formats: [oas2],
            given: "$.paths[*][*].responses[?(@property == '202')]",
            then: {
                function: hasHeader,
                functionOptions: {
                    name: "Location",
                },
            },
        },
        DeleteMustNotHaveRequestBody: {
            description: "The delete operation must not have a request body.",
            severity: "error",
            message: "{{description}}",
            resolved: true,
            formats: [oas2],
            given: "$.paths.*.delete.parameters[?(@.in === 'body')]",
            then: {
                function: falsy,
            },
        },
        DeleteResponseBodyEmpty: {
            description: "The delete response body must be empty.",
            message: "{{description}}",
            severity: "error",
            resolved: true,
            formats: [oas2],
            given: ["$[paths,'x-ms-paths'].*[delete].responses['200','204'].schema"],
            then: {
                function: falsy,
            },
        },
        GetMustNotHaveRequestBody: {
            description: "The Get operation must not have a request body.",
            severity: "error",
            message: "{{description}}",
            resolved: true,
            formats: [oas2],
            given: "$[paths,'x-ms-paths'].*.get.parameters[?(@.in === 'body')]",
            then: {
                function: falsy,
            },
        },
        GetOperation200: {
            description: "The get operation should only return 200.",
            message: "{{description}}",
            severity: "error",
            resolved: true,
            formats: [oas2],
            given: ["$[paths,'x-ms-paths'].*[get].responses['201','202','203','204']"],
            then: {
                function: falsy,
            },
        },
        UnSupportedPatchProperties: {
            description: "Patch may not change the name, location, or type of the resource.",
            message: "{{error}}",
            severity: "error",
            resolved: true,
            formats: [oas2],
            given: ["$[paths,'x-ms-paths'].*.patch"],
            then: {
                function: validatePatchBodyParamProperties,
                functionOptions: {
                    shouldNot: ["name", "type", "location"],
                },
            },
        },
        ConsistentPatchProperties: {
            description: "The properties in the patch body must be present in the resource model and follow json merge patch.",
            message: "{{error}}",
            severity: "error",
            resolved: true,
            formats: [oas2],
            given: ["$.paths.*.patch"],
            then: {
                function: consistentPatchProperties,
            },
        },
        LroPatch202: {
            description: "Async PATCH should return 202.",
            message: "{{error}}",
            severity: "error",
            resolved: true,
            formats: [oas2],
            given: ["$[paths,'x-ms-paths'].*[patch][?(@property === 'x-ms-long-running-operation' && @ === true)]^"],
            then: {
                function: lroPatch202,
            },
        },
        PatchSkuProperty: {
            description: "RP must implement PATCH for the 'SKU' envelope property if it's defined in the resource model.",
            message: "{{error}}",
            severity: "error",
            resolved: true,
            formats: [oas2],
            given: ["$[paths,'x-ms-paths'].*.patch"],
            then: {
                function: validatePatchBodyParamProperties,
                functionOptions: {
                    should: ["sku"],
                },
            },
        },
        PatchBodyParametersSchema: {
            description: "A request parameter of the Patch Operation must not have a required/default/'x-ms-mutability: [\"create\"]' value.",
            message: "{{error}}",
            severity: "error",
            resolved: true,
            formats: [oas2],
            given: ["$.paths.*.patch.parameters[?(@.in === 'body')]"],
            then: {
                function: pathBodyParameters,
            },
        },
        PatchIdentityProperty: {
            description: "RP must implement PATCH for the 'identity' envelope property If it's defined in the resource model.",
            message: "{{error}}",
            severity: "error",
            resolved: true,
            formats: [oas2],
            given: ["$[paths,'x-ms-paths'].*.patch"],
            then: {
                function: validatePatchBodyParamProperties,
                functionOptions: {
                    should: ["identity"],
                },
            },
        },
        PathForPutOperation: {
            description: "The path for 'put' operation must be under a subscription and resource group.",
            message: "{{description}}",
            severity: "error",
            resolved: false,
            formats: [oas2],
            given: "$[paths,'x-ms-paths'].*[put]^~",
            then: {
                function: verifyArmPath,
                functionOptions: {
                    segmentToCheck: "resourceGroupScope",
                },
            },
        },
        RepeatedPathInfo: {
            description: "Information in the Path should not be repeated in the request body (i.e. subscription ID, resource group name, resource name).",
            message: "The '{{error}}' already appears in the path, please don't repeat it in the request body.",
            severity: "error",
            resolved: true,
            formats: [oas2],
            given: "$[paths,'x-ms-paths'].*.put^",
            then: {
                function: bodyParamRepeatedInfo,
            },
        },
<<<<<<< HEAD
        RequestSchemaForTrackedResourcesMustHaveTags: {
            description: "A tracked resource MUST always have tags as a top level optional property",
            message: "{{description}}. {{error}}",
            severity: "error",
            resolved: true,
            formats: [oas2],
            given: "$[paths,'x-ms-paths'].*.put^",
            then: {
                function: trackedResourceTagsPropertyInRequest,
            },
        },
        PutGetPatchResponseSchema: {
            description: `For a given path with PUT, GET and PATCH operations, the schema of the response must be the same.`,
            message: "{{property}} has different responses for PUT/GET/PATCH operations. The PUT/GET/PATCH operations must have same schema response.",
            severity: "error",
            resolved: false,
            given: ["$[paths,'x-ms-paths'].*.put^"],
            then: {
                function: putGetPatchScehma,
=======
        PutGetPatchResponseSchema: {
            description: `For a given path with PUT, GET and PATCH operations, the schema of the response must be the same.`,
            message: "{{property}} has different responses for PUT/GET/PATCH operations. The PUT/GET/PATCH operations must have same schema response.",
            severity: "error",
            resolved: false,
            given: ["$[paths,'x-ms-paths'].*.put^"],
            then: {
                function: putGetPatchScehma,
            },
        },
        XmsResourceInPutResponse: {
            description: `The 200 response model for an ARM PUT operation must have x-ms-azure-resource extension set to true in its hierarchy.`,
            message: "{{error}}",
            severity: "error",
            resolved: true,
            given: ["$[paths,'x-ms-paths'].*.put"],
            then: {
                function: withXmsResource,
            },
        },
        LocationMustHaveXmsMutability: {
            description: "A tracked resource's location property must have the x-ms-mutability properties set as read, create.",
            message: 'Property `location` must have `"x-ms-mutability":["read", "create"]` extension defined.',
            severity: "warn",
            resolved: false,
            formats: [oas2],
            given: ["$.definitions[*].properties.location"],
            then: {
                function: locationMustHaveXmsMutability,
>>>>>>> e02d3f92
            },
        },
        XmsResourceInPutResponse: {
            description: `The 200 response model for an ARM PUT operation must have x-ms-azure-resource extension set to true in its hierarchy.`,
            message: "{{error}}",
            severity: "error",
            resolved: true,
            given: ["$[paths,'x-ms-paths'].*.put"],
            then: {
                function: withXmsResource,
            },
        },
        LocationMustHaveXmsMutability: {
            description: "A tracked resource's location property must have the x-ms-mutability properties set as read, create.",
            message: 'Property `location` must have `"x-ms-mutability":["read", "create"]` extension defined.',
            severity: "warn",
            resolved: false,
            formats: [oas2],
            given: ["$.definitions[*].properties.location"],
            then: {
                function: locationMustHaveXmsMutability,
            },
        },
<<<<<<< HEAD
        PathContainsSubscriptionId: {
            description: "Path for resource group scoped CRUD methods MUST contain a subscriptionId parameter.",
=======
        PathContainsResourceGroup: {
            description: "Path for resource group scoped CRUD methods MUST contain a resourceGroupName parameter.",
>>>>>>> e02d3f92
            message: "{{error}}",
            severity: "error",
            resolved: false,
            formats: [oas2],
            given: ["$[paths,'x-ms-paths'].*[get,patch,put,delete]^~"],
            then: {
                function: verifyArmPath,
                functionOptions: {
<<<<<<< HEAD
                    segmentToCheck: "subscriptionIdParam",
=======
                    segmentToCheck: "resourceGroupParam",
>>>>>>> e02d3f92
                },
            },
        },
        PathContainsResourceType: {
            description: "Path for resource CRUD methods MUST contain a resource type.",
            message: "{{error}}",
            severity: "error",
            resolved: false,
            formats: [oas2],
            given: "$[paths,'x-ms-paths'].*[get,patch,put,delete]^~",
            then: {
                function: verifyArmPath,
                functionOptions: {
                    segmentToCheck: "resourceType",
                },
            },
        },
<<<<<<< HEAD
        PathContainsResourceType: {
            description: "Path for resource CRUD methods MUST contain a resource type.",
=======
        ResourceNameRestriction: {
            description: "This rule ensures that the authors explicitly define these restrictions as a regex on the resource name.",
>>>>>>> e02d3f92
            message: "{{error}}",
            severity: "error",
            resolved: true,
            formats: [oas2],
<<<<<<< HEAD
            given: "$[paths,'x-ms-paths'].*[get,patch,put,delete]^~",
            then: {
                function: verifyArmPath,
                functionOptions: {
                    segmentToCheck: "resourceType",
                },
=======
            given: "$[paths,'x-ms-paths'].*.^",
            then: {
                function: resourceNameRestriction,
>>>>>>> e02d3f92
            },
        },
        ResourceNameRestriction: {
            description: "This rule ensures that the authors explicitly define these restrictions as a regex on the resource name.",
            message: "{{error}}",
            severity: "error",
            resolved: true,
            formats: [oas2],
            given: "$[paths,'x-ms-paths'].*.^",
            then: {
                function: resourceNameRestriction,
            },
        },
        PathForNestedResource: {
            description: "Path for CRUD methods on a nested resource type MUST follow valid resource naming.",
            message: "{{error}}",
            severity: "error",
            resolved: false,
            formats: [oas2],
            given: "$[paths,'x-ms-paths'].*[get,patch,delete,put]^~",
            then: {
                function: verifyArmPath,
                functionOptions: {
                    segmentToCheck: "nestedResourceType",
                },
            },
        },
        PathForResourceAction: {
            description: "Path for 'post' method on a resource type MUST follow valid resource naming.",
            message: "{{description}}",
            severity: "error",
            resolved: false,
            formats: [oas2],
            given: "$[paths,'x-ms-paths'].*.post^~",
            then: {
                function: pattern,
                functionOptions: {
                    match: ".*/providers/[\\w\\.]+(?:/\\w+/(default|{\\w+}))*/\\w+$",
                },
            },
        },
        ApiVersionParameterRequired: {
            description: "All operations should have api-version query parameter.",
            message: "{{error}}",
            severity: "error",
            resolved: true,
            formats: [oas2],
            given: ["$.paths.*", "$.x-ms-paths.*"],
            then: {
                function: hasApiVersionParameter,
                functionOptions: {
                    methods: ["get", "put", "patch", "post", "delete", "options", "head", "trace"],
                },
            },
        },
        ArrayMustHaveType: {
            description: "Array type must have a type except for any type.",
            message: "{{error}}",
            severity: "error",
            resolved: false,
            formats: [oas2],
            given: ["$.definitions..items[?(@object())]^"],
            then: {
                function: truthy,
                field: "type",
            },
        },
        LroWithOriginalUriAsFinalState: {
            description: "The long running operation with final-state-via:original-uri should have a sibling 'get' operation.",
            message: "{{description}}",
            severity: "error",
            resolved: true,
            formats: [oas2],
            given: [
                "$[paths,'x-ms-paths'].*[put,patch,delete].x-ms-long-running-operation-options[?(@property === 'final-state-via' && @ === 'original-uri')]^",
            ],
            then: {
                function: validateOriginalUri,
            },
        },
        LroPostMustNotUseOriginalUriAsFinalState: {
            description: "The long running post operation must not use final-stat-via:original-uri.",
            message: "{{description}}",
            severity: "error",
            resolved: true,
            formats: [oas2],
            given: [
                "$[paths,'x-ms-paths'].*.post.x-ms-long-running-operation-options[?(@property === 'final-state-via' && @ === 'original-uri')]^",
            ],
            then: {
                function: falsy,
            },
        },
        APIVersionPattern: {
            description: "The API Version parameter MUST be in the Year-Month-Date format (i.e. 2016-07-04.)  NOTE that this is the en-US ordering of month and date.",
            severity: "error",
            message: "{{description}}",
            resolved: true,
            formats: [oas2],
            given: "$.info.version",
            then: {
                function: pattern,
                functionOptions: {
                    match: "^(20\\d{2})-(0[1-9]|1[0-2])-((0[1-9])|[12][0-9]|3[01])(-(preview))?$",
                },
            },
        },
        ParameterNotDefinedInGlobalParameters: {
            description: "Per ARM guidelines, if `subscriptionId` is used anywhere as a path parameter, it must always be defined as global parameter. `api-version` is almost always an input parameter in any ARM spec and must also be defined as a global parameter.",
            message: "{{error}}",
            severity: "warn",
            resolved: false,
            formats: [oas2],
            given: ["$[paths,'x-ms-paths'].*.*[?(@property === 'parameters')]"],
            then: {
                function: parameterNotDefinedInGlobalParameters,
            },
        },
        CollectionObjectPropertiesNaming: {
            description: "Per ARM guidelines, a model returned by an `x-ms-pageable` operation must have a property named `value`. This property indicates what type of array the object is.",
            severity: "error",
            message: "{{error}}",
            resolved: true,
            formats: [oas2],
            given: "$.paths.*[get,post]",
            then: {
                function: collectionObjectPropertiesNaming,
            },
        },
        DefinitionsPropertiesNamesCamelCase: {
            description: "Property names should be camel case.",
            message: "Property name should be camel case.",
            severity: "error",
            resolved: false,
            given: "$.definitions..[?(@property === 'type' && @ === 'object')]^.properties[?(@property.match(/^[^@].+$/))]~",
            then: {
                function: camelCase,
            },
        },
        GuidUsage: {
            description: `Verifies whether format is specified as "uuid" or not.`,
            message: "Usage of Guid is not recommended. If GUIDs are absolutely required in your service, please get sign off from the Azure API review board.",
            severity: "error",
            resolved: false,
            given: "$..[?(@property === 'format' && @ === 'uuid')]",
            then: {
                function: falsy,
            },
        },
        InvalidSkuModel: {
            description: `A Sku model must have 'name' property. It can also have 'tier', 'size', 'family', 'capacity' as optional properties.`,
            message: "{{error}}",
            severity: "warn",
            resolved: true,
            given: "$.definitions[?(@property.match(/^sku$/i))]",
            then: {
                function: skuValidation,
            },
        },
        NonApplicationJsonType: {
            description: `Verifies whether operation supports "application/json" as consumes or produces section.`,
            message: "Only content-type 'application/json' is supported by ARM",
            severity: "warn",
            resolved: true,
            given: ["$[produces,consumes].*", "$[paths,'x-ms-paths'].*.*[produces,consumes].*"],
            then: {
                function: pattern,
                functionOptions: {
                    match: "application/json",
                },
            },
        },
        SecurityDefinitionsStructure: {
            description: `Each OpenAPI json document must contain a security definitions section and the section must adhere to a certain format.`,
            message: "{{error}}",
            severity: "error",
            resolved: true,
            given: ["$"],
            then: {
                function: securityDefinitionsStructure,
            },
        },
        SubscriptionIdParameterInOperations: {
            description: `'subscriptionId' must not be an operation parameter and must be declared in the global parameters section.`,
            message: "Parameter 'subscriptionId' is not allowed in the operations section, define it in the global parameters section instead/Parameter '{{path}}' is referenced but not defined in the global parameters section of Service Definition",
            severity: "error",
            resolved: false,
            given: [
                "$[paths,'x-ms-paths'].*.*.parameters.*[?(@property === 'name' && @.match(/^subscriptionid$/i))]^",
                "$[paths,'x-ms-paths'].*.parameters.*[?(@property === 'name' && @.match(/^subscriptionid$/i))]^",
            ],
            then: {
                function: falsy,
            },
        },
        OperationsApiResponseSchema: {
            severity: "error",
            message: "The response schema of operations API '{{error}}' does not match the ARM specification. Please standardize the schema.",
            resolved: true,
            given: "$.paths[?(@property.match(/\\/providers\\/\\w+\\.\\w+\\/operations$/i))].get.responses.200.schema",
            then: {
                function: operationsApiSchema,
            },
        },
        HttpsSupportedScheme: {
            description: "Verifies whether specification supports HTTPS scheme or not.",
            message: "Azure Resource Management only supports HTTPS scheme.",
            severity: "warn",
            resolved: false,
            formats: [oas2],
            given: ["$.schemes"],
            then: {
                function: httpsSupportedScheme,
            },
        },
    },
};

export { ruleset as default };<|MERGE_RESOLUTION|>--- conflicted
+++ resolved
@@ -2229,7 +2229,6 @@
                 function: bodyParamRepeatedInfo,
             },
         },
-<<<<<<< HEAD
         RequestSchemaForTrackedResourcesMustHaveTags: {
             description: "A tracked resource MUST always have tags as a top level optional property",
             message: "{{description}}. {{error}}",
@@ -2249,15 +2248,6 @@
             given: ["$[paths,'x-ms-paths'].*.put^"],
             then: {
                 function: putGetPatchScehma,
-=======
-        PutGetPatchResponseSchema: {
-            description: `For a given path with PUT, GET and PATCH operations, the schema of the response must be the same.`,
-            message: "{{property}} has different responses for PUT/GET/PATCH operations. The PUT/GET/PATCH operations must have same schema response.",
-            severity: "error",
-            resolved: false,
-            given: ["$[paths,'x-ms-paths'].*.put^"],
-            then: {
-                function: putGetPatchScehma,
             },
         },
         XmsResourceInPutResponse: {
@@ -2279,37 +2269,24 @@
             given: ["$.definitions[*].properties.location"],
             then: {
                 function: locationMustHaveXmsMutability,
->>>>>>> e02d3f92
-            },
-        },
-        XmsResourceInPutResponse: {
-            description: `The 200 response model for an ARM PUT operation must have x-ms-azure-resource extension set to true in its hierarchy.`,
-            message: "{{error}}",
-            severity: "error",
-            resolved: true,
-            given: ["$[paths,'x-ms-paths'].*.put"],
-            then: {
-                function: withXmsResource,
-            },
-        },
-        LocationMustHaveXmsMutability: {
-            description: "A tracked resource's location property must have the x-ms-mutability properties set as read, create.",
-            message: 'Property `location` must have `"x-ms-mutability":["read", "create"]` extension defined.',
-            severity: "warn",
-            resolved: false,
-            formats: [oas2],
-            given: ["$.definitions[*].properties.location"],
-            then: {
-                function: locationMustHaveXmsMutability,
-            },
-        },
-<<<<<<< HEAD
+            },
+        },
         PathContainsSubscriptionId: {
             description: "Path for resource group scoped CRUD methods MUST contain a subscriptionId parameter.",
-=======
+            message: "{{error}}",
+            severity: "error",
+            resolved: false,
+            formats: [oas2],
+            given: "$[paths,'x-ms-paths'].*[get,patch,put,delete]^~",
+            then: {
+                function: verifyArmPath,
+                functionOptions: {
+                    segmentToCheck: "subscriptionIdParam",
+                },
+            },
+        },
         PathContainsResourceGroup: {
             description: "Path for resource group scoped CRUD methods MUST contain a resourceGroupName parameter.",
->>>>>>> e02d3f92
             message: "{{error}}",
             severity: "error",
             resolved: false,
@@ -2318,11 +2295,7 @@
             then: {
                 function: verifyArmPath,
                 functionOptions: {
-<<<<<<< HEAD
-                    segmentToCheck: "subscriptionIdParam",
-=======
                     segmentToCheck: "resourceGroupParam",
->>>>>>> e02d3f92
                 },
             },
         },
@@ -2340,31 +2313,6 @@
                 },
             },
         },
-<<<<<<< HEAD
-        PathContainsResourceType: {
-            description: "Path for resource CRUD methods MUST contain a resource type.",
-=======
-        ResourceNameRestriction: {
-            description: "This rule ensures that the authors explicitly define these restrictions as a regex on the resource name.",
->>>>>>> e02d3f92
-            message: "{{error}}",
-            severity: "error",
-            resolved: true,
-            formats: [oas2],
-<<<<<<< HEAD
-            given: "$[paths,'x-ms-paths'].*[get,patch,put,delete]^~",
-            then: {
-                function: verifyArmPath,
-                functionOptions: {
-                    segmentToCheck: "resourceType",
-                },
-=======
-            given: "$[paths,'x-ms-paths'].*.^",
-            then: {
-                function: resourceNameRestriction,
->>>>>>> e02d3f92
-            },
-        },
         ResourceNameRestriction: {
             description: "This rule ensures that the authors explicitly define these restrictions as a regex on the resource name.",
             message: "{{error}}",
