import { oas2 } from '@stoplight/spectral-formats';
import { truthy, falsy, pattern } from '@stoplight/spectral-functions';
import { createRulesetFunction } from '@stoplight/spectral-core';

const ruleset$1 = {
    extends: [],
    rules: {},
};

<<<<<<< HEAD
function getProperties(schema) {
    if (!schema) {
        return {};
    }
    let properties = {};
    if (schema.allOf && Array.isArray(schema.allOf)) {
        schema.allOf.forEach((base) => {
            properties = { ...getProperties(base), ...properties };
        });
    }
    if (schema.properties) {
        properties = { ...properties, ...schema.properties };
    }
    return properties;
}
function getRequiredProperties(schema) {
    if (!schema) {
        return [];
    }
    let requires = [];
    if (schema.allOf && Array.isArray(schema.allOf)) {
        schema.allOf.forEach((base) => {
            requires = [...getRequiredProperties(base), ...requires];
        });
    }
    if (schema.required) {
        requires = [...schema.required, requires];
    }
    return requires;
}
function jsonPath(paths, root) {
    let result = undefined;
    paths.some((p) => {
        if (typeof root !== "object" && root !== null) {
            result = undefined;
            return true;
        }
        root = root[p];
        result = root;
        return false;
    });
    return result;
}
function diffSchema(a, b) {
    const notMatchedProperties = [];
    function diffSchemaInternal(a, b, paths) {
        if (!(a || b)) {
            return;
        }
        if (a && b) {
            const propsA = getProperties(a);
            const propsB = getProperties(b);
            Object.keys(propsA).forEach((p) => {
                if (propsB[p]) {
                    diffSchemaInternal(propsA[p], propsB[p], [...paths, p]);
                }
                else {
                    notMatchedProperties.push([...paths, p].join("."));
                }
            });
        }
    }
    diffSchemaInternal(a, b, []);
    return notMatchedProperties;
}
function getGetOperationSchema(paths, ctx) {
    var _a, _b, _c, _d;
    const getOperationPath = [...paths, "get"];
    const getOperation = jsonPath(getOperationPath, (_b = (_a = ctx === null || ctx === void 0 ? void 0 : ctx.document) === null || _a === void 0 ? void 0 : _a.parserResult) === null || _b === void 0 ? void 0 : _b.data);
    if (!getOperation) {
        return undefined;
    }
    return ((_c = getOperation === null || getOperation === void 0 ? void 0 : getOperation.responses["200"]) === null || _c === void 0 ? void 0 : _c.schema) || ((_d = getOperation === null || getOperation === void 0 ? void 0 : getOperation.responses["201"]) === null || _d === void 0 ? void 0 : _d.schema);
}

const consistentPatchProperties = (patchOp, _opts, ctx) => {
    var _a, _b, _c, _d, _e, _f, _g;
    if (patchOp === null || typeof patchOp !== "object") {
        return [];
    }
    const path = ctx.path || [];
    const errors = [];
    const patchBodySchema = (_b = (_a = patchOp === null || patchOp === void 0 ? void 0 : patchOp.parameters) === null || _a === void 0 ? void 0 : _a.find((p) => p.in === "body")) === null || _b === void 0 ? void 0 : _b.schema;
    const patchBodySchemaIndex = (_c = patchOp === null || patchOp === void 0 ? void 0 : patchOp.parameters) === null || _c === void 0 ? void 0 : _c.findIndex((p) => p.in === "body");
    const responseSchema = ((_e = (_d = patchOp === null || patchOp === void 0 ? void 0 : patchOp.responses) === null || _d === void 0 ? void 0 : _d["200"]) === null || _e === void 0 ? void 0 : _e.schema) || ((_g = (_f = patchOp === null || patchOp === void 0 ? void 0 : patchOp.responses) === null || _f === void 0 ? void 0 : _f["201"]) === null || _g === void 0 ? void 0 : _g.schema) || getGetOperationSchema(path.slice(0, -1), ctx);
    if (patchBodySchema && responseSchema) {
        const absents = diffSchema(patchBodySchema, responseSchema);
        absents.forEach((absent) => {
            errors.push({
                message: `The property '${absent}' in the request body doesn't appear in the resource model.`,
                path: [...path, "parameters", patchBodySchemaIndex, "schema"],
            });
        });
    }
    return errors;
};

function checkApiVersion(param) {
    if (param.in !== "query") {
=======
function matchAnyPatterns(patterns, path) {
    return patterns.some((p) => p.test(path));
}
function notMatchPatterns(patterns, path) {
    return patterns.every((p) => !p.test(path));
}
function verifyResourceGroup(path) {
    const lowerCasePath = path.toLowerCase();
    if (lowerCasePath.includes("/resourcegroups/") && !lowerCasePath.includes("/resourcegroups/{resourcegroupname}")) {
>>>>>>> ddad59a3
        return false;
    }
    return true;
}
function verifySubscriptionId(path) {
    const lowerCasePath = path.toLowerCase();
    if (lowerCasePath.includes("/subscriptions/") && !lowerCasePath.includes("/subscriptions/{subscriptionid}")) {
        return false;
    }
    return true;
}
function verifyResourceGroupScope(path) {
    const patterns = [
        /^\/subscriptions\/{subscriptionId}\/resourceGroups\/{resourceGroupName}\/providers\/.+/gi,
        /^\/?{\w+}\/resourceGroups\/{resourceGroupName}\/providers\/.+/gi,
        /^\/?{\w+}\/providers\/.+/gi,
    ];
    return matchAnyPatterns(patterns, path);
}
function verifyResourceType(path) {
    const patterns = [/^.*\/providers\/microsoft\.\w+\/\w+.*/gi];
    return matchAnyPatterns(patterns, path);
}
function verifyNestResourceType(path) {
    const patterns = [
        /^.*\/providers\/microsoft\.\w+\/\w+\/{\w+}(?:\/\w+\/(?!default)\w+){1,2}/gi,
        /^.*\/providers\/microsoft\.\w+(?:\/\w+\/(default|{\w+})){1,2}(?:\/\w+\/(?!default)\w+)+/gi,
        /^.*\/providers\/microsoft\.\w+\/\w+\/{\w+}(?:\/{\w+})+.*/gi,
    ];
    return notMatchPatterns(patterns, path);
}
const verifyArmPath = createRulesetFunction({
    input: null,
    options: {
        type: 'object',
        properties: {
            segmentToCheck: {
                oneOf: [
                    {
                        type: "string",
                        enum: ["resourceGroupParam", "subscriptionIdParam", "resourceType", "nestedResourceType", "resourceGroupScope"]
                    },
                    {
                        type: "array",
                        items: {
                            type: "string",
                            "enum": ["resourceGroupParam", "subscriptionIdParam", "resourceType", "nestedResourceType", "resourceGroupScope"]
                        }
                    }
                ]
            },
        },
        additionalProperties: false,
    },
}, (fullPath, _opts, paths) => {
    if (fullPath === null || typeof fullPath !== "string") {
        return [];
    }
    const path = paths.path || [];
    const errors = [];
    const optionsHandlers = {
        resourceType: (fullPath) => {
            if (!verifyResourceType(fullPath)) {
                errors.push({
                    message: `The path for the CURD methods do not contain a resource type.`,
                    path,
                });
            }
        },
        nestedResourceType: (fullPath) => {
            if (!verifyNestResourceType(fullPath)) {
                errors.push({
                    message: `The path for nested resource doest not meet the valid resource pattern.`,
                    path,
                });
            }
        },
        resourceGroupParam: (fullPath) => {
            if (!verifyResourceGroup(fullPath)) {
                errors.push({
                    message: `The path for resource group scoped CRUD methods does not contain a resourceGroupName parameter.`,
                    path,
                });
            }
        },
        subscriptionIdParam: (fullPath) => {
            if (!verifySubscriptionId(fullPath)) {
                errors.push({
                    message: `The path for the subscriptions scoped CRUD methods do not contain the subscriptionId parameter.`,
                    path,
                });
            }
        },
        resourceGroupScope: (fullPath) => {
            if (!verifyResourceGroupScope(fullPath)) {
                errors.push({
                    message: "",
                    path,
                });
            }
        },
    };
    const segments = typeof _opts.segmentToCheck === "string" ? [_opts.segmentToCheck] : _opts.segmentToCheck;
    segments.forEach((segment) => {
        optionsHandlers[segment](fullPath);
    });
    return errors;
});

<<<<<<< HEAD
const hasHeader = (response, opts, paths) => {
    if (response === null || typeof response !== 'object') {
=======
function getProperties(schema) {
    if (!schema) {
        return {};
    }
    let properties = {};
    if (schema.allOf && Array.isArray(schema.allOf)) {
        schema.allOf.forEach((base) => {
            properties = { ...getProperties(base), ...properties };
        });
    }
    if (schema.properties) {
        properties = { ...properties, ...schema.properties };
    }
    return properties;
}
function getRequiredProperties(schema) {
    if (!schema) {
>>>>>>> ddad59a3
        return [];
    }
    if (opts === null || typeof opts !== 'object' || !opts.name) {
        return [];
    }
    const path = paths.path || [];
    const hasHeader = Object.keys(response.headers || {})
        .some((name) => name.toLowerCase() === opts.name.toLowerCase());
    if (!hasHeader) {
        return [
            {
                message: `Response should include an "${opts.name}" response header.`,
                path: [...path, 'headers'],
            },
        ];
    }
    return [];
};

const bodyParamRepeatedInfo = (pathItem, _opts, paths) => {
    if (pathItem === null || typeof pathItem !== "object") {
        return [];
    }
    const path = paths.path || [];
    const errors = [];
    const pathParams = pathItem.parameters || [];
    if (pathItem["put"] && Array.isArray(pathItem["put"].parameters)) {
        const allParams = [...pathParams, ...pathItem["put"].parameters];
        const pathAndQueryParameters = allParams.filter((p) => p.in === "path" || p.in === "query").map((p) => p.name);
        const bodyParam = allParams.find((p) => p.in === "body");
        if (bodyParam) {
            const properties = getProperties(bodyParam.schema);
            if ("properties" in properties) {
                const propertiesProperties = getProperties(properties.properties);
                for (const prop of Object.keys(propertiesProperties)) {
                    if (pathAndQueryParameters.includes(prop)) {
                        errors.push({
                            message: `${prop}`,
                            path: [...path, "put", "parameters", pathItem["put"].parameters.findIndex((p) => p.name === prop)],
                        });
                    }
                }
            }
        }
    }
    return errors;
};

function checkApiVersion(param) {
    if (param.in !== "query") {
        return false;
    }
    return true;
}
const apiVersionName = "api-version";
const hasApiVersionParameter = (apiPath, opts, paths) => {
    var _a, _b;
    if (apiPath === null || typeof apiPath !== 'object') {
        return [];
    }
    if (opts === null || typeof opts !== 'object' || !opts.methods) {
        return [];
    }
    const path = paths.path || [];
    if (apiPath.parameters) {
        if (apiPath.parameters.some((p) => p.name === apiVersionName && checkApiVersion(p))) {
            return [];
        }
    }
    const messages = [];
    for (const method of Object.keys(apiPath)) {
        if (opts.methods.includes(method)) {
            const param = (_b = (_a = apiPath[method]) === null || _a === void 0 ? void 0 : _a.parameters) === null || _b === void 0 ? void 0 : _b.filter((p) => p.name === apiVersionName);
            if (!param || param.length === 0) {
                messages.push({
                    message: `Operation should include an 'api-version' parameter.`,
                    path: [...path, method]
                });
                continue;
            }
            if (!checkApiVersion(param[0])) {
                messages.push({
                    message: `Operation 'api-version' parameter should be a query parameter.`,
                    path: [...path, method]
                });
            }
        }
    }
    return messages;
};

const validateOriginalUri = (lroOptions, opts, ctx) => {
    if (!lroOptions || typeof lroOptions !== "object") {
        return [];
    }
    const path = ctx.path || [];
    const messages = [];
    const getOperationPath = [...path.slice(0, -2), "get"];
    if (!jsonPath(getOperationPath, ctx.document.parserResult.data)) {
        messages.push({
            path: [...path.slice(0, -1)],
            message: "",
        });
    }
    return messages;
};

const lroPatch202 = (patchOp, _opts, ctx) => {
    if (patchOp === null || typeof patchOp !== "object") {
        return [];
    }
    const path = ctx.path || [];
    if (!patchOp["x-ms-long-running-operation"]) {
        return [];
    }
    const errors = [];
    if ((patchOp === null || patchOp === void 0 ? void 0 : patchOp.responses) && !(patchOp === null || patchOp === void 0 ? void 0 : patchOp.responses["202"])) {
        errors.push({
            message: "The async patch operation should return 202.",
            path: [...path, "responses"],
        });
    }
    return errors;
};

const pathBodyParameters = (parameters, _opts, paths) => {
    if (parameters === null || parameters.schema === undefined || parameters.in !== "body") {
        return [];
    }
    const path = paths.path || [];
    const properties = getProperties(parameters.schema);
    const requiredProperties = getRequiredProperties(parameters.schema);
    const errors = [];
    for (const prop of Object.keys(properties)) {
        if (properties[prop].default) {
            errors.push({
                message: `Properties of a PATCH request body must not have default value, property:${prop}.`,
                path: [...path, "schema"]
            });
        }
        if (requiredProperties.includes(prop)) {
            errors.push({
                message: `Properties of a PATCH request body must not be required, property:${prop}.`,
                path: [...path, "schema"]
            });
        }
        const xmsMutability = properties[prop]['x-ms-mutability'];
        if (xmsMutability && xmsMutability.length === 1 && xmsMutability[0] === "create") {
            errors.push({
                message: `Properties of a PATCH request body must not be x-ms-mutability: ["create"], property:${prop}.`,
                path: [...path, "schema"]
            });
        }
    }
    return errors;
};

const pathSegmentCasing = (apiPaths, _opts, paths) => {
    if (apiPaths === null || typeof apiPaths !== 'object') {
        return [];
    }
    if (!_opts || !_opts.segments || !Array.isArray(_opts.segments)) {
        return [];
    }
    const segments = _opts.segments;
    const path = paths.path || [];
    const errors = [];
    for (const apiPath of Object.keys(apiPaths)) {
        segments.forEach((seg) => {
            const idx = apiPath.toLowerCase().indexOf("/" + seg.toLowerCase());
            if (idx !== -1) {
                const originalSegment = apiPath.substring(idx + 1, idx + seg.length + 1);
                if (originalSegment !== seg) {
                    errors.push({
                        message: `The path segment ${originalSegment} should be ${seg}.`,
                        path: [...path, apiPath]
                    });
                }
            }
        });
    }
    return errors;
};

const provisioningState = (swaggerObj, _opts, paths) => {
    const enumValue = swaggerObj.enum;
    if (swaggerObj === null || typeof swaggerObj !== "object" || enumValue === null || enumValue === undefined) {
        return [];
    }
    if (!Array.isArray(enumValue)) {
        return [];
    }
    const path = paths.path || [];
    const valuesMustHave = ["succeeded", "failed", "canceled"];
    if (enumValue && valuesMustHave.some((v) => !enumValue.some((ev) => ev.toLowerCase() === v))) {
        return [
            {
                message: "ProvisioningState must have terminal states: Succeeded, Failed and Canceled.",
                path,
            },
        ];
    }
    return [];
};

const validatePatchBodyParamProperties = (patchOp, _opts, ctx) => {
    var _a, _b, _c, _d, _e, _f;
    if (patchOp === null || typeof patchOp !== "object") {
        return [];
    }
    if (!_opts.should && !_opts.shouldNot) {
        return [];
    }
    const path = ctx.path || [];
    const errors = [];
    const bodyParameter = (_b = (_a = patchOp === null || patchOp === void 0 ? void 0 : patchOp.parameters) === null || _a === void 0 ? void 0 : _a.find((p) => p.in === "body")) === null || _b === void 0 ? void 0 : _b.schema;
    if (bodyParameter) {
        const index = patchOp.parameters.findIndex((p) => p.in === "body");
        if (_opts.should) {
            const responseSchema = ((_d = (_c = patchOp === null || patchOp === void 0 ? void 0 : patchOp.responses) === null || _c === void 0 ? void 0 : _c["200"]) === null || _d === void 0 ? void 0 : _d.schema) || ((_f = (_e = patchOp === null || patchOp === void 0 ? void 0 : patchOp.responses) === null || _e === void 0 ? void 0 : _e["201"]) === null || _f === void 0 ? void 0 : _f.schema) || getGetOperationSchema(path.slice(0, -1), ctx);
            _opts.should.forEach((p) => {
                var _a, _b;
                if (!((_a = getProperties(bodyParameter)) === null || _a === void 0 ? void 0 : _a[p]) && ((_b = getProperties(responseSchema)) === null || _b === void 0 ? void 0 : _b[p])) {
                    errors.push({
                        message: `The patch operation body parameter schema should contains property '${p}'.`,
                        path: [...path, "parameters", index],
                    });
                }
            });
        }
        if (_opts.shouldNot) {
            _opts.shouldNot.forEach((p) => {
                var _a;
                if ((_a = getProperties(bodyParameter)) === null || _a === void 0 ? void 0 : _a[p]) {
                    errors.push({
                        message: `The patch operation body parameter schema should not contains property ${p}.`,
                        path: [...path, "parameters", index],
                    });
                }
            });
        }
    }
    return errors;
};

const ruleset = {
    extends: [ruleset$1],
    rules: {
        ApiHost: {
            description: "The host is required for management plane specs.",
            message: "{{description}}",
            severity: "error",
            resolved: false,
            formats: [oas2],
            given: ["$.host"],
            then: {
                function: truthy,
            },
        },
        ApiVersionParameterRequired: {
            description: "All operations should have api-version query parameter.",
            message: "{{error}}",
            severity: "error",
            resolved: true,
            formats: [oas2],
            given: ["$.paths.*", "$.x-ms-paths.*"],
            then: {
                function: hasApiVersionParameter,
                functionOptions: {
                    methods: ["get", "put", "patch", "post", "delete", "options", "head", "trace"],
                },
            },
        },
        SubscriptionsAndResourceGroupCasing: {
            description: "The subscriptions and resourceGroup in resource uri should follow lower camel case.",
            message: "{{error}}",
            severity: "error",
            resolved: false,
            formats: [oas2],
            given: ["$.paths", "$.x-ms-paths"],
            then: {
                function: pathSegmentCasing,
                functionOptions: {
                    segments: ["resourceGroups", "subscriptions"],
                },
            },
        },
        PatchBodyParametersSchema: {
            description: "A request parameter of the Patch Operation must not have a required/default/'x-ms-mutability: [\"create\"]' value.",
            message: "{{error}}",
            severity: "error",
            resolved: true,
            formats: [oas2],
            given: ["$.paths.*.patch.parameters[?(@.in === 'body')]"],
            then: {
                function: pathBodyParameters,
            },
        },
        ConsistentPatchProperties: {
            description: "The properties in the patch body must be present in the resource model and follow json merge patch.",
            message: "{{error}}",
            severity: "error",
            resolved: true,
            formats: [oas2],
            given: ["$.paths.*.patch"],
            then: {
                function: consistentPatchProperties,
            },
        },
        LroPatch202: {
            description: "Async PATCH should return 202.",
            message: "{{error}}",
            severity: "error",
            resolved: true,
            formats: [oas2],
            given: ["$[paths,'x-ms-paths'].*[patch][?(@property === 'x-ms-long-running-operation' && @ === true)]^"],
            then: {
                function: lroPatch202,
            },
        },
        DeleteResponseBodyEmpty: {
            description: "The delete response body must be empty.",
            message: "{{description}}",
            severity: "error",
            resolved: true,
            formats: [oas2],
            given: ["$[paths,'x-ms-paths'].*[delete].responses.['200','204'].schema"],
            then: {
                function: falsy,
            },
        },
        GetOperation200: {
            description: "The get operation should only return 200.",
            message: "{{description}}",
            severity: "error",
            resolved: true,
            formats: [oas2],
            given: ["$[paths,'x-ms-paths'].*[get].responses.['201','202','203','204']"],
            then: {
                function: falsy,
            },
        },
        ProvisioningStateValidation: {
            description: "ProvisioningState must have terminal states: Succeeded, Failed and Canceled.",
            message: "{{error}}",
            severity: "error",
            resolved: true,
            formats: [oas2],
            given: ["$.definitions..provisioningState[?(@property === 'enum')]^"],
            then: {
                function: provisioningState,
            },
        },
        XmsLongRunningOperationOptions: {
            description: "The x-ms-long-running-operation-options should be specified explicitly to indicate the type of response header to track the async operation.",
            message: "{{description}}",
            severity: "error",
            resolved: true,
            formats: [oas2],
            given: ["$[paths,'x-ms-paths'].*.*[?(@property === 'x-ms-long-running-operation' && @ === true)]^"],
            then: {
                field: "x-ms-long-running-operation-options",
                function: truthy,
            },
        },
        UnSupportedPatchProperties: {
            description: "Patch may not change the name, location, or type of the resource.",
            message: "{{error}}",
            severity: "error",
            resolved: true,
            formats: [oas2],
            given: ["$[paths,'x-ms-paths'].*.patch"],
            then: {
                function: validatePatchBodyParamProperties,
                functionOptions: {
                    shouldNot: ["name", "type", "location"],
                },
            },
        },
        PatchSkuProperty: {
            description: "RP must implement PATCH for the 'SKU' envelope property if it's defined in the resource model.",
            message: "{{error}}",
            severity: "error",
            resolved: true,
            formats: [oas2],
            given: ["$[paths,'x-ms-paths'].*.patch"],
            then: {
                function: validatePatchBodyParamProperties,
                functionOptions: {
                    should: ["sku"],
                },
            },
        },
        PatchIdentityProperty: {
            description: "RP must implement PATCH for the 'identity' envelope property If it's defined in the resource model.",
            message: "{{error}}",
            severity: "error",
            resolved: true,
            formats: [oas2],
            given: ["$[paths,'x-ms-paths'].*.patch"],
            then: {
                function: validatePatchBodyParamProperties,
                functionOptions: {
                    should: ["identity"],
                },
            },
        },
        ArrayMustHaveType: {
            description: "Array type must have a type except for any type.",
            message: "{{error}}",
            severity: "error",
            resolved: false,
            formats: [oas2],
            given: ["$.definitions..items[?(@object())]^"],
            then: {
                function: truthy,
                field: "type",
            },
        },
        LroLocationHeader: {
            description: "Location header must be supported for all async operations that return 202.",
            message: "A 202 response should include an Location response header.",
            severity: "warn",
            formats: [oas2],
            given: "$.paths[*][*].responses[?(@property == '202')]^",
            then: {
                function: hasHeader,
                functionOptions: {
                    name: "Location",
                },
            },
        },
        LroWithOriginalUriAsFinalState: {
            description: "The long running operation with final-state-via:original-uri should have a sibling 'get' operation.",
            message: "{{description}}",
            severity: "error",
            resolved: true,
            formats: [oas2],
            given: [
                "$[paths,'x-ms-paths'].*[put,patch,delete].x-ms-long-running-operation-options[?(@property === 'final-state-via' && @ === 'original-uri')]^",
            ],
            then: {
                function: validateOriginalUri,
            },
        },
        LroPostMustNotUseOriginalUriAsFinalState: {
            description: "The long running post operation must not use final-stat-via:original-uri.",
            message: "{{description}}",
            severity: "error",
            resolved: true,
            formats: [oas2],
            given: [
                "$[paths,'x-ms-paths'].*.post.x-ms-long-running-operation-options[?(@property === 'final-state-via' && @ === 'original-uri')]^",
            ],
            then: {
                function: falsy,
            },
        },
        PathContainsSubscriptionId: {
            description: "Path for resource group scoped CRUD methods MUST contain a subscriptionId parameter.",
            message: "{{error}}",
            severity: "error",
            resolved: false,
            formats: [oas2],
            given: "$[paths,'x-ms-paths'].*[get,patch,put,delete]^~",
            then: {
                function: verifyArmPath,
                functionOptions: {
                    segmentToCheck: "subscriptionIdParam",
                },
            },
        },
        PathContainsResourceType: {
            description: "Path for resource CRUD methods MUST contain a resource type.",
            message: "{{error}}",
            severity: "error",
            resolved: false,
            formats: [oas2],
            given: "$[paths,'x-ms-paths'].*[get,patch,put,delete]^~",
            then: {
                function: verifyArmPath,
                functionOptions: {
                    segmentToCheck: "resourceType",
                },
            },
        },
        PathContainsResourceGroup: {
            description: "Path for resource group scoped CRUD methods MUST contain a resourceGroupName parameter.",
            message: "{{error}}",
            severity: "error",
            resolved: false,
            formats: [oas2],
            given: ["$[paths,'x-ms-paths'].*[get,patch,put,delete]^~"],
            then: {
                function: verifyArmPath,
                functionOptions: {
                    segmentToCheck: "resourceGroupParam",
                },
            },
        },
        PathForPutOperation: {
            description: "The path for 'put' operation must be under a subscription and resource group.",
            message: "{{description}}",
            severity: "warn",
            resolved: false,
            formats: [oas2],
            given: "$[paths,'x-ms-paths'].*[put]^~",
            then: {
                function: verifyArmPath,
                functionOptions: {
                    segmentToCheck: "resourceGroupScope",
                },
            },
        },
        PathForNestedResource: {
            description: "Path for CRUD methods on a nested resource type MUST follow valid resource naming.",
            message: "{{error}}",
            severity: "warn",
            resolved: false,
            formats: [oas2],
            given: "$[paths,'x-ms-paths'].*[get,patch,delete,put]^~",
            then: {
                function: verifyArmPath,
                functionOptions: {
                    segmentToCheck: "nestedResourceType",
                },
            },
        },
        PathForResourceAction: {
            description: "Path for 'post' method on a resource type MUST follow valid resource naming.",
            message: "{{description}}",
            severity: "warn",
            resolved: false,
            formats: [oas2],
            given: "$[paths,'x-ms-paths'].*.post^~",
            then: {
                function: pattern,
                functionOptions: {
                    match: ".*/providers/[\\w\\.]+(?:/\\w+/(default|{\\w+}))*/\\w+$",
                },
            },
        },
        RepeatedPathInfo: {
            description: "Information in the Path should not be repeated in the request body (i.e. subscription ID, resource group name, resource name).",
            message: "The '{{error}}' already appears in the path, please don't repeat it in the request body.",
            severity: "warn",
            resolved: true,
            formats: [oas2],
            given: "$[paths,'x-ms-paths'].*.put^",
            then: {
                function: bodyParamRepeatedInfo,
            },
        },
    },
};

export { ruleset as default };<|MERGE_RESOLUTION|>--- conflicted
+++ resolved
@@ -7,7 +7,6 @@
     rules: {},
 };
 
-<<<<<<< HEAD
 function getProperties(schema) {
     if (!schema) {
         return {};
@@ -105,9 +104,6 @@
     return errors;
 };
 
-function checkApiVersion(param) {
-    if (param.in !== "query") {
-=======
 function matchAnyPatterns(patterns, path) {
     return patterns.some((p) => p.test(path));
 }
@@ -117,7 +113,6 @@
 function verifyResourceGroup(path) {
     const lowerCasePath = path.toLowerCase();
     if (lowerCasePath.includes("/resourcegroups/") && !lowerCasePath.includes("/resourcegroups/{resourcegroupname}")) {
->>>>>>> ddad59a3
         return false;
     }
     return true;
@@ -227,47 +222,6 @@
     return errors;
 });
 
-<<<<<<< HEAD
-const hasHeader = (response, opts, paths) => {
-    if (response === null || typeof response !== 'object') {
-=======
-function getProperties(schema) {
-    if (!schema) {
-        return {};
-    }
-    let properties = {};
-    if (schema.allOf && Array.isArray(schema.allOf)) {
-        schema.allOf.forEach((base) => {
-            properties = { ...getProperties(base), ...properties };
-        });
-    }
-    if (schema.properties) {
-        properties = { ...properties, ...schema.properties };
-    }
-    return properties;
-}
-function getRequiredProperties(schema) {
-    if (!schema) {
->>>>>>> ddad59a3
-        return [];
-    }
-    if (opts === null || typeof opts !== 'object' || !opts.name) {
-        return [];
-    }
-    const path = paths.path || [];
-    const hasHeader = Object.keys(response.headers || {})
-        .some((name) => name.toLowerCase() === opts.name.toLowerCase());
-    if (!hasHeader) {
-        return [
-            {
-                message: `Response should include an "${opts.name}" response header.`,
-                path: [...path, 'headers'],
-            },
-        ];
-    }
-    return [];
-};
-
 const bodyParamRepeatedInfo = (pathItem, _opts, paths) => {
     if (pathItem === null || typeof pathItem !== "object") {
         return [];
@@ -340,6 +294,27 @@
     return messages;
 };
 
+const hasHeader = (response, opts, paths) => {
+    if (response === null || typeof response !== 'object') {
+        return [];
+    }
+    if (opts === null || typeof opts !== 'object' || !opts.name) {
+        return [];
+    }
+    const path = paths.path || [];
+    const hasHeader = Object.keys(response.headers || {})
+        .some((name) => name.toLowerCase() === opts.name.toLowerCase());
+    if (!hasHeader) {
+        return [
+            {
+                message: `Response should include an "${opts.name}" response header.`,
+                path: [...path, 'headers'],
+            },
+        ];
+    }
+    return [];
+};
+
 const validateOriginalUri = (lroOptions, opts, ctx) => {
     if (!lroOptions || typeof lroOptions !== "object") {
         return [];
