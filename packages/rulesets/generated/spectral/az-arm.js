--- conflicted
+++ resolved
@@ -3104,7 +3104,6 @@
                 function: noDuplicatePathsForScopeParameter,
             },
         },
-<<<<<<< HEAD
         SystemDataDefinitionsCommonTypes: {
             description: "Must use the schema provided in the common types for SystemData.",
             message: "{{description}}",
@@ -3128,7 +3127,8 @@
             given: ["$.definitions.*.properties.properties.systemData", "$.definitions.*.properties.properties.SystemData"],
             then: {
                 function: falsy,
-=======
+            },
+        },
         ReservedResourceNamesModelAsEnum: {
             description: "Service-defined (reserved) resource names must be represented as an enum type with modelAsString set to true, not as a static string in the path.",
             message: "{{error}}",
@@ -3138,7 +3138,6 @@
             given: ["$[paths,'x-ms-paths']"],
             then: {
                 function: reservedResourceNamesModelAsEnum,
->>>>>>> 800637e3
             },
         },
         OperationsApiSchemaUsesCommonTypes: {
