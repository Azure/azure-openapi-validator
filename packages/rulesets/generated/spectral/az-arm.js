--- conflicted
+++ resolved
@@ -2166,8 +2166,6 @@
     return errors;
 };
 
-<<<<<<< HEAD
-=======
 const RESOURCE_COMMON_TYPES_REGEX = /.*common-types\/resource-management\/v\d+\/types.json#\/definitions\/(Proxy|Tracked)Resource/;
 const resourceMustReferenceCommonTypes = (ref, _opts, ctx) => {
     var _a, _b, _c, _d;
@@ -2199,7 +2197,6 @@
     return error;
 };
 
->>>>>>> aa7c987f
 const resourceNameRestriction = (paths, _opts, ctx) => {
     if (paths === null || typeof paths !== "object") {
         return [];
@@ -2499,7 +2496,6 @@
             resolved: true,
             formats: [oas2],
             given: ["$[paths,'x-ms-paths'].*[put][?(@property === 'x-ms-long-running-operation' && @ === true)]^"],
-<<<<<<< HEAD
             then: {
                 function: provisioningStateSpecifiedForLROPut,
             },
@@ -2527,35 +2523,6 @@
                 "$[paths,'x-ms-paths'].*[delete][?(@property === 'x-ms-long-running-operation' && @ === true)]^.responses[?(@property == '200')]",
             ],
             then: {
-=======
-            then: {
-                function: provisioningStateSpecifiedForLROPut,
-            },
-        },
-        ProvisioningStateSpecifiedForLROPatch: {
-            description: 'A long running Patch operation\'s response schema must have "ProvisioningState" property specified for the 200 status code.',
-            message: "{{error}}",
-            severity: "error",
-            resolved: true,
-            formats: [oas2],
-            given: [
-                "$[paths,'x-ms-paths'].*[patch][?(@property === 'x-ms-long-running-operation' && @ === true)]^.responses[?(@property == '200')]",
-            ],
-            then: {
-                function: provisioningStateSpecifiedForLROPatch,
-            },
-        },
-        ProvisioningStateSpecifiedForLRODelete: {
-            description: 'A long running Delete operation\'s response schema must have "ProvisioningState" property specified for the 200 status code.',
-            message: "{{error}}",
-            severity: "warn",
-            resolved: true,
-            formats: [oas2],
-            given: [
-                "$[paths,'x-ms-paths'].*[delete][?(@property === 'x-ms-long-running-operation' && @ === true)]^.responses[?(@property == '200')]",
-            ],
-            then: {
->>>>>>> aa7c987f
                 function: provisioningStateSpecifiedForLRODelete,
             },
         },
@@ -2609,7 +2576,6 @@
                 },
             },
         },
-<<<<<<< HEAD
         DeleteResponseCodes: {
             description: "Synchronous DELETE must have 200 & 204 return codes and LRO DELETE must have 202 & 204 return codes.",
             severity: "error",
@@ -2621,8 +2587,6 @@
                 function: DeleteResponseCodes,
             },
         },
-=======
->>>>>>> aa7c987f
         DeleteMustNotHaveRequestBody: {
             description: "The delete operation must not have a request body.",
             severity: "error",
@@ -2667,8 +2631,6 @@
                 function: falsy,
             },
         },
-<<<<<<< HEAD
-=======
         GetCollectionOnlyHasValueAndNextLink: {
             description: "Get endpoints for collections of resources must only have the `value` and `nextLink` properties in their model.",
             message: "{{description}}",
@@ -2680,7 +2642,6 @@
                 function: getCollectionOnlyHasValueAndNextLink,
             },
         },
->>>>>>> aa7c987f
         ParametersInPointGet: {
             description: "Point Get's MUST not have query parameters other than api version.",
             severity: "error",
@@ -2913,11 +2874,7 @@
         LROPostFinalStateViaProperty: {
             description: "A long running operation (LRO) post MUST have 'long-running-operation-options' specified and MUST have the 'final-state-via' property set to 'azure-async-operation'.",
             message: "{{error}}",
-<<<<<<< HEAD
-            severity: "error",
-=======
             severity: "off",
->>>>>>> aa7c987f
             resolved: false,
             formats: [oas2],
             given: ["$[paths,'x-ms-paths'].*[post]"],
@@ -3045,28 +3002,21 @@
                 },
             },
         },
-<<<<<<< HEAD
+        ResourceMustReferenceCommonTypes: {
+            description: "Resource definitions must use the common types TrackedResource or ProxyResource definitions.",
+            message: "{{error}}",
+            severity: "off",
+            resolved: false,
+            formats: [oas2],
+            given: ["$.paths.*.[get,put,patch].responses.200.schema.$ref"],
+            then: {
+                function: resourceMustReferenceCommonTypes,
+            },
+        },
         ProvisioningStateMustBeReadOnly: {
             description: "This is a rule introduced to validate if provisioningState property is set to readOnly or not.",
             message: "{{error}}",
-            severity: "error",
-=======
-        ResourceMustReferenceCommonTypes: {
-            description: "Resource definitions must use the common types TrackedResource or ProxyResource definitions.",
-            message: "{{error}}",
             severity: "off",
-            resolved: false,
-            formats: [oas2],
-            given: ["$.paths.*.[get,put,patch].responses.200.schema.$ref"],
-            then: {
-                function: resourceMustReferenceCommonTypes,
-            },
-        },
-        ProvisioningStateMustBeReadOnly: {
-            description: "This is a rule introduced to validate if provisioningState property is set to readOnly or not.",
-            message: "{{error}}",
-            severity: "off",
->>>>>>> aa7c987f
             resolved: true,
             formats: [oas2],
             given: ["$[paths,'x-ms-paths'].*.*.responses.*.schema"],
