import { oas2, oas3 } from '@stoplight/spectral-formats';
import { pattern, falsy, truthy } from '@stoplight/spectral-functions';
import _, { isEmpty } from 'lodash';
import { createRulesetFunction } from '@stoplight/spectral-core';

const avoidAnonymousSchema = (schema, _opts, paths) => {
    if (schema === null || schema["x-ms-client-name"] !== undefined) {
        return [];
    }
    const path = paths.path || [];
    const properties = schema.properties;
    if ((properties === undefined || Object.keys(properties).length === 0) &&
        schema.additionalProperties === undefined &&
        schema.allOf === undefined) {
        return [];
    }
    return [
        {
            message: 'Inline/anonymous models must not be used, instead define a schema with a model name in the "definitions" section and refer to it. This allows operations to share the models.',
            path,
        },
    ];
};

const avoidMsdnReferences = (swaggerObj, _opts, paths) => {
    if (swaggerObj === null) {
        return [];
    }
    if (typeof swaggerObj === "string" && !swaggerObj.includes("https://msdn.microsoft.com"))
        return [];
    if (typeof swaggerObj === "object") {
        const docUrl = swaggerObj.url;
        if (docUrl === undefined || !docUrl.startsWith("https://msdn.microsoft.com"))
            return [];
    }
    const path = paths.path || [];
    return [{
            message: 'For better generated code quality, remove all references to "msdn.microsoft.com".',
            path,
        }];
};

const defaultInEnum = (swaggerObj, _opts, paths) => {
    const defaultValue = swaggerObj.default;
    const enumValue = swaggerObj.enum;
    if (swaggerObj === null ||
        typeof swaggerObj !== "object" ||
        !defaultValue === null ||
        defaultValue === undefined ||
        enumValue === null ||
        enumValue === undefined) {
        return [];
    }
    if (!Array.isArray(enumValue)) {
        return [];
    }
    const path = paths.path || [];
    if (enumValue && !enumValue.includes(defaultValue)) {
        return [
            {
                message: "Default value should appear in the enum constraint for a schema.",
                path,
            },
        ];
    }
    return [];
};

const deleteInOperationName = (operationId, _opts, ctx) => {
    if (operationId === "" || typeof operationId !== "string") {
        return [];
    }
    if (!operationId.includes("_")) {
        return [];
    }
    const path = ctx.path || [];
    const errors = [];
    if (!operationId.match(/^(\w+)_(Delete)/) && !operationId.match(/^(Delete)/)) {
        errors.push({
            message: `'DELETE' operation '${operationId}' should use method name 'Delete'. Note: If you have already shipped an SDK on top of this spec, fixing this warning may introduce a breaking change.`,
            path: [...path],
        });
    }
    return errors;
};

const descriptiveDescriptionRequired = (swaggerObj, _opts, paths) => {
    if (swaggerObj === null || typeof swaggerObj !== "string") {
        return [];
    }
    if (swaggerObj.trim().length != 0) {
        return [];
    }
    const path = paths.path || [];
    return [{
            message: 'The value provided for description is not descriptive enough. Accurate and descriptive description is essential for maintaining reference documentation.',
            path,
        }];
};

const enumInsteadOfBoolean = (swaggerObj, _opts, paths) => {
    if (swaggerObj === null) {
        return [];
    }
    const path = paths.path || [];
    return [{
            message: 'Booleans properties are not descriptive in all cases and can make them to use, evaluate whether is makes sense to keep the property as boolean or turn it into an enum.',
            path,
        }];
};

const longRunningOperationsOptionsValidator = (postOp, _opts, ctx) => {
    var _a, _b, _c;
    if (postOp === null || typeof postOp !== "object") {
        return [];
    }
    const path = ctx.path || [];
    if (!postOp["x-ms-long-running-operation"]) {
        return [];
    }
    const errors = [];
    const responses = postOp === null || postOp === void 0 ? void 0 : postOp.responses;
    let schemaAvailable = false;
    for (const responseCode in responses) {
        if (responseCode[0] === "2" && ((_a = responses[responseCode]) === null || _a === void 0 ? void 0 : _a.schema) !== undefined) {
            schemaAvailable = true;
            break;
        }
    }
    if (schemaAvailable &&
        ((_b = postOp === null || postOp === void 0 ? void 0 : postOp["x-ms-long-running-operation-options"]) === null || _b === void 0 ? void 0 : _b["final-state-via"]) !== "location" &&
        ((_c = postOp === null || postOp === void 0 ? void 0 : postOp["x-ms-long-running-operation-options"]) === null || _c === void 0 ? void 0 : _c["final-state-via"]) !== "azure-async-operation") {
        errors.push({
            message: `A LRO Post operation with return schema must have "x-ms-long-running-operation-options" extension enabled.`,
            path: [...path.slice(0, -1)],
        });
    }
    return errors;
};

const mutabilityWithReadOnly = (prop, _opts, ctx) => {
    if (prop === null || typeof prop !== "object") {
        return [];
    }
    if (prop.readOnly === undefined ||
        prop["x-ms-mutability"] === undefined ||
        prop["x-ms-mutability"].length === 0) {
        return [];
    }
    const path = ctx.path || [];
    const errors = [];
    let hasErrors = false;
    let invalidValues = "";
    if (prop.readOnly === true) {
        if (prop["x-ms-mutability"].length !== 1 || prop["x-ms-mutability"][0] !== "read") {
            hasErrors = true;
            invalidValues = prop["x-ms-mutability"].join(", ");
        }
    }
    else {
        if (prop["x-ms-mutability"].length === 1 && prop["x-ms-mutability"][0] === "read") {
            hasErrors = true;
            invalidValues = "read";
        }
    }
    if (hasErrors) {
        errors.push({
            message: `When property is modeled as "readOnly": true then x-ms-mutability extension can only have "read" value. When property is modeled as "readOnly": false then applying x-ms-mutability extension with only "read" value is not allowed. Extension contains invalid values: '${invalidValues}'.`,
            path: [...path],
        });
    }
    return errors;
};

const LATEST_VERSION_BY_COMMON_TYPES_FILENAME = new Map([
    ["types.json", "v5"],
    ["managedidentity.json", "v5"],
    ["privatelinks.json", "v4"],
    ["customermanagedkeys.json", "v4"],
    ["managedidentitywithdelegation.json", "v4"],
]);
function isLatestCommonTypesVersionForFile(version, fileName) {
    return LATEST_VERSION_BY_COMMON_TYPES_FILENAME.get(fileName) === version.toLowerCase();
}
function getProperties(schema) {
    if (!schema) {
        return {};
    }
    let properties = {};
    if (schema.allOf && Array.isArray(schema.allOf)) {
        schema.allOf.forEach((base) => {
            properties = { ...getProperties(base), ...properties };
        });
    }
    if (schema.properties) {
        properties = { ...properties, ...schema.properties };
    }
    return properties;
}
function getAllPropertiesIncludingDeeplyNestedProperties(schema, properties) {
    if (!schema) {
        return {};
    }
    if (schema.allOf && Array.isArray(schema.allOf)) {
        schema.allOf.forEach((base) => {
            getAllPropertiesIncludingDeeplyNestedProperties(base, properties);
        });
    }
    if (schema.properties) {
        const props = schema.properties;
        Object.entries(props).forEach(([key, value]) => {
            if (!value.properties) {
                properties.push(Object.fromEntries([[key, value]]));
            }
            else {
                getAllPropertiesIncludingDeeplyNestedProperties(props[key], properties);
            }
        });
    }
    return properties;
}
function getProperty(schema, propName) {
    if (!schema) {
        return {};
    }
    if (schema.allOf && Array.isArray(schema.allOf)) {
        for (const base of schema.allOf) {
            const result = getProperty(base, propName);
            if (result) {
                return result;
            }
        }
    }
    if (schema.properties) {
        if (propName in schema.properties) {
            return schema.properties[propName];
        }
    }
    return undefined;
}
function findBodyParam(params) {
    const isBody = (elem) => elem.name === "body" && elem.in === "body";
    if (params && Array.isArray(params)) {
        return params.filter(isBody).shift();
    }
    return undefined;
}
function getRequiredProperties(schema) {
    if (!schema) {
        return [];
    }
    let requires = [];
    if (schema.allOf && Array.isArray(schema.allOf)) {
        schema.allOf.forEach((base) => {
            requires = [...getRequiredProperties(base), ...requires];
        });
    }
    if (schema.required) {
        requires = [...schema.required, requires];
    }
    return requires;
}
function jsonPath(paths, root) {
    let result = undefined;
    paths.some((p) => {
        if (typeof root !== "object" && root !== null) {
            result = undefined;
            return true;
        }
        root = root[p];
        result = root;
        return false;
    });
    return result;
}
function diffSchema(a, b) {
    const notMatchedProperties = [];
    function diffSchemaInternal(a, b, paths) {
        if (!(a || b)) {
            return;
        }
        if (a && b) {
            const propsA = getProperties(a);
            const propsB = getProperties(b);
            Object.keys(propsA).forEach((p) => {
                if (propsB[p]) {
                    diffSchemaInternal(propsA[p], propsB[p], [...paths, p]);
                }
                else {
                    notMatchedProperties.push([...paths, p].join("."));
                }
            });
        }
    }
    diffSchemaInternal(a, b, []);
    return notMatchedProperties;
}
function getGetOperationSchema(paths, ctx) {
    var _a, _b, _c;
    const getOperationPath = [...paths, "get"];
    const getOperation = jsonPath(getOperationPath, (_a = ctx === null || ctx === void 0 ? void 0 : ctx.documentInventory) === null || _a === void 0 ? void 0 : _a.resolved);
    if (!getOperation) {
        return undefined;
    }
    return ((_b = getOperation === null || getOperation === void 0 ? void 0 : getOperation.responses["200"]) === null || _b === void 0 ? void 0 : _b.schema) || ((_c = getOperation === null || getOperation === void 0 ? void 0 : getOperation.responses["201"]) === null || _c === void 0 ? void 0 : _c.schema);
}
function isPageableOperation(operation) {
    return !!(operation === null || operation === void 0 ? void 0 : operation["x-ms-pageable"]);
}
function getReturnedType(operation) {
    var _a;
    const succeededCodes = ["200", "201", "202"];
    for (const code of succeededCodes) {
        const response = operation.responses[code];
        if (response) {
            return (_a = response === null || response === void 0 ? void 0 : response.schema) === null || _a === void 0 ? void 0 : _a.$ref;
        }
    }
}
function getReturnedSchema(operation) {
    const succeededCodes = ["200", "201"];
    for (const code of succeededCodes) {
        const response = operation.responses[code];
        if (response === null || response === void 0 ? void 0 : response.schema) {
            return response === null || response === void 0 ? void 0 : response.schema;
        }
    }
}
function isXmsResource(schema) {
    if (!schema) {
        return false;
    }
    if (schema["x-ms-azure-resource"]) {
        return true;
    }
    if (schema.allOf && Array.isArray(schema.allOf)) {
        for (const base of schema.allOf) {
            if (isXmsResource(base)) {
                return true;
            }
        }
    }
    return false;
}
function isSchemaEqual(a, b) {
    if (a && b) {
        const propsA = Object.getOwnPropertyNames(a);
        const propsB = Object.getOwnPropertyNames(b);
        if (propsA.length === propsB.length) {
            if (propsA.length === 0) {
                return true;
            }
            for (let i = 0; i < propsA.length; i++) {
                const propsAName = propsA[i];
                const [propA, propB] = [a[propsAName], b[propsAName]];
                if (typeof propA === "object") {
                    if (!isSchemaEqual(propA, propB)) {
                        return false;
                    }
                    else if (i === propsA.length - 1) {
                        return true;
                    }
                }
                else if (propA !== propB) {
                    return false;
                }
                else if (propA === propB && i === propsA.length - 1) {
                    return true;
                }
            }
        }
    }
    return false;
}
const providerAndNamespace = "/providers/[^/]+";
const resourceTypeAndResourceName = "(?:/\\w+/default|/\\w+/{[^/]+})";
const queryParam = "(?:\\?\\w+)";
const resourcePathRegEx = new RegExp(`${providerAndNamespace}${resourceTypeAndResourceName}+${queryParam}?$`, "gi");
function getResourcesPathHierarchyBasedOnResourceType(path) {
    const index = path.lastIndexOf("/providers/");
    if (index === -1) {
        return [];
    }
    const lastProvider = path.substr(index);
    const result = [];
    const matches = lastProvider.match(resourcePathRegEx);
    if (matches && matches.length) {
        const match = matches[0];
        const resourcePathSegments = match.split("/").slice(3);
        for (const resourcePathSegment of resourcePathSegments) {
            if (resourcePathSegment.startsWith("{") || resourcePathSegment === "default") {
                continue;
            }
            result.push(resourcePathSegment);
        }
    }
    return result;
}
function deepFindObjectKeyPath(object, keyName, path = []) {
    if (!_.isObject(object)) {
        return [];
    }
    if (_.has(object, keyName)) {
        return _.concat(path, keyName);
    }
    for (const [key, value] of Object.entries(object)) {
        const result = deepFindObjectKeyPath(value, keyName, _.concat(path, key));
        if (result) {
            return result;
        }
    }
    return [];
}

const nextLinkPropertyMustExist = (opt, _opts, ctx) => {
    var _a, _b, _c;
    if (opt === null || typeof opt !== "object") {
        return [];
    }
    if (opt["x-ms-pageable"] === undefined) {
        return [];
    }
    const path = ctx.path || [];
    const errors = [];
    const nextLinkName = ((_a = opt["x-ms-pageable"]) === null || _a === void 0 ? void 0 : _a.nextLinkName) || null;
    const responseSchemaProperties = getProperties((_c = (_b = opt === null || opt === void 0 ? void 0 : opt.responses) === null || _b === void 0 ? void 0 : _b["200"]) === null || _c === void 0 ? void 0 : _c.schema);
    if (nextLinkName !== null && nextLinkName !== "") {
        if (Object.keys(responseSchemaProperties).length === 0 ||
            !Object.keys(responseSchemaProperties).includes(nextLinkName)) {
            errors.push({
                message: `The property '${nextLinkName}' specified by nextLinkName does not exist in the 200 response schema. Please, specify the name of the property that provides the nextLink. If the model does not have the nextLink property then specify null.`,
                path: [...path],
            });
        }
    }
    return errors;
};

const xmsClientName = (opt, _opts, ctx) => {
    if (opt === null || typeof opt !== "object") {
        return [];
    }
    if (opt["x-ms-client-name"] === undefined) {
        return [];
    }
    const path = ctx.path || [];
    const errors = [];
    if (path.includes("parameters")) {
        if (opt["x-ms-client-name"] === opt.name) {
            errors.push({
                message: `Value of 'x-ms-client-name' cannot be the same as '${opt.name}' Property/Model.`,
                path: [...path],
            });
        }
    }
    else {
        if (opt["x-ms-client-name"] === path.slice(-1)[0]) {
            errors.push({
                message: `Value of 'x-ms-client-name' cannot be the same as '${path.slice(-1)[0]}' Property/Model.`,
                path: [...path],
            });
        }
    }
    return errors;
};

const xmsPathsMustOverloadPaths = (xmsPaths, _opts, ctx) => {
    var _a;
    if (xmsPaths === null || typeof xmsPaths !== "object") {
        return [];
    }
    const path = ctx.path || [];
    const errors = [];
    const swagger = (_a = ctx === null || ctx === void 0 ? void 0 : ctx.documentInventory) === null || _a === void 0 ? void 0 : _a.resolved;
    for (const xmsPath in xmsPaths) {
        const pathName = xmsPath.split("?")[0];
        if (!Object.keys(swagger.paths).includes(pathName)) {
            errors.push({
                message: `Paths in x-ms-paths must overload a normal path in the paths section, i.e. a path in the x-ms-paths must either be same as a path in the paths section or a path in the paths sections followed by additional parameters.`,
                path: [...path, xmsPath],
            });
        }
    }
    return errors;
};

const getInOperationName = (operationId, _opts, ctx) => {
    if (operationId === "" || typeof operationId !== "string") {
        return [];
    }
    const path = ctx.path || [];
    const errors = [];
    if (!operationId.match(/^(\w+)_(Get|List)/) && !operationId.match(/^(Get|List)/)) {
        errors.push({
            message: `'GET' operation '${operationId}' should use method name 'Get' or Method name start with 'List'. Note: If you have already shipped an SDK on top of this spec, fixing this warning may introduce a breaking change.`,
            path: [...path],
        });
    }
    return errors;
};

const listInOperationName = (swaggerObj, _opts, paths) => {
    if (swaggerObj === null && typeof swaggerObj !== "object") {
        return [];
    }
    const listRegex = /^((\w+_List\w*)|List)$/;
    const path = paths.path;
    if (swaggerObj["x-ms-pageable"] !== undefined) {
        if (!listRegex.test(swaggerObj.operationId)) {
            return [
                {
                    message: "Since operation '${swaggerObj.operationId}' response has model definition 'x-ms-pageable', it should be of the form \\\"*_list*\\\". Note: If you have already shipped an SDK on top of this spec, fixing this warning may introduce a breaking change.",
                    path: [...path, path[path.length - 1], "operationId"],
                },
            ];
        }
        else {
            return [];
        }
    }
    if (swaggerObj.responses === undefined)
        return [];
    const responseList = swaggerObj.responses;
    let gotArray = false;
    Object.values(responseList).some((response) => {
        var _a, _b;
        if (response.schema) {
            if (((_b = (_a = response.schema.properties) === null || _a === void 0 ? void 0 : _a.value) === null || _b === void 0 ? void 0 : _b.type) === "array" && Object.keys(response.schema.properties).length <= 2) {
                if (!listRegex.test(swaggerObj["operationId"])) {
                    gotArray = true;
                    return true;
                }
            }
        }
        return false;
    });
    if (gotArray)
        return [
            {
                message: "Since operation `${swaggerObj.operationId}` response has model definition 'array', it should be of the form \"_\\_list_\".",
                path: [...path, path[path.length - 1], "operationId"],
            },
        ];
    return [];
};

const lroStatusCodesReturnTypeSchema = (putOp, _opts, ctx) => {
    if (putOp === null || typeof putOp !== "object") {
        return [];
    }
    const path = ctx.path || [];
    if (!putOp["x-ms-long-running-operation"]) {
        return [];
    }
    const errors = [];
    const operationId = putOp["operationId"] || "";
    const responseCodes = ["200", "201"];
    for (const responseCode of responseCodes) {
        if ((putOp === null || putOp === void 0 ? void 0 : putOp.responses) && (putOp === null || putOp === void 0 ? void 0 : putOp.responses[responseCode])) {
            if (!(putOp === null || putOp === void 0 ? void 0 : putOp.responses[responseCode].schema) ||
                Object.keys(putOp === null || putOp === void 0 ? void 0 : putOp.responses[responseCode].schema).length === 0) {
                errors.push({
                    message: `200/201 Responses of long running operations must have a schema definition for return type. OperationId: '${operationId}', Response code: '${responseCode}'`,
                    path: [...path, "responses", `${responseCode}`],
                });
            }
        }
    }
    return errors;
};

const namePropertyDefinitionInParameter = (parameters, _opts, ctx) => {
    if (parameters === null || typeof parameters !== "object") {
        return [];
    }
    const path = ctx.path || [];
    const errors = [];
    const propsParameters = Object.getOwnPropertyNames(parameters);
    if (propsParameters.length === 0) {
        return [];
    }
    for (const propsParameter of propsParameters) {
        if (propsParameter === "length") {
            continue;
        }
        const parameter = parameters[propsParameter];
        if (!parameter.name || parameter.name === "") {
            errors.push({
                message: `Parameter Must have the "name" property defined with non-empty string as its value`,
                path: [...path],
            });
        }
    }
    return errors;
};

const operationIdSingleUnderscore = (operationId, _opts, ctx) => {
    if (operationId === "" || typeof operationId !== "string") {
        return [];
    }
    if (!operationId.includes("_")) {
        return [];
    }
    const path = ctx.path || [];
    const errors = [];
    if (operationId.match(/_/g).length > 1) {
        errors.push({
            message: `Only 1 underscore is permitted in the operation id, following Noun_Verb conventions`,
            path: [...path],
        });
    }
    return errors;
};

const operationIdNounConflictingModelNames = (operationId, _opts, ctx) => {
    var _a;
    if (operationId === "" || typeof operationId !== "string") {
        return [];
    }
    if (!operationId.includes("_")) {
        return [];
    }
    const path = ctx.path || [];
    const errors = [];
    const nounPartOfOperationId = operationId.split("_")[0];
    const swagger = (_a = ctx === null || ctx === void 0 ? void 0 : ctx.documentInventory) === null || _a === void 0 ? void 0 : _a.resolved;
    const definitionsList = swagger.definitions ? Object.keys(swagger.definitions) : [];
    if (definitionsList.includes(nounPartOfOperationId)) {
        errors.push({
            message: `OperationId has a noun that conflicts with one of the model names in definitions section. The model name will be disambiguated to '${nounPartOfOperationId}Model'. Consider using the plural form of '${nounPartOfOperationId}' to avoid this. Note: If you have already shipped an SDK on top of this spec, fixing this warning may introduce a breaking change.`,
            path: [...path],
        });
    }
    return errors;
};

const operationIdNounVerb = (operationId, _opts, ctx) => {
    if (operationId === "" || typeof operationId !== "string") {
        return [];
    }
    if (!operationId.includes("_")) {
        return [];
    }
    const path = ctx.path || [];
    const errors = [];
    const nounPartOfOperationId = operationId.split("_")[0];
    const nounSearchPattern = nounPartOfOperationId.slice(-1) === "s"
        ? `${nounPartOfOperationId}?`
        : `${nounPartOfOperationId}`;
    const verbPartOfOperationId = operationId.split("_")[1];
    if (verbPartOfOperationId.match(nounSearchPattern)) {
        errors.push({
            message: `Per the Noun_Verb convention for Operation Ids, the noun '${nounPartOfOperationId}' should not appear after the underscore. Note: If you have already shipped an SDK on top of this spec, fixing this warning may introduce a breaking change.`,
            path: [...path],
        });
    }
    return errors;
};

function paramLocation(paramSchema, options, { path }) {
    if (paramSchema === null || typeof paramSchema !== "object") {
        return [];
    }
    const errors = [];
    if (!paramSchema["x-ms-parameter-location"]) {
        errors.push({
            message: ``,
            path,
        });
    }
    return errors;
}

const patchInOperationName = (operationId, _opts, ctx) => {
    if (operationId === "" || typeof operationId !== "string") {
        return [];
    }
    if (!operationId.includes("_")) {
        return [];
    }
    const path = ctx.path || [];
    const errors = [];
    if (!operationId.match(/^(\w+)_(Update)/) && !operationId.match(/^(Update)/)) {
        errors.push({
            message: `'PATCH' operation '${operationId}' should use method name 'Update'. Note: If you have already shipped an SDK on top of this spec, fixing this warning may introduce a breaking change.`,
            path: [...path],
        });
    }
    return errors;
};

const putInOperationName = (operationId, _opts, ctx) => {
    if (operationId === "" || typeof operationId !== "string") {
        return [];
    }
    if (!operationId.includes("_")) {
        return [];
    }
    const path = ctx.path || [];
    const errors = [];
    if (!operationId.match(/^(\w+)_(Create)/) && !operationId.match(/^(Create)/)) {
        errors.push({
            message: `'PUT' operation '${operationId}' should use method name 'Create'. Note: If you have already shipped an SDK on top of this spec, fixing this warning may introduce a breaking change.`,
            path: [...path],
        });
    }
    return errors;
};

function checkSchemaFormat(schema, options, { path }) {
    if (schema === null || typeof schema !== "object") {
        return [];
    }
    const errors = [];
    const schemaFormats = [
        "int32",
        "int64",
        "float",
        "double",
        "unixtime",
        "byte",
        "binary",
        "date",
        "date-time",
        "password",
        "char",
        "time",
        "date-time-rfc1123",
        "date-time-rfc7231",
        "duration",
        "uuid",
        "base64url",
        "url",
        "odata-query",
        "certificate",
        "uri",
        "uri-reference",
        "uri-template",
        "email",
        "hostname",
        "ipv4",
        "ipv6",
        "regex",
        "json-pointer",
        "relative-json-pointer",
        "arm-id",
    ];
    if (schema.type && schema.format) {
        if (!schemaFormats.includes(schema.format)) {
            errors.push({
                message: `${schema.format}`,
                path: [...path, "format"],
            });
        }
    }
    return errors;
}

function checkSummaryAndDescription(op, options, ctx) {
    const errors = [];
    const path = ctx.path;
    if (op.summary && op.description && op.summary.trim() === op.description.trim()) {
        errors.push({
            message: ``,
            path,
        });
    }
    return errors;
}

const xmsClientNameParameter = (swaggerObj, _opts, paths) => {
    if (swaggerObj === null) {
        return [];
    }
    if (swaggerObj.name !== swaggerObj['x-ms-client-name'])
        return [];
    const path = paths.path || [];
    path.push('x-ms-client-name');
    return [
        {
            message: `Value of 'x-ms-client-name' cannot be the same as ${swaggerObj.name} Property/Model.`,
            path: path
        },
    ];
};

const xmsClientNameProperty = (swaggerObj, _opts, paths) => {
    if (swaggerObj === null || typeof swaggerObj !== "string") {
        return [];
    }
    const path = paths.path || [];
    if (!path || path.length <= 2)
        return [];
    const name = path[path.length - 2];
    if (swaggerObj !== name)
        return [];
    return [
        {
            message: `Value of 'x-ms-client-name' cannot be the same as ${name} Property/Model.`,
            path: path
        },
    ];
};

const xmsExamplesRequired = (swaggerObj, _opts, paths) => {
    if (swaggerObj === null || typeof swaggerObj !== "object") {
        return [];
    }
    if (swaggerObj["x-ms-examples"] !== undefined && Object.keys(swaggerObj["x-ms-examples"].length > 0))
        return [];
    const path = paths.path || [];
    return [
        {
            message: `Please provide x-ms-examples describing minimum/maximum property set for response/request payloads for operations.`,
            path: path,
        },
    ];
};

const ruleset$1 = {
    extends: [],
    rules: {
        docLinkLocale: {
            description: "This rule is to ensure the documentation link in the description does not contains any locale.",
            message: "The documentation link in the description contains locale info, please change it to the link without locale.",
            severity: "error",
            resolved: false,
            formats: [oas2],
            given: ["$..[?(@property === 'description')]^"],
            then: {
                function: pattern,
                functionOptions: {
                    match: "https://docs.microsoft.com/\\w+\\-\\w+/azure/.*",
                },
            },
        },
        OperationSummaryOrDescription: {
            description: "Operation should have a summary or description.",
            message: "Operation should have a summary or description.",
            severity: "warn",
            given: [
                "$.paths[*][?( @property === 'get' && !@.summary && !@.description )]",
                "$.paths[*][?( @property === 'put' && !@.summary && !@.description )]",
                "$.paths[*][?( @property === 'post' && !@.summary && !@.description )]",
                "$.paths[*][?( @property === 'patch' && !@.summary && !@.description )]",
                "$.paths[*][?( @property === 'delete' && !@.summary && !@.description )]",
                "$.paths[*][?( @property === 'options' && !@.summary && !@.description )]",
                "$.paths[*][?( @property === 'head' && !@.summary && !@.description )]",
                "$.paths[*][?( @property === 'trace' && !@.summary && !@.description )]",
            ],
            then: {
                function: falsy,
            },
        },
        SchemaDescriptionOrTitle: {
            description: "All schemas should have a description or title.",
            message: "Schema should have a description or title.",
            severity: "warn",
            formats: [oas2, oas3],
            given: ["$.definitions[?(!@.description && !@.title)]", "$.components.schemas[?(!@.description && !@.title)]"],
            then: {
                function: falsy,
            },
        },
        ParameterDescription: {
            description: "All parameters should have a description.",
            message: "Parameter should have a description.",
            severity: "warn",
            given: ["$.paths[*].parameters.*", "$.paths.*[get,put,post,patch,delete,options,head].parameters.*"],
            then: {
                field: "description",
                function: truthy,
            },
        },
        InvalidVerbUsed: {
            description: `Each operation definition must have a HTTP verb and it must be DELETE/GET/PUT/PATCH/HEAD/OPTIONS/POST/TRACE.`,
            message: "Permissible values for HTTP Verb are DELETE, GET, PUT, PATCH, HEAD, OPTIONS, POST, TRACE.",
            severity: "error",
            resolved: false,
            given: "$[paths,'x-ms-paths'].*[?(!@property.match(/^(DELETE|GET|PUT|PATCH|HEAD|OPTIONS|POST|TRACE|PARAMETERS)$/i))]",
            then: {
                function: falsy,
            },
        },
        LroExtension: {
            description: "Operations with a 202 response must specify `x-ms-long-running-operation: true`.",
            message: "Operations with a 202 response must specify `x-ms-long-running-operation: true`.",
            severity: "error",
            formats: [oas2],
            given: "$.paths[*][*].responses[?(@property == '202')]^^",
            then: {
                field: "x-ms-long-running-operation",
                function: truthy,
            },
        },
        LroStatusCodesReturnTypeSchema: {
            description: "The '200'/'201' responses of the long running operation must have a schema definition.",
            message: "{{error}}",
            severity: "error",
            resolved: true,
            formats: [oas2],
            given: ["$[paths,'x-ms-paths'].*[put][?(@property === 'x-ms-long-running-operation' && @ === true)]^"],
            then: {
                function: lroStatusCodesReturnTypeSchema,
            },
        },
        NamePropertyDefinitionInParameter: {
            description: "A parameter must have a `name` property for the SDK to be properly generated.",
            message: "{{error}}",
            severity: "error",
            resolved: true,
            formats: [oas2],
            given: ["$.parameters", "$.paths.*.parameters", "$.paths.*.*.parameters"],
            then: {
                function: namePropertyDefinitionInParameter,
            },
        },
        OperationIdNounConflictingModelNames: {
            description: "The first part of an operation Id separated by an underscore i.e., `Noun` in a `Noun_Verb` should not conflict with names of the models defined in the definitions section. If this happens, AutoRest appends `Model` to the name of the model to resolve the conflict (`NounModel` in given example) with the name of the client itself (which will be named as `Noun` in given example). This can result in an inconsistent user experience.",
            message: "{{error}}",
            severity: "warn",
            resolved: true,
            formats: [oas2],
            given: ["$[paths,'x-ms-paths'].*.*[?(@property === 'operationId')]"],
            then: {
                function: operationIdNounConflictingModelNames,
            },
        },
        OperationIdNounVerb: {
            description: "OperationId should be of the form `Noun_Verb`.",
            message: "{{error}}",
            severity: "error",
            resolved: true,
            formats: [oas2],
            given: ["$[paths,'x-ms-paths'].*.*[?(@property === 'operationId')]"],
            then: {
                function: operationIdNounVerb,
            },
        },
        OperationIdSingleUnderscore: {
            description: "An operationId can have exactly one underscore, not adhering to it can cause errors in code generation.",
            message: "{{error}}",
            severity: "error",
            resolved: true,
            formats: [oas2],
            given: ["$[paths,'x-ms-paths'].*.*[?(@property === 'operationId')]"],
            then: {
                function: operationIdSingleUnderscore,
            },
        },
        GetInOperationName: {
            description: "Verifies whether value for `operationId` is named as per ARM guidelines.",
            message: "{{error}}",
            severity: "warn",
            resolved: true,
            formats: [oas2],
            given: ["$[paths,'x-ms-paths'].*[get][?(@property === 'operationId')]"],
            then: {
                function: getInOperationName,
            },
        },
        PutInOperationName: {
            description: "Verifies whether value for `operationId` is named as per ARM guidelines.",
            message: "{{error}}",
            severity: "warn",
            resolved: true,
            formats: [oas2],
            given: ["$[paths,'x-ms-paths'].*[put][?(@property === 'operationId')]"],
            then: {
                function: putInOperationName,
            },
        },
        PatchInOperationName: {
            description: "Verifies whether value for `operationId` is named as per ARM guidelines.",
            message: "{{error}}",
            severity: "warn",
            resolved: true,
            formats: [oas2],
            given: ["$[paths,'x-ms-paths'].*[patch][?(@property === 'operationId')]"],
            then: {
                function: patchInOperationName,
            },
        },
        DeleteInOperationName: {
            description: "Verifies whether value for `operationId` is named as per ARM guidelines.",
            message: "{{error}}",
            severity: "warn",
            resolved: true,
            formats: [oas2],
            given: ["$[paths,'x-ms-paths'].*[delete][?(@property === 'operationId')]"],
            then: {
                function: deleteInOperationName,
            },
        },
        SummaryAndDescriptionMustNotBeSame: {
            description: `Each operation has a summary and description values. They must not be same.`,
            message: "The summary and description values should not be same.",
            severity: "warn",
            resolved: false,
            given: "$[paths,'x-ms-paths'].*.*",
            then: {
                function: checkSummaryAndDescription,
            },
        },
        ValidFormats: {
            description: `Only valid types are allowed for properties.`,
            message: "'{{error}}' is not a known format.",
            severity: "error",
            resolved: false,
            given: "$..[?(@property === 'format')]^",
            then: {
                function: checkSchemaFormat,
            },
        },
        XmsParameterLocation: {
            description: `SDKs generated by AutoRest have two types of operation parameters: method arguments and client fields. The 'x-ms-parameter-location' extension gives the Swagger author control of how an operation-parameter will be interpreted by AutoRest, and as such is one of few things in a Swagger document that has semantic value only relevant to the shape of the generated SDKs.
    Some parameters, such as API Version and Subscription ID will make sense as part of nearly every request. For these, having developers specify them for each method call would be burdensome; attaching them to the client and automatically including them in each request makes way more sense. Other parameters will be very operation specific and should be provided each time the method is called.`,
            message: 'The parameter \'{{property}}\' is defined in global parameters section without \'x-ms-parameter-location\' extension. This would add the parameter as the client property. Please ensure that this is exactly you want. If so, apply the extension "x-ms-parameter-location": "client". Else, apply the extension "x-ms-parameter-location": "method".',
            severity: "error",
            resolved: false,
            given: "$.parameters.*[?(@property === 'name' && @.match(/^(subscriptionid|subscription-id|api-version|apiversion)$/i))]^",
            then: {
                function: paramLocation,
            },
        },
        LongRunningOperationsOptionsValidator: {
            description: 'A LRO Post operation with return schema should have "x-ms-long-running-operation-options" extension enabled.',
            message: "{{error}}",
            severity: "warn",
            resolved: true,
            formats: [oas2],
            given: ["$[paths,'x-ms-paths'].*[post][?(@property === 'x-ms-long-running-operation' && @ === true)]^"],
            then: {
                function: longRunningOperationsOptionsValidator,
            },
        },
        MutabilityWithReadOnly: {
            description: 'Verifies whether a model property which has a readOnly property set has the appropriate `x-ms-mutability` options. If `readonly: true`, `x-ms-mutability` must be `["read"]`. If `readonly: false`, `x-ms-mutability` can be any of the `x-ms-mutability` options.',
            message: "{{error}}",
            severity: "error",
            resolved: true,
            formats: [oas2],
            given: ["$[paths,'x-ms-paths']..?(@property === 'readOnly')^"],
            then: {
                function: mutabilityWithReadOnly,
            },
        },
        NextLinkPropertyMustExist: {
            description: "Per definition of AutoRest x-ms-pageable extension, the property specified by nextLinkName must exist in the 200 response schema.",
            message: "{{error}}",
            severity: "error",
            resolved: true,
            formats: [oas2],
            given: ["$[paths,'x-ms-paths'].*.*[?(@property === 'x-ms-pageable')]^"],
            then: {
                function: nextLinkPropertyMustExist,
            },
        },
        NonEmptyClientName: {
            description: "The 'x-ms-client-name' extension is used to change the name of a parameter or property in the generated code.",
            message: "Empty x-ms-client-name property.",
            severity: "error",
            resolved: true,
            formats: [oas2],
            given: ["$[paths,'x-ms-paths']..?(@property === 'x-ms-client-name')"],
            then: {
                function: truthy,
            },
        },
        PageableRequires200Response: {
            description: "Per definition of AutoRest x-ms-pageable extension, the response schema must contain a 200 response schema.",
            message: "A response for the 200 HTTP status code must be defined to use x-ms-pageable.",
            severity: "error",
            resolved: true,
            formats: [oas2],
            given: ["$[paths,'x-ms-paths'].*.*[?(@property === 'x-ms-pageable')]^"],
            then: {
                field: "[responses][200]",
                function: truthy,
            },
        },
        ResourceHasXMsResourceEnabled: {
            description: "A 'Resource' definition must have x-ms-azure-resource extension enabled and set to true. This will indicate that the model is an Azure resource.",
            message: "A 'Resource' definition must have x-ms-azure-resource extension enabled and set to true.",
            severity: "error",
            resolved: true,
            formats: [oas2],
            given: ["$.definitions[?(@property === 'Resource')]"],
            then: {
                field: "[x-ms-azure-resource]",
                function: truthy,
            },
        },
        XmsClientName: {
            description: "The 'x-ms-client-name' extension is used to change the name of a parameter or property in the generated code. By using the 'x-ms-client-name' extension, a name can be defined for use specifically in code generation, separately from the name on the wire. It can be used for query parameters and header parameters, as well as properties of schemas. This name is case sensitive.",
            message: "{{error}}",
            severity: "error",
            resolved: true,
            formats: [oas2],
            given: ["$[paths,'x-ms-paths']..?(@property === 'x-ms-client-name')^"],
            then: {
                function: xmsClientName,
            },
        },
        XmsPathsMustOverloadPaths: {
            description: "The `x-ms-paths` extension allows us to overload an existing path based on path parameters. We cannot specify an `x-ms-paths` without a path that already exists in the `paths` section.",
            message: "{{error}}",
            severity: "error",
            resolved: true,
            formats: [oas2],
            given: ["$['x-ms-paths']"],
            then: {
                function: xmsPathsMustOverloadPaths,
            },
        },
        XmsExamplesRequired: {
            description: "Verifies whether `x-ms-examples` are provided for each operation or not.",
            message: "Please provide x-ms-examples describing minimum/maximum property set for response/request payloads for operations.",
            severity: "warn",
            resolved: false,
            formats: [oas2],
            given: ["$[paths,'x-ms-paths'].*[get,put,post,patch,delete,options,head]"],
            then: {
                function: xmsExamplesRequired,
            },
        },
        XmsClientNameParameter: {
            description: "The `x-ms-client-name` extension is used to change the name of a parameter or property in the generated code. " +
                "By using the `x-ms-client-name` extension, a name can be defined for use specifically in code generation, separately from the name on the wire. " +
                "It can be used for query parameters and header parameters, as well as properties of schemas. This name is case sensitive.",
            message: "Value of `x-ms-client-name` cannot be the same as Property/Model.",
            severity: "warn",
            resolved: false,
            formats: [oas2],
            given: [
                "$.paths.*[get,put,post,patch,delete,options,head].parameters[?(@.name && @['x-ms-client-name'])]",
                "$.paths.*.parameters[?(@.name && @['x-ms-client-name'])]",
                "$.parameters[?(@.name && @['x-ms-client-name'])]",
            ],
            then: {
                function: xmsClientNameParameter,
            },
        },
        XmsClientNameProperty: {
            description: "The `x-ms-client-name` extension is used to change the name of a parameter or property in the generated code." +
                "By using the `x-ms-client-name` extension, a name can be defined for use specifically in code generation, separately from the name on the wire." +
                "It can be used for query parameters and header parameters, as well as properties of schemas. This name is case sensitive.",
            message: "Value of `x-ms-client-name` cannot be the same as Property/Model.",
            severity: "warn",
            resolved: false,
            formats: [oas2],
            given: ["$.definitions[*].properties.*['x-ms-client-name']"],
            then: {
                function: xmsClientNameProperty,
            },
        },
        ListInOperationName: {
            description: "Verifies whether value for `operationId` is named as per ARM guidelines when response contains array of items.",
            message: 'Since operation response has model definition in array type, it should be of the form "_list".',
            severity: "warn",
            resolved: true,
            formats: [oas2],
            given: ["$.paths.*[get,post]"],
            then: {
                function: listInOperationName,
            },
        },
        DescriptiveDescriptionRequired: {
            description: "The value of the 'description' property must be descriptive. It cannot be spaces or empty description.",
            message: "The value provided for description is not descriptive enough. Accurate and descriptive description is essential for maintaining reference documentation.",
            severity: "error",
            resolved: false,
            formats: [oas2],
            given: ["$..[?(@object() && @.description)].description"],
            then: {
                function: descriptiveDescriptionRequired,
            },
        },
        ParameterDescriptionRequired: {
            description: "The value of the 'description' property must be descriptive. It cannot be spaces or empty description.",
            message: "'{{property}}' parameter lacks 'description' property. Consider adding a 'description' element. Accurate description is essential for maintaining reference documentation.",
            severity: "error",
            resolved: false,
            formats: [oas2],
            given: ["$.parameters.*"],
            then: {
                function: descriptiveDescriptionRequired,
            },
        },
        DefaultInEnum: {
            description: "This rule applies when the value specified by the default property does not appear in the enum constraint for a schema.",
            message: "Default value should appear in the enum constraint for a schema",
            severity: "error",
            resolved: false,
            formats: [oas2],
            given: "$..[?(@object() && @.enum)]",
            then: {
                function: defaultInEnum,
            },
        },
        EnumInsteadOfBoolean: {
            description: "Booleans properties are not descriptive in all cases and can make them to use, evaluate whether is makes sense to keep the property as boolean or turn it into an enum.",
            message: "Booleans properties are not descriptive in all cases and can make them to use, evaluate whether is makes sense to keep the property as boolean or turn it into an enum.",
            severity: "warn",
            resolved: false,
            formats: [oas2],
            given: "$..[?(@object() && @.type === 'boolean')]",
            then: {
                function: enumInsteadOfBoolean,
            },
        },
        AvoidAnonymousParameter: {
            description: 'Inline/anonymous models must not be used, instead define a schema with a model name in the "definitions" section and refer to it. This allows operations to share the models.',
            message: 'Inline/anonymous models must not be used, instead define a schema with a model name in the "definitions" section and refer to it. This allows operations to share the models.',
            severity: "error",
            resolved: false,
            formats: [oas2],
            given: ["$.paths[*].parameters.*.schema", "$.paths.*[get,put,post,patch,delete,options,head].parameters.*.schema"],
            then: {
                function: avoidAnonymousSchema,
            },
        },
        AvoidAnonymousTypes: {
            description: "This rule appears when you define a model type inline, rather than in the definitions section. If the model represents the same type as another parameter in a different operation, then it becomes impossible to reuse that same class for both operations.",
            message: 'Inline/anonymous models must not be used, instead define a schema with a model name in the "definitions" section and refer to it. This allows operations to share the models.',
            severity: "error",
            resolved: false,
            formats: [oas2],
            given: [
                "$.paths[*].*.responses.*.schema",
                "$.definitions..additionalProperties[?(@property === 'type' && @ === 'object')]^",
                "$.definitions..allOf[?(@property === 'type' && @ === 'object')]^",
            ],
            then: {
                function: avoidAnonymousSchema,
            },
        },
        AvoidNestedProperties: {
            description: "Nested properties can result into bad user experience especially when creating request objects. `x-ms-client-flatten` flattens the model properties so that the users can analyze and set the properties much more easily.",
            message: "Consider using x-ms-client-flatten to provide a better end user experience",
            severity: "warn",
            resolved: false,
            formats: [oas2],
            given: ["$..[?(@object() && @.properties)].properties[?(@object() && @.properties)].properties^"],
            then: {
                field: "x-ms-client-flatten",
                function: truthy,
            },
        },
        AvoidMsdnReferences: {
            description: 'The documentation is being generated from the OpenAPI(swagger) and published at "docs.microsoft.com". From that perspective, documentation team would like to avoid having links to the "msdn.microsoft.com" in the OpenAPI(swagger) and SDK documentations.',
            message: 'For better generated code quality, remove all references to "msdn.microsoft.com".',
            severity: "warn",
            resolved: false,
            formats: [oas2],
            given: ["$..[?(@property === 'externalDocs')].", "$.info.description"],
            then: {
                function: avoidMsdnReferences,
            },
        },
    },
};

function matchAnyPatterns$2(patterns, path) {
    return patterns.some((p) => p.test(path));
}
function notMatchPatterns$1(patterns, path) {
    return patterns.every((p) => !p.test(path));
}
function verifyResourceGroup(path) {
    const lowerCasePath = path.toLowerCase();
    if (lowerCasePath.includes("/resourcegroups/") && !lowerCasePath.includes("/resourcegroups/{resourcegroupname}")) {
        return false;
    }
    return true;
}
function verifySubscriptionId(path) {
    const lowerCasePath = path.toLowerCase();
    if (lowerCasePath.includes("/subscriptions/") && !lowerCasePath.includes("/subscriptions/{subscriptionid}")) {
        return false;
    }
    return true;
}
function verifyResourceGroupScope$1(path) {
    const patterns = [
        /^\/subscriptions\/{subscriptionId}\/resourceGroups\/{resourceGroupName}\/providers\/.+/gi,
        /^\/?{\w+}\/resourceGroups\/{resourceGroupName}\/providers\/.+/gi,
        /^\/?{\w+}\/providers\/.+/gi,
    ];
    return matchAnyPatterns$2(patterns, path);
}
function verifyResourceType$1(path) {
    const patterns = [/^.*\/providers\/\w+\.\w+\/\w+.*/gi];
    return matchAnyPatterns$2(patterns, path);
}
function verifyNestResourceType$1(path) {
    const patterns = [
        /^.*\/providers\/\w+\.\w+\/\w+\/{\w+}(?:\/\w+\/(?!default)\w+){1,2}$/gi,
        /^.*\/providers\/\w+\.\w+(?:\/\w+\/(default|{\w+})){1,2}(?:\/\w+\/(?!default)\w+)+$/gi,
        /^.*\/providers\/\w+\.\w+\/\w+\/(?:\/\w+\/(default|{\w+})){0,3}{\w+}(?:\/{\w+})+.*$/gi,
        /^.*\/providers\/\w+\.\w+(?:\/\w+\/(default|{\w+})){0,2}(?:\/\w+\/(?!default)\w+)+\/{\w+}.*$/gi,
    ];
    return notMatchPatterns$1(patterns, path);
}
const verifyArmPath = createRulesetFunction({
    input: null,
    options: {
        type: "object",
        properties: {
            segmentToCheck: {
                oneOf: [
                    {
                        type: "string",
                        enum: ["resourceGroupParam", "subscriptionIdParam", "resourceType", "nestedResourceType", "resourceGroupScope"],
                    },
                    {
                        type: "array",
                        items: {
                            type: "string",
                            enum: ["resourceGroupParam", "subscriptionIdParam", "resourceType", "nestedResourceType", "resourceGroupScope"],
                        },
                    },
                ],
            },
        },
        additionalProperties: false,
    },
}, (fullPath, _opts, paths) => {
    if (fullPath === null || typeof fullPath !== "string") {
        return [];
    }
    const path = paths.path || [];
    const errors = [];
    const optionsHandlers = {
        resourceType: (fullPath) => {
            if (!verifyResourceType$1(fullPath)) {
                errors.push({
                    message: `The path for the CURD methods do not contain a resource type.`,
                    path,
                });
            }
        },
        nestedResourceType: (fullPath) => {
            if (!verifyNestResourceType$1(fullPath)) {
                errors.push({
                    message: `The path for nested resource doest not meet the valid resource pattern.`,
                    path,
                });
            }
        },
        resourceGroupParam: (fullPath) => {
            if (!verifyResourceGroup(fullPath)) {
                errors.push({
                    message: `The path for resource group scoped CRUD methods does not contain a resourceGroupName parameter.`,
                    path,
                });
            }
        },
        subscriptionIdParam: (fullPath) => {
            if (!verifySubscriptionId(fullPath)) {
                errors.push({
                    message: `The path for the subscriptions scoped CRUD methods do not contain the subscriptionId parameter.`,
                    path,
                });
            }
        },
        resourceGroupScope: (fullPath) => {
            if (!verifyResourceGroupScope$1(fullPath)) {
                errors.push({
                    message: "",
                    path,
                });
            }
        },
    };
    const segments = typeof _opts.segmentToCheck === "string" ? [_opts.segmentToCheck] : _opts.segmentToCheck;
    segments.forEach((segment) => {
        optionsHandlers[segment](fullPath);
    });
    return errors;
});

const bodyParamRepeatedInfo = (pathItem, _opts, paths) => {
    if (pathItem === null || typeof pathItem !== "object") {
        return [];
    }
    const path = paths.path || [];
    const errors = [];
    const pathParams = pathItem.parameters || [];
    if (pathItem["put"] && Array.isArray(pathItem["put"].parameters)) {
        const allParams = [...pathParams, ...pathItem["put"].parameters];
        const pathAndQueryParameters = allParams.filter((p) => p.in === "path" || p.in === "query").map((p) => p.name);
        const bodyParam = allParams.find((p) => p.in === "body");
        if (bodyParam) {
            const properties = getProperties(bodyParam.schema);
            if ("properties" in properties) {
                const propertiesProperties = getProperties(properties.properties);
                for (const prop of Object.keys(propertiesProperties)) {
                    if (pathAndQueryParameters.includes(prop)) {
                        errors.push({
                            message: `${prop}`,
                            path: [...path, "put", "parameters", pathItem["put"].parameters.findIndex((p) => p.name === prop)],
                        });
                    }
                }
            }
        }
    }
    return errors;
};

function camelCase(propertyName, options, { path }) {
    if (!propertyName) {
        return [];
    }
    const errors = [];
    const camelCaseReg = /^[a-z0-9$-]+([A-Z]{1,3}[a-z0-9$-]+)+$|^[a-z0-9$-]+$|^[a-z0-9$-]+([A-Z]{1,3}[a-z0-9$-]+)*[A-Z]{1,3}$/;
    if (!camelCaseReg.test(propertyName)) {
        errors.push({
            message: "",
            path
        });
    }
    return errors;
}

const collectionObjectPropertiesNaming = (op, _opts, paths) => {
    var _a, _b;
    if (op === null || typeof op !== "object") {
        return [];
    }
    const path = paths.path || [];
    const errors = [];
    const regex = /.+_List([^_]*)$/;
    if (op && regex.test(op.operationId) && isPageableOperation(op)) {
        const schema = (_b = (_a = op.responses) === null || _a === void 0 ? void 0 : _a["200"]) === null || _b === void 0 ? void 0 : _b.schema;
        const valueSchema = getProperty(schema, "value");
        if (schema && !(valueSchema && valueSchema.type === "array")) {
            errors.push({
                message: `Collection object returned by list operation '${op.operationId}' with 'x-ms-pageable' extension, has no property named 'value'.`,
                path: path.concat(['responses', "200", "schema"])
            });
        }
    }
    return errors;
};

const consistentPatchProperties = (patchOp, _opts, ctx) => {
    var _a, _b, _c, _d, _e, _f, _g;
    if (patchOp === null || typeof patchOp !== "object") {
        return [];
    }
    const path = ctx.path || [];
    const errors = [];
    const patchBodySchema = (_b = (_a = patchOp === null || patchOp === void 0 ? void 0 : patchOp.parameters) === null || _a === void 0 ? void 0 : _a.find((p) => p.in === "body")) === null || _b === void 0 ? void 0 : _b.schema;
    const patchBodySchemaIndex = (_c = patchOp === null || patchOp === void 0 ? void 0 : patchOp.parameters) === null || _c === void 0 ? void 0 : _c.findIndex((p) => p.in === "body");
    const responseSchema = ((_e = (_d = patchOp === null || patchOp === void 0 ? void 0 : patchOp.responses) === null || _d === void 0 ? void 0 : _d["200"]) === null || _e === void 0 ? void 0 : _e.schema) || ((_g = (_f = patchOp === null || patchOp === void 0 ? void 0 : patchOp.responses) === null || _f === void 0 ? void 0 : _f["201"]) === null || _g === void 0 ? void 0 : _g.schema) || getGetOperationSchema(path.slice(0, -1), ctx);
    if (patchBodySchema && responseSchema) {
        const absents = diffSchema(patchBodySchema, responseSchema);
        absents.forEach((absent) => {
            errors.push({
                message: `The property '${absent}' in the request body either not apppear in the resource model or has the wrong level.`,
                path: [...path, "parameters", patchBodySchemaIndex, "schema"],
            });
        });
    }
    return errors;
};

const SYNC_DELETE_RESPONSES = ["200", "204", "default"];
const LR_DELETE_RESPONSES = ["202", "204", "default"];
const SYNC_ERROR$2 = "Synchronous delete operations must have responses with 200, 204 and default return codes. They also must have no other response codes.";
const LR_ERROR$2 = "Long-running delete operations must have responses with 202, 204 and default return codes. They also must have no other response codes.";
const EmptyResponse_ERROR$3 = "Delete operation response codes must be non-empty. It must have response codes 200, 204 and default if it is sync or 202, 204 and default if it is long running.";
const DeleteResponseCodes = (deleteOp, _opts, ctx) => {
    var _a;
    if (deleteOp === null || typeof deleteOp !== "object") {
        return [];
    }
    const path = ctx.path;
    const errors = [];
    const responses = Object.keys((_a = deleteOp === null || deleteOp === void 0 ? void 0 : deleteOp.responses) !== null && _a !== void 0 ? _a : {});
    if (responses.length == 0) {
        errors.push({
            message: EmptyResponse_ERROR$3,
            path: path,
        });
        return errors;
    }
    const isAsyncOperation = deleteOp.responses["202"] ||
        (deleteOp["x-ms-long-running-operation"] && deleteOp["x-ms-long-running-operation"] === true) ||
        deleteOp["x-ms-long-running-operation-options"];
    if (isAsyncOperation) {
        if (!deleteOp["x-ms-long-running-operation"]) {
            errors.push({
                message: "An async DELETE operation must set '\"x-ms-long-running-operation\" : true'.",
                path: path,
            });
            return errors;
        }
        if (responses.length !== LR_DELETE_RESPONSES.length || !LR_DELETE_RESPONSES.every((value) => responses.includes(value))) {
            errors.push({
                message: LR_ERROR$2,
                path: path,
            });
        }
    }
    else {
        if (responses.length !== SYNC_DELETE_RESPONSES.length || !SYNC_DELETE_RESPONSES.every((value) => responses.includes(value))) {
            errors.push({
                message: SYNC_ERROR$2,
                path: path,
            });
        }
    }
    return errors;
};

const getCollectionOnlyHasValueAndNextLink = (properties, _opts, ctx) => {
    if (!properties || typeof properties !== "object") {
        return [];
    }
    for (const path of ctx.path) {
        if (path.includes(".")) {
            const splitNamespace = path.split(".");
            if (path.includes("/")) {
                const segments = splitNamespace[splitNamespace.length - 1].split("/");
                if (segments.length % 2 !== 0) {
                    return [];
                }
                else {
                    const key = Object.keys(properties);
                    if (key.length != 2 || !key.includes("value") || !key.includes("nextLink")) {
                        return [
                            {
                                message: "Get endpoints for collections of resources must only have the `value` and `nextLink` properties in their model.",
                            },
                        ];
                    }
                }
            }
        }
    }
    return [];
};

function checkApiVersion(param) {
    if (param.in !== "query") {
        return false;
    }
    return true;
}
const apiVersionName = "api-version";
const hasApiVersionParameter = (apiPath, opts, paths) => {
    var _a, _b;
    if (apiPath === null || typeof apiPath !== 'object') {
        return [];
    }
    if (opts === null || typeof opts !== 'object' || !opts.methods) {
        return [];
    }
    const path = paths.path || [];
    if (apiPath.parameters) {
        if (apiPath.parameters.some((p) => p.name === apiVersionName && checkApiVersion(p))) {
            return [];
        }
    }
    const messages = [];
    for (const method of Object.keys(apiPath)) {
        if (opts.methods.includes(method)) {
            const param = (_b = (_a = apiPath[method]) === null || _a === void 0 ? void 0 : _a.parameters) === null || _b === void 0 ? void 0 : _b.filter((p) => p.name === apiVersionName);
            if (!param || param.length === 0) {
                messages.push({
                    message: `Operation should include an 'api-version' parameter.`,
                    path: [...path, method]
                });
                continue;
            }
            if (!checkApiVersion(param[0])) {
                messages.push({
                    message: `Operation 'api-version' parameter should be a query parameter.`,
                    path: [...path, method]
                });
            }
        }
    }
    return messages;
};

const hasHeader = (response, opts, paths) => {
    if (response === null || typeof response !== 'object') {
        return [];
    }
    if (opts === null || typeof opts !== 'object' || !opts.name) {
        return [];
    }
    const path = paths.path || [];
    const hasHeader = Object.keys(response.headers || {})
        .some((name) => name.toLowerCase() === opts.name.toLowerCase());
    if (!hasHeader) {
        return [
            {
                message: `Response should include an "${opts.name}" response header.`,
                path: [...path, 'headers'],
            },
        ];
    }
    return [];
};

const httpsSupportedScheme = (scheme, _opts, paths) => {
    if (scheme == null || typeof scheme !== "object")
        return [];
    const schemeArray = scheme;
    if (schemeArray[0] === "https" && schemeArray.length === 1)
        return [];
    const path = paths.path || [];
    return [{
            message: 'Azure Resource Management only supports HTTPS scheme.',
            path,
        }];
};

const latestVersionOfCommonTypesMustBeUsed = (ref, _opts, ctx) => {
    const REF_COMMON_TYPES_REGEX = new RegExp("/common-types/resource-management/v\\d+/\\w+.json#", "gi");
    if (ref !== null && !ref.match(REF_COMMON_TYPES_REGEX)) {
        return [];
    }
    const errors = [];
    const path = ctx.path;
    const versionAndFile = ref.split("/common-types/resource-management/")[1].split("#")[0].split("/");
    if (!isLatestCommonTypesVersionForFile(versionAndFile[0], versionAndFile[1])) {
        errors.push({
            message: `Use the latest version ${LATEST_VERSION_BY_COMMON_TYPES_FILENAME.get(versionAndFile[1])} of ${versionAndFile[1]}.`,
            path: path,
        });
    }
    return errors;
};

const locationMustHaveXmsMutability = (scheme, _opts, paths) => {
    if (scheme == null || typeof scheme !== "object")
        return [];
    if (scheme["x-ms-mutability"] !== undefined && Array.isArray(scheme["x-ms-mutability"])) {
        const schemeArray = scheme["x-ms-mutability"];
        if (schemeArray.includes("create") && schemeArray.includes("read"))
            return [];
    }
    const path = paths.path || [];
    return [{
            message: 'Property \'location\' must have \'\\"x-ms-mutability\\":[\\"read\\", \\"create\\"]\' extension defined.',
            path,
        }];
};

const validateOriginalUri = (lroOptions, opts, ctx) => {
    if (!lroOptions || typeof lroOptions !== "object") {
        return [];
    }
    const path = ctx.path || [];
    const messages = [];
    const getOperationPath = [...path.slice(0, -2), "get"];
    if (!jsonPath(getOperationPath, ctx.document.parserResult.data)) {
        messages.push({
            path: [...path.slice(0, -1)],
            message: "",
        });
    }
    return messages;
};

const lroPatch202 = (patchOp, _opts, ctx) => {
    if (patchOp === null || typeof patchOp !== "object") {
        return [];
    }
    const path = ctx.path || [];
    if (!patchOp["x-ms-long-running-operation"]) {
        return [];
    }
    const errors = [];
    if ((patchOp === null || patchOp === void 0 ? void 0 : patchOp.responses) && !(patchOp === null || patchOp === void 0 ? void 0 : patchOp.responses["202"])) {
        errors.push({
            message: "The async patch operation should return 202.",
            path: [...path, "responses"],
        });
    }
    return errors;
};

const provisioningStateSpecifiedForLROPatch = (patchOp, _opts, ctx) => {
    if (patchOp === null || typeof patchOp !== "object") {
        return [];
    }
    const path = ctx.path || [];
    const errors = [];
    const allProperties = getProperties(patchOp.schema);
    const provisioningStateProperty = getProperty(allProperties === null || allProperties === void 0 ? void 0 : allProperties.properties, "provisioningState");
    if (provisioningStateProperty === undefined || Object.keys(provisioningStateProperty).length === 0) {
        errors.push({
            message: `200 response schema in long running PATCH operation is missing ProvisioningState property. A LRO PATCH operations 200 response schema must have ProvisioningState specified.`,
            path,
        });
    }
    return errors;
};

const provisioningStateSpecifiedForLROPut = (putOp, _opts, ctx) => {
    var _a;
    if (putOp === null || typeof putOp !== "object") {
        return [];
    }
    const putCodes = ["200", "201"];
    const path = ctx.path || [];
    const errors = [];
    for (const code of putCodes) {
        const allProperties = getProperties((_a = putOp.responses[code]) === null || _a === void 0 ? void 0 : _a.schema);
        const provisioningStateProperty = getProperty(allProperties === null || allProperties === void 0 ? void 0 : allProperties.properties, "provisioningState");
        if (provisioningStateProperty === undefined || Object.keys(provisioningStateProperty).length === 0) {
            errors.push({
                message: `${code} response schema in long running PUT operation is missing ProvisioningState property. A LRO PUT operations response schema must have ProvisioningState specified for the 200 and 201 status codes.`,
                path,
            });
        }
    }
    return errors;
};

function matchAnyPatterns$1(patterns, path) {
    return patterns.every((p) => p.test(path));
}
function verifyNestResourceType(path) {
    const patterns = [/^\/subscriptions\/{\w+}\/resourceGroups\/{\w+}\/providers\/\w+\.\w+\/\w+\/{\w+}\/\w+.*/gi];
    return matchAnyPatterns$1(patterns, path);
}
function verifyResourceType(path) {
    const patterns = [/^\/subscriptions\/{\w+}\/resourceGroups\/{\w+}\/providers\/\w+\.\w+\/\w+\/{\w+}.*/gi];
    return matchAnyPatterns$1(patterns, path);
}
const validateSegmentsInNestedResourceListOperation = (fullPath, _opts, ctx) => {
    var _a;
    const swagger = (_a = ctx === null || ctx === void 0 ? void 0 : ctx.documentInventory) === null || _a === void 0 ? void 0 : _a.resolved;
    if (fullPath === null || typeof fullPath !== "string" || fullPath.length === 0 || swagger === null) {
        return [];
    }
    const otherPaths = Object.keys(swagger.paths).filter((p) => p !== fullPath);
    if (verifyNestResourceType(fullPath)) {
        let count = 0;
        for (const apiPath of Object.values(otherPaths)) {
            if (verifyResourceType(apiPath)) {
                if (fullPath.includes(apiPath)) {
                    count++;
                    break;
                }
            }
        }
        if (count === 0) {
            return [
                {
                    message: "A nested resource type's List operation must include all the parent segments in its api path.",
                    ctx,
                },
            ];
        }
    }
    return [];
};

const scopeParameter = "{scope}";
const noDuplicatePathsForScopeParameter = (path, _opts, ctx) => {
    var _a;
    const swagger = (_a = ctx === null || ctx === void 0 ? void 0 : ctx.documentInventory) === null || _a === void 0 ? void 0 : _a.resolved;
    if (path === null || typeof path !== "string" || path.length === 0 || swagger === null) {
        return [];
    }
    const pathRegEx = new RegExp(path.replace(scopeParameter, ".*"));
    const otherPaths = Object.keys(swagger.paths).filter((p) => p !== path);
    const matches = otherPaths.filter((p) => pathRegEx.test(p));
    const errors = matches.map((match) => {
        return {
            message: `Path "${match}" with explicitly defined scope is a duplicate of path "${path}" that has the scope parameter.".`,
            path: ctx.path,
        };
    });
    return errors;
};

const ALLOWED_RESPONSE_CODES = ["200", "201", "202", "204", "default"];
const noErrorCodeResponses = (responseCode, _opts, ctx) => {
    var _a;
    if (!responseCode || typeof responseCode !== "string") {
        return [];
    }
    if (ALLOWED_RESPONSE_CODES.some((allowedCode) => responseCode === allowedCode)) {
        return [];
    }
    return [
        {
            message: "",
            path: (_a = ctx.path) !== null && _a !== void 0 ? _a : [],
        },
    ];
};

function operationsApiSchema(schema, options, { path }) {
    if (schema === null || typeof schema !== "object") {
        return [];
    }
    const errors = [];
    let isValid = true;
    const value = getProperty(schema, "value");
    const items = value === null || value === void 0 ? void 0 : value.items;
    if (value && items) {
        const name = getProperty(items, "name");
        const display = getProperty(items, "display");
        const isDataAction = getProperty(items, "isDataAction");
        if (!name || !isDataAction || !display) {
            isValid = false;
        }
        else {
            if (["description", "provider", "operation", "resource"].some((e) => !getProperty(display, e))) {
                isValid = false;
            }
        }
    }
    else {
        isValid = false;
    }
    if (!isValid) {
        errors.push({
            message: path[1],
            path,
        });
    }
    return errors;
}

const OPERATIONS = "/operations";
const GET = "get";
const NOT_TENANT_LEVEL_REGEX = /\/subscriptions\/\{.*\}\/(?:resourceGroups\/\{.*\}\/)?providers\/[^/]+\/operations/;
const operationsApiTenantLevelOnly = (pathItem, _opts, ctx) => {
    if (pathItem === null || typeof pathItem !== "object") {
        return [];
    }
    const path = ctx.path || [];
    const keys = Object.keys(pathItem);
    if (keys.length < 1) {
        return [];
    }
    const errors = [];
    for (const pathName of keys) {
        if (pathItem[pathName][GET] && pathName.toString().endsWith(OPERATIONS) && pathName.match(NOT_TENANT_LEVEL_REGEX)) {
            errors.push({
                message: "The get operations endpoint for the operations API must only be at the tenant level.",
                path: [...path, pathName],
            });
        }
    }
    return errors;
};

const pushToError = (errors, parameter, path) => {
    errors.push({
        message: `Parameter "${parameter}" is referenced but not defined in the global parameters section of Service Definition`,
        path: [...path],
    });
};
const parameterNotDefinedInGlobalParameters = (parameters, _opts, ctx) => {
    var _a;
    if (parameters === null || !Array.isArray(parameters)) {
        return [];
    }
    if (parameters.length === 0) {
        return [];
    }
    const path = ctx.path || [];
    const errors = [];
    const globalParametersList = [];
    const swagger = (_a = ctx === null || ctx === void 0 ? void 0 : ctx.documentInventory) === null || _a === void 0 ? void 0 : _a.resolved;
    if (swagger.parameters) {
        for (const parameters in swagger.parameters) {
            const parameterName = swagger.parameters[parameters].name;
            globalParametersList.push(parameterName);
        }
        for (const parameter of parameters) {
            if (parameter.name && parameter.name === "subscriptionId" && !globalParametersList.includes("subscriptionId")) {
                pushToError(errors, "subscriptionId", path);
            }
        }
        const commonTypeApiVersionReg = /.*common-types\/resource-management\/v\d\/types\.json#\/parameters\/ApiVersionParameter/gi;
        if (!globalParametersList.includes("api-version") && !parameters.some((p) => p.$ref && commonTypeApiVersionReg.test(p.$ref))) {
            pushToError(errors, "api-version", path);
        }
    }
    return errors;
};

const parameterNotUsingCommonTypes = (parameters, _opts, ctx) => {
    var _a, _b;
    if (parameters === null || !Array.isArray(parameters)) {
        return [];
    }
    if (parameters.length === 0) {
        return [];
    }
    const commonTypesParametersNames = new Set([
        "subscriptionId",
        "api-version",
        "resourceGroupName",
        "operationId",
        "location",
        "managementGroupName",
        "scope",
        "tenantId",
        "ifMatch",
        "ifNoneMatch",
    ]);
    const swagger = (_a = ctx === null || ctx === void 0 ? void 0 : ctx.documentInventory) === null || _a === void 0 ? void 0 : _a.resolved;
    const allParams = parameters.concat(Object.values((_b = swagger === null || swagger === void 0 ? void 0 : swagger.parameters) !== null && _b !== void 0 ? _b : []));
    const paramsWithNameProperty = allParams.filter((param) => Object.keys(param).includes("name"));
    const paramNames = paramsWithNameProperty.map((param) => param.name);
    const paramsFromCommonTypes = paramNames.filter((pName) => commonTypesParametersNames.has(pName));
    const errors = paramsFromCommonTypes.map((pName) => {
        return {
            message: `Not using the common-types defined parameter "${pName}".`,
            path: ctx.path,
        };
    });
    return errors;
};

const ParametersInPointGet = (pathItem, _opts, ctx) => {
    if (pathItem === null || typeof pathItem !== "object") {
        return [];
    }
    const path = ctx.path || [];
    const uris = Object.keys(pathItem);
    if (uris.length < 1) {
        return [];
    }
    const GET = "get";
    const errors = [];
    for (const uri of uris) {
        const hierarchy = getResourcesPathHierarchyBasedOnResourceType(uri);
        if (hierarchy.length >= 1 && pathItem[uri][GET]) {
            const params = pathItem[uri][GET]["parameters"];
            const queryParams = params.filter((param) => param.in === "query" && param.name !== "api-version");
            queryParams.map((param) => {
                errors.push({
                    message: `Query parameter ${param.name} should be removed. Point Get's MUST not have query parameters other than api version.`,
                    path: [path, uri, GET, "parameters"],
                });
            });
        }
    }
    return errors;
};

const ParametersInPost = (postParameters, _opts, ctx) => {
    if (postParameters === null || !Array.isArray(postParameters)) {
        return [];
    }
    if (postParameters.length === 0) {
        return [];
    }
    const path = ctx.path;
    const queryParams = postParameters.filter((param) => param.in === "query" && param.name !== "api-version");
    const errors = queryParams.map((param) => {
        return {
            message: `${param.name} is a query parameter. Post operation must not contain any query parameter other than api-version.`,
            path: path,
        };
    });
    return errors;
};

const pathBodyParameters = (parameters, _opts, paths) => {
    if (parameters === null || parameters.schema === undefined || parameters.in !== "body") {
        return [];
    }
    const path = paths.path || [];
    const properties = getProperties(parameters.schema);
    const requiredProperties = getRequiredProperties(parameters.schema);
    const errors = [];
    for (const prop of Object.keys(properties)) {
        if (properties[prop].default) {
            errors.push({
                message: `Properties of a PATCH request body must not have default value, property:${prop}.`,
                path: [...path, "schema"]
            });
        }
        if (requiredProperties.includes(prop)) {
            errors.push({
                message: `Properties of a PATCH request body must not be required, property:${prop}.`,
                path: [...path, "schema"]
            });
        }
        const xmsMutability = properties[prop]['x-ms-mutability'];
        if (xmsMutability && xmsMutability.length === 1 && xmsMutability[0] === "create") {
            errors.push({
                message: `Properties of a PATCH request body must not be x-ms-mutability: ["create"], property:${prop}.`,
                path: [...path, "schema"]
            });
        }
    }
    return errors;
};

const ERROR_MESSAGE$1 = "A patch request body must only contain properties present in the corresponding put request body, and must contain at least one of the properties.";
const PARAM_IN_BODY = (paramObject) => paramObject.in === "body";
const PATCH = "patch";
const PUT = "put";
const PARAMETERS = "parameters";
const patchPropertiesCorrespondToPutProperties = (pathItem, _opts, ctx) => {
    var _a, _b, _c, _d;
    if (pathItem === null || typeof pathItem !== "object") {
        return [];
    }
    const path = ctx.path.concat([PATCH, PARAMETERS]);
    const errors = [];
    const patchBodyProperties = (_b = (_a = pathItem[PATCH]) === null || _a === void 0 ? void 0 : _a.parameters) === null || _b === void 0 ? void 0 : _b.filter(PARAM_IN_BODY).map((param) => getAllPropertiesIncludingDeeplyNestedProperties(param.schema, []));
    const putBodyProperties = (_d = (_c = pathItem[PUT]) === null || _c === void 0 ? void 0 : _c.parameters) === null || _d === void 0 ? void 0 : _d.filter(PARAM_IN_BODY).map((param) => getAllPropertiesIncludingDeeplyNestedProperties(param.schema, []));
    const patchBodyPropertiesEmpty = patchBodyProperties.length < 1;
    const putBodyPropertiesEmpty = putBodyProperties.length < 1;
    if (patchBodyPropertiesEmpty) {
        return [
            {
                message: "Patch operations body cannot be empty.",
                path: path,
            },
        ];
    }
    if (!patchBodyPropertiesEmpty && putBodyPropertiesEmpty) {
        return [
            {
                message: "Non empty patch body with an empty put body is not valid.",
                path: path,
            },
        ];
    }
    const patchBodyPropertiesNotInPutBody = _.differenceWith(patchBodyProperties[0], putBodyProperties[0], _.isEqual);
    if (patchBodyPropertiesNotInPutBody.length > 0) {
        patchBodyPropertiesNotInPutBody.forEach((missingProperty) => errors.push({
            message: `${Object.keys(missingProperty)[0]} property in patch body is not present in the corresponding put body. ` + ERROR_MESSAGE$1,
            path: path,
        }));
        return errors;
    }
    return [];
};

const SYNC_PATCH_RESPONSES = ["200", "default"];
const LR_PATCH_RESPONSES = ["200", "202", "default"];
const SYNC_ERROR$1 = "Synchronous PATCH operations must have responses with 200 and default return codes. They also must not have other response codes.";
const LR_ERROR$1 = "Long-running PATCH operations must have responses with 200, 202 and default return codes. They also must not have other response codes.";
const EmptyResponse_ERROR$2 = "PATCH operation response codes must be non-empty. It must have response codes 200 and default if it is sync or 200, 202 and default if it is long running.";
const PatchResponseCodes = (patchOp, _opts, ctx) => {
    var _a;
    if (patchOp === null || typeof patchOp !== "object") {
        return [];
    }
    const path = ctx.path;
    const errors = [];
    const responses = Object.keys((_a = patchOp === null || patchOp === void 0 ? void 0 : patchOp.responses) !== null && _a !== void 0 ? _a : {});
    if (responses.length == 0) {
        errors.push({
            message: EmptyResponse_ERROR$2,
            path: path,
        });
        return errors;
    }
    const isAsyncOperation = (patchOp["x-ms-long-running-operation"] && patchOp["x-ms-long-running-operation"] === true) || patchOp["x-ms-long-running-operation-options"];
    if (isAsyncOperation) {
        if (!patchOp["x-ms-long-running-operation"] || patchOp["x-ms-long-running-operation"] !== true) {
            errors.push({
                message: "An async PATCH operation must set '\"x-ms-long-running-operation\" : true'.",
                path: path,
            });
            return errors;
        }
        if (responses.length !== LR_PATCH_RESPONSES.length || !LR_PATCH_RESPONSES.every((value) => responses.includes(value))) {
            errors.push({
                message: LR_ERROR$1,
                path: path,
            });
        }
    }
    else {
        if (responses.length !== SYNC_PATCH_RESPONSES.length || !SYNC_PATCH_RESPONSES.every((value) => responses.includes(value))) {
            errors.push({
                message: SYNC_ERROR$1,
                path: path,
            });
        }
    }
    return errors;
};

function matchAnyPatterns(patterns, path) {
    return patterns.some((p) => p.test(path));
}
function notMatchPatterns(invalidPatterns, path) {
    return invalidPatterns.every((p) => !p.test(path));
}
function verifyResourceGroupScope(path) {
    const patterns = [
        /^\/subscriptions\/{\w+}\/resourceGroups\/{\w+}\/providers\/.+/gi,
        /^\/subscriptions\/{\w+}\/resourceGroups\/{\w+}\/providers\/\w+\.\w+\/\w+.*/gi,
    ];
    return matchAnyPatterns(patterns, path);
}
function verifyNestResourceGroupScope(path) {
    const invalidPatterns = [
        /^\/subscriptions\/{\w+}\/resourceGroups\/{\w+}\/providers\/\w+\.\w+\/\w+\/{\w+}(?:\/\w+\/(?!default)\w+){1,2}$/gi,
        /^\/subscriptions\/{\w+}\/resourceGroups\/{\w+}\/providers\/\w+\.\w+(?:\/\w+\/(default|{\w+})){1,2}(?:\/\w+\/(?!default)\w+)+$/gi,
        /^\/subscriptions\/{\w+}\/resourceGroups\/{\w+}\/providers\/\w+\.\w+\/\w+\/(?:\/\w+\/(default|{\w+})){0,3}{\w+}(?:\/{\w+})+.*$/gi,
        /^\/subscriptions\/{\w+}\/resourceGroups\/{\w+}\/providers\/\w+\.\w+(?:\/\w+\/(default|{\w+})){0,2}(?:\/\w+\/(?!default)\w+)+\/{\w+}.*$/gi,
    ];
    return notMatchPatterns(invalidPatterns, path);
}
function checkTrackedForPut(allParams, path) {
    const bodyParam = allParams.find((p) => p.in === "body");
    if (bodyParam) {
        const properties = getProperties(bodyParam.schema);
        if ("location" in properties) {
            if (!verifyResourceGroupScope(path[1]) || !verifyNestResourceGroupScope(path[1])) {
                return true;
            }
        }
    }
    return false;
}
function checkTrackedForGet(allParams, path) {
    const properties = getProperties(allParams);
    if ("location" in properties) {
        if (!verifyResourceGroupScope(path[1]) || !verifyNestResourceGroupScope(path[1])) {
            return true;
        }
    }
    return false;
}
const pathForTrackedResourceTypes = (pathItem, _opts, paths) => {
    if (pathItem === null || typeof pathItem !== "object") {
        return [];
    }
    const path = paths.path || [];
    const errors = [];
    if (pathItem["put"] && Array.isArray(pathItem["put"].parameters)) {
        const allParams = [...pathItem["put"].parameters];
        if (checkTrackedForPut(allParams, path)) {
            errors.push({
                message: "The path must be under a subscription and resource group for tracked resource types.",
                path,
            });
        }
    }
    if (pathItem["get"]) {
        const resp = Object.keys(pathItem.get.responses).find((code) => code.startsWith("2"));
        if (!resp) {
            return [];
        }
        const responseSchema = pathItem.get.responses[resp].schema || {};
        if (checkTrackedForGet(responseSchema, path)) {
            errors.push({
                message: "The path must be under a subscription and resource group for tracked resource types.",
                path,
            });
        }
    }
    return errors;
};

const pathSegmentCasing = (apiPaths, _opts, paths) => {
    if (apiPaths === null || typeof apiPaths !== 'object') {
        return [];
    }
    if (!_opts || !_opts.segments || !Array.isArray(_opts.segments)) {
        return [];
    }
    const segments = _opts.segments;
    const path = paths.path || [];
    const errors = [];
    for (const apiPath of Object.keys(apiPaths)) {
        segments.forEach((seg) => {
            const idx = apiPath.toLowerCase().indexOf("/" + seg.toLowerCase());
            if (idx !== -1) {
                const originalSegment = apiPath.substring(idx + 1, idx + seg.length + 1);
                if (originalSegment !== seg) {
                    errors.push({
                        message: `The path segment ${originalSegment} should be ${seg}.`,
                        path: [...path, apiPath]
                    });
                }
            }
        });
    }
    return errors;
};

const SYNC_POST_RESPONSES_OK = ["200", "default"];
const SYNC_POST_RESPONSES_NO_CONTENT = ["204", "default"];
const LR_POST_RESPONSES_WITH_FINAL_SCHEMA = ["200", "202", "default"];
const LR_POST_RESPONSES_NO_FINAL_SCHEMA = ["202", "default"];
const SYNC_ERROR = "Synchronous POST operations must have one of the following combinations of responses - 200 and default ; 204 and default. They also must not have other response codes.";
const LR_ERROR = "Long-running POST operations must have responses with 202 and default return codes. They must also have a 200 return code if only if the final response is intended to have a schema, if not the 200 return code must not be specified. They also must not have other response codes.";
const LR_NO_SCHEMA_ERROR = "200 return code does not have a schema specified. LRO POST must have a 200 return code if only if the final response is intended to have a schema, if not the 200 return code must not be specified.";
const EmptyResponse_ERROR$1 = "POST operation response codes must be non-empty. Synchronous POST operation must have response codes 200 and default or 204 and default. LRO POST operations must have response codes 202 and default. They must also have a 200 return code if only if the final response is intended to have a schema, if not the 200 return code must not be specified.";
const PostResponseCodes = (postOp, _opts, ctx) => {
    var _a, _b, _c;
    if (postOp === null || typeof postOp !== "object") {
        return [];
    }
    const path = ctx.path;
    const errors = [];
    const responses = Object.keys((_a = postOp === null || postOp === void 0 ? void 0 : postOp.responses) !== null && _a !== void 0 ? _a : {});
    if (responses.length == 0) {
        errors.push({
            message: EmptyResponse_ERROR$1,
            path: path,
        });
        return errors;
    }
    const isAsyncOperation = postOp.responses["202"] ||
        (postOp["x-ms-long-running-operation"] && postOp["x-ms-long-running-operation"] === true) ||
        postOp["x-ms-long-running-operation-options"];
    if (isAsyncOperation) {
        let wrongResponseCodes = false;
        let okResponseCodeNoSchema = false;
        if (!postOp["x-ms-long-running-operation"] || postOp["x-ms-long-running-operation"] !== true) {
            errors.push({
                message: "An async POST operation must set '\"x-ms-long-running-operation\" : true'.",
                path: path,
            });
            return errors;
        }
        if (responses.length === LR_POST_RESPONSES_WITH_FINAL_SCHEMA.length) {
            if (!LR_POST_RESPONSES_WITH_FINAL_SCHEMA.every((value) => responses.includes(value))) {
                wrongResponseCodes = true;
            }
            else if (!((_b = postOp.responses["200"]) === null || _b === void 0 ? void 0 : _b.schema)) {
                okResponseCodeNoSchema = true;
            }
        }
        else if (responses.length !== LR_POST_RESPONSES_NO_FINAL_SCHEMA.length ||
            !LR_POST_RESPONSES_NO_FINAL_SCHEMA.every((value) => responses.includes(value))) {
            wrongResponseCodes = true;
        }
        if ((_c = postOp.responses["202"]) === null || _c === void 0 ? void 0 : _c.schema) {
            errors.push({
                message: "202 response for a LRO POST operation must not have a response schema specified.",
                path: path,
            });
        }
        if (wrongResponseCodes) {
            errors.push({
                message: LR_ERROR,
                path: path,
            });
        }
        else if (okResponseCodeNoSchema) {
            errors.push({
                message: LR_NO_SCHEMA_ERROR,
                path: path,
            });
        }
        return errors;
    }
    else {
        if (responses.length !== SYNC_POST_RESPONSES_OK.length ||
            (!SYNC_POST_RESPONSES_OK.every((value) => responses.includes(value)) &&
                !SYNC_POST_RESPONSES_NO_CONTENT.every((value) => responses.includes(value)))) {
            errors.push({
                message: SYNC_ERROR,
                path: path,
            });
        }
    }
    return errors;
};

const errorMessageObject = "Properties with type:object that don't reference a model definition are not allowed. ARM doesn't allow generic type definitions as this leads to bad customer experience.";
const errorMessageNull = "Properties with 'type' NULL are not allowed, please specify the 'type' as 'Primitive' or 'Object' referring a model.";
const propertiesTypeObjectNoDefinition = (definitionObject, opts, ctx) => {
    const path = ctx.path || [];
    if (definitionObject === null || definitionObject === void 0 ? void 0 : definitionObject.properties) {
        if (definitionObject.properties === null) {
            return [{ message: errorMessageNull, path }];
        }
    }
    const values = Object.values(definitionObject);
    if ((definitionObject === null || definitionObject === void 0 ? void 0 : definitionObject.type) === "") {
        return [{ message: errorMessageNull, path }];
    }
    if (typeof definitionObject === "object") {
        if (definitionObject.properties === undefined)
            return [{ message: errorMessageObject, path }];
    }
    for (const val of values) {
        if (typeof val === "object") {
            if (val === null) {
                return [{ message: errorMessageObject, path }];
            }
            if (Object.keys(val).toString() === "" && Object.keys(val).length === 0) {
                return [{ message: errorMessageObject, path }];
            }
        }
        else
            continue;
    }
    return [];
};

const provisioningState = (swaggerObj, _opts, paths) => {
    const enumValue = swaggerObj.enum;
    if (swaggerObj === null || typeof swaggerObj !== "object" || enumValue === null || enumValue === undefined) {
        return [];
    }
    if (!Array.isArray(enumValue)) {
        return [];
    }
    const path = paths.path || [];
    const valuesMustHave = ["succeeded", "failed", "canceled"];
    if (enumValue && valuesMustHave.some((v) => !enumValue.some((ev) => ev.toLowerCase() === v))) {
        return [
            {
                message: "ProvisioningState must have terminal states: Succeeded, Failed and Canceled.",
                path,
            },
        ];
    }
    return [];
};

const provisioningStateMustBeReadOnly = (schema, _opts, ctx) => {
    if (schema === null || typeof schema !== "object") {
        return [];
    }
    const path = ctx.path || [];
    const errors = [];
    const allProperties = getProperties(schema);
    const provisioningStateProperty = getProperty(allProperties === null || allProperties === void 0 ? void 0 : allProperties.properties, "provisioningState");
    if (provisioningStateProperty === undefined || Object.keys(provisioningStateProperty).length === 0) {
        return [];
    }
    const provisioningStatePropertyReadOnly = provisioningStateProperty["readOnly"];
    if (!provisioningStatePropertyReadOnly || provisioningStatePropertyReadOnly !== true) {
        errors.push({
            message: "provisioningState property must be set to readOnly.",
            path,
        });
    }
    return errors;
};

const putGetPatchSchema = (pathItem, opts, ctx) => {
    if (pathItem === null || typeof pathItem !== "object") {
        return [];
    }
    const neededHttpVerbs = ["put", "get", "patch"];
    const path = ctx.path || [];
    const errors = [];
    const models = new Set();
    for (const verb of neededHttpVerbs) {
        if (pathItem[verb]) {
            models.add(getReturnedType(pathItem[verb]));
        }
        if (models.size > 1) {
            errors.push({
                message: "",
                path,
            });
            break;
        }
    }
    return errors;
};

const putRequestResponseScheme = (putOp, _opts, ctx) => {
    var _a;
    if (putOp === null || typeof putOp !== "object") {
        return [];
    }
    const path = ctx.path || [];
    const errors = [];
    if (!putOp.parameters) {
        return [];
    }
    let reqBodySchema = {};
    let reqBodySchemaPath = "";
    for (let i = 0; i < putOp.parameters.length; i++) {
        const parameter = putOp.parameters[i];
        if (parameter.in === "body") {
            reqBodySchemaPath = `parameters[${i}].schema`;
            reqBodySchema = parameter.schema ? parameter.schema : {};
            break;
        }
    }
    if (Object.keys(reqBodySchema).length === 0) {
        return [];
    }
    const responseCode = putOp.responses["200"] ? "200" : "201";
    const respModelPath = `responses[${responseCode}].schema`;
    const respModel = ((_a = putOp.responses[responseCode]) === null || _a === void 0 ? void 0 : _a.schema)
        ? putOp.responses[responseCode].schema
        : {};
    if (!isSchemaEqual(reqBodySchema, respModel)) {
        errors.push({
            message: `A PUT operation request body schema should be the same as its 200 response schema, to allow reusing the same entity between GET and PUT. If the schema of the PUT request body is a superset of the GET response body, make sure you have a PATCH operation to make the resource updatable. Operation: '${putOp.operationId}' Request Model: '${reqBodySchemaPath}' Response Model: '${respModelPath}'`,
            path: [...path],
        });
    }
    return errors;
};

const LR_AND_SYNC_RESPONSES = ["200", "201", "default"];
const LR_AND_SYNC_ERROR = "Synchronous and long-running PUT operations must have responses with 200, 201 and default return codes. They also must not have other response codes.";
const EmptyResponse_ERROR = "PUT operation response codes must be non-empty. It must have response codes 200, 201 and default for both synchronous and long running.";
const PutResponseCodes = (putOp, _opts, ctx) => {
    var _a;
    if (putOp === null || typeof putOp !== "object") {
        return [];
    }
    const path = ctx.path;
    const errors = [];
    const responses = Object.keys((_a = putOp === null || putOp === void 0 ? void 0 : putOp.responses) !== null && _a !== void 0 ? _a : {});
    if (responses.length == 0) {
        errors.push({
            message: EmptyResponse_ERROR,
            path: path,
        });
        return errors;
    }
    const isAsyncOperation = (putOp["x-ms-long-running-operation"] && putOp["x-ms-long-running-operation"] === true) || putOp["x-ms-long-running-operation-options"];
    if (isAsyncOperation) {
        if (!putOp["x-ms-long-running-operation"]) {
            errors.push({
                message: "An async PUT operation must set '\"x-ms-long-running-operation\" : true'.",
                path: path,
            });
            return errors;
        }
    }
    if (responses.length !== LR_AND_SYNC_RESPONSES.length || !LR_AND_SYNC_RESPONSES.every((value) => responses.includes(value))) {
        errors.push({
            message: LR_AND_SYNC_ERROR,
            path: path,
        });
    }
    return errors;
};

const requestBodyMustExistForPutPatch = (putPatchOperationParameters, _opts, ctx) => {
    const errors = [];
    const path = ctx.path;
    const error = `The put or patch operation does not have a request body defined. This is not allowed. Please specify a request body for this operation.`;
    const bodyParam = findBodyParam(putPatchOperationParameters);
    if (bodyParam == undefined || bodyParam["schema"] == undefined || isEmpty(bodyParam["schema"])) {
        errors.push({
            message: error,
            path: path,
        });
    }
    return errors;
};

const ARM_ALLOWED_RESERVED_NAMES = ["operations"];
const INCLUDED_OPERATIONS = ["get", "put", "delete", "patch"];
const reservedResourceNamesModelAsEnum = (pathItem, _opts, ctx) => {
    var _a;
    if (pathItem === null || typeof pathItem !== "object") {
        return [];
    }
    const path = ctx.path || [];
    const keys = Object.keys(pathItem);
    if (keys.length < 1) {
        return [];
    }
    const pathName = keys[0];
    if (!pathName.match(/.*\/\w+s\/\w+$/)) {
        return [];
    }
    const lastPathWord = (_a = pathName.split("/").pop()) !== null && _a !== void 0 ? _a : "";
    if (ARM_ALLOWED_RESERVED_NAMES.includes(lastPathWord)) {
        return [];
    }
    const errors = [];
    for (const op of INCLUDED_OPERATIONS) {
        if (pathItem[pathName][op]) {
            errors.push({
                message: `The service-defined (reserved name) resource "${lastPathWord}" should be represented as a path parameter enum with \`modelAsString\` set to \`true\`.`,
                path: [...path, pathName],
            });
        }
    }
    return errors;
};

const resourceNameRestriction = (paths, _opts, ctx) => {
    if (paths === null || typeof paths !== "object") {
        return [];
    }
    const path = ctx.path || [];
    const errors = [];
    function getPathParameter(pathItem, paramName) {
        let parameters = [];
        const method = Object.keys(pathItem).find((k) => k !== "parameters");
        if (method) {
            const operationParameters = pathItem[method].parameters;
            parameters = parameters.concat(operationParameters);
        }
        if (pathItem.parameters) {
            parameters = parameters.concat(pathItem.parameters);
        }
        return parameters.find((p) => p.in === "path" && p.name === paramName);
    }
    for (const pathKey of Object.keys(paths)) {
        const parts = pathKey.split("/").slice(1);
        parts.forEach((v, i) => {
            var _a;
            if (v.includes("}")) {
                const param = (_a = v.match(/[^{}]+(?=})/)) === null || _a === void 0 ? void 0 : _a[0];
                if ((param === null || param === void 0 ? void 0 : param.match(/^\w+Name+$/)) && param !== "resourceGroupName") {
                    const paramDefinition = getPathParameter(paths[pathKey], param);
                    if (paramDefinition && !paramDefinition.pattern) {
                        errors.push({
                            message: `The resource name parameter '${param}' should be defined with a 'pattern' restriction.`,
                            path: [...path, pathKey],
                        });
                    }
                }
            }
        });
    }
    return errors;
};

const responseSchemaSpecifiedForSuccessStatusCode = (putOperation, _opts, ctx) => {
    const errors = [];
    const path = ctx.path;
    const successCodes = ["200", "201"];
    for (const code of successCodes) {
        if (putOperation.responses[code]) {
            const response = putOperation.responses[code];
            if (!response.schema) {
                errors.push({
                    message: `The ${code} success status code has missing response schema. 200 and 201 success status codes for an ARM PUT operation must have a response schema specified.`,
                    path,
                });
            }
        }
    }
    return errors;
};

const securityDefinitionsStructure = (swagger, _opts) => {
    var _a, _b, _c, _d, _e, _f;
    if (swagger === "" || typeof swagger !== "object") {
        return [];
    }
    if (!Object.keys(swagger).includes("securityDefinitions")) {
        return [];
    }
    const errors = [];
    const securityDefinition = swagger.securityDefinitions;
    let likeModule = false;
    if (((_a = securityDefinition === null || securityDefinition === void 0 ? void 0 : securityDefinition.azure_auth) === null || _a === void 0 ? void 0 : _a.type) === "oauth2" &&
        ((_b = securityDefinition === null || securityDefinition === void 0 ? void 0 : securityDefinition.azure_auth) === null || _b === void 0 ? void 0 : _b.authorizationUrl) ===
            "https://login.microsoftonline.com/common/oauth2/authorize" &&
        ((_c = securityDefinition === null || securityDefinition === void 0 ? void 0 : securityDefinition.azure_auth) === null || _c === void 0 ? void 0 : _c.flow) === "implicit" &&
        ((_d = securityDefinition === null || securityDefinition === void 0 ? void 0 : securityDefinition.azure_auth) === null || _d === void 0 ? void 0 : _d.description) &&
        ((_f = (_e = securityDefinition === null || securityDefinition === void 0 ? void 0 : securityDefinition.azure_auth) === null || _e === void 0 ? void 0 : _e.scopes) === null || _f === void 0 ? void 0 : _f.user_impersonation)) {
        likeModule = true;
    }
    if (!likeModule) {
        errors.push({
            message: `Every OpenAPI(swagger) spec/configuration must have a security definitions section and it must adhere to the following structure: https://github.com/Azure/azure-openapi-validator/blob/main/docs/security-definitions-structure-validation.md`,
        });
    }
    return errors;
};

const skuValidation = (skuSchema, opts, paths) => {
    if (skuSchema === null || typeof skuSchema !== 'object') {
        return [];
    }
    const path = paths.path || [];
    const errors = [];
    const propertiesRegEx = /^(NAME|TIER|SIZE|FAMILY|CAPACITY)$/i;
    const properties = getProperties(skuSchema);
    const message = {
        message: `A Sku model must have 'name' property. It can also have 'tier', 'size', 'family', 'capacity' as optional properties.`,
        path,
    };
    if (!properties) {
        errors.push(message);
        return errors;
    }
    if (!Object.keys(properties).includes('name')) {
        errors.push(message);
        return errors;
    }
    for (const prop of Object.entries(properties)) {
        if (!propertiesRegEx.test(prop[0])) {
            errors.push(message);
            break;
        }
        if (prop[0].toLowerCase() === "name") {
            if (prop[1].type !== "string") {
                errors.push(message);
            }
        }
    }
    return errors;
};

const SYSTEM_DATA_CAMEL = "systemData";
const SYSTEM_DATA_UPPER_CAMEL = "SystemData";
const PROPERTIES = "properties";
const ERROR_MESSAGE = "System data must be defined as a top-level property, not in the properties bag.";
const systemDataInPropertiesBag = (definition, _opts, ctx) => {
    const properties = getProperties(definition);
    const path = deepFindObjectKeyPath(properties, SYSTEM_DATA_CAMEL);
    if (path.length > 0) {
        return [
            {
                message: ERROR_MESSAGE,
                path: _.concat(ctx.path, PROPERTIES, path[0]),
            },
        ];
    }
    const pathForUpperCamelCase = deepFindObjectKeyPath(properties, SYSTEM_DATA_UPPER_CAMEL);
    if (pathForUpperCamelCase.length > 0) {
        return [
            {
                message: ERROR_MESSAGE,
                path: _.concat(ctx.path, PROPERTIES, pathForUpperCamelCase[0]),
            },
        ];
    }
    return [];
};

const trackedResourceTagsPropertyInRequest = (pathItem, _opts, paths) => {
    if (pathItem === null || typeof pathItem !== "object") {
        return [];
    }
    const path = paths.path || [];
    const errors = [];
    const pathParams = pathItem.parameters || [];
    if (pathItem["put"] && Array.isArray(pathItem["put"].parameters)) {
        const allParams = [...pathParams, ...pathItem["put"].parameters];
        const bodyParam = allParams.find((p) => p.in === "body");
        if (bodyParam) {
            const properties = getProperties(bodyParam.schema);
            const requiredProperties = getRequiredProperties(bodyParam.schema);
            if ("location" in properties) {
                if ("tags" in properties) {
                    if (requiredProperties.includes("tags")) {
                        errors.push({
                            message: `Tags must not be a required property.`,
                            path: [...path, "put"]
                        });
                    }
                }
                else {
                    errors.push({
                        message: `Tracked resource does not have tags in the request schema.`,
                        path: [...path, "put"],
                    });
                }
            }
        }
    }
    return errors;
};

const validatePatchBodyParamProperties = createRulesetFunction({
    input: null,
    options: {
        type: "object",
        properties: {
            should: {
                type: "array",
                items: {
                    type: "string",
                },
            },
            shouldNot: {
                type: "array",
                items: {
                    type: "string",
                },
            },
        },
        additionalProperties: false,
    },
}, (patchOp, _opts, ctx) => {
    var _a, _b, _c, _d, _e, _f;
    if (patchOp === null || typeof patchOp !== "object") {
        return [];
    }
    const path = ctx.path || [];
    const errors = [];
    const bodyParameter = (_b = (_a = patchOp.parameters) === null || _a === void 0 ? void 0 : _a.find((p) => p.in === "body")) === null || _b === void 0 ? void 0 : _b.schema;
    if (bodyParameter) {
        const index = patchOp.parameters.findIndex((p) => p.in === "body");
        if (_opts.should) {
            const responseSchema = ((_d = (_c = patchOp.responses) === null || _c === void 0 ? void 0 : _c["200"]) === null || _d === void 0 ? void 0 : _d.schema) || ((_f = (_e = patchOp.responses) === null || _e === void 0 ? void 0 : _e["202"]) === null || _f === void 0 ? void 0 : _f.schema) || getGetOperationSchema(path.slice(0, -1), ctx);
            _opts.should.forEach((p) => {
                var _a, _b;
                if (!((_a = getProperties(bodyParameter)) === null || _a === void 0 ? void 0 : _a[p]) && ((_b = getProperties(responseSchema)) === null || _b === void 0 ? void 0 : _b[p])) {
                    errors.push({
                        message: `The patch operation body parameter schema should contain property '${p}'.`,
                        path: [...path, "parameters", index],
                    });
                }
            });
        }
        if (_opts.shouldNot) {
            _opts.shouldNot.forEach((p) => {
                var _a;
                const property = (_a = getProperties(bodyParameter)) === null || _a === void 0 ? void 0 : _a[p];
                if (property) {
                    let isPropertyReadOnly = false;
                    let isPropertyImmutable = false;
                    if (property["readOnly"] && property["readOnly"] === true) {
                        isPropertyReadOnly = true;
                    }
                    if (property["x-ms-mutability"] && Array.isArray(property["x-ms-mutability"])) {
                        const schemaArray = property["x-ms-mutability"];
                        if (!schemaArray.includes("update")) {
                            isPropertyImmutable = true;
                        }
                    }
                    if (!(isPropertyReadOnly || isPropertyImmutable)) {
                        errors.push({
                            message: `Mark the top-level property "${p}", specified in the patch operation body, as readOnly or immutable. You could also choose to remove it from the request payload of the Patch operation. These properties are not patchable.`,
                            path: [...path, "parameters", index],
                        });
                    }
                }
            });
        }
    }
    return errors;
});

const withXmsResource = (putOperation, _opts, ctx) => {
    const errors = [];
    const path = ctx.path;
    const returnSchema = getReturnedSchema(putOperation);
    if (returnSchema && !isXmsResource(returnSchema)) {
        errors.push({
            message: `The 200 response model for an ARM PUT operation must have x-ms-azure-resource extension set to true in its hierarchy.Operation: ${putOperation.operationId}`,
            path
        });
    }
    return errors;
};

const errorMessage = "If an operation's (PUT/POST/PATCH/DELETE) responses have `Location` or `Azure-AsyncOperation` headers then it MUST have the property `x-ms-long-running-operation` set to `true`";
const responsesCodes = ["200", "201", "202", "204"];
const verifyXMSLongRunningOperationProperty = (pathItem, _opts, paths) => {
    var _a;
    if (pathItem === null || typeof pathItem !== "object" || pathItem["x-ms-long-running-operation"] === true) {
        return [];
    }
    const path = paths.path || [];
    for (const code of responsesCodes) {
        const headers = (_a = pathItem.responses[code]) === null || _a === void 0 ? void 0 : _a.headers;
        if (headers) {
            for (const headerValue of Object.keys(headers)) {
                if (headerValue.toLowerCase() === "location" || headerValue.toLowerCase() === "azure-asyncoperation") {
                    return [
                        {
                            message: errorMessage,
                            path: path.concat(["responses", code, "headers", headerValue]),
                        },
                    ];
                }
            }
        }
    }
    return;
};

const ruleset = {
    extends: [ruleset$1],
    rules: {
        ApiHost: {
            description: "The host is required for management plane specs.",
            message: "{{description}}",
            severity: "error",
            resolved: false,
            formats: [oas2],
            given: ["$.host"],
            then: {
                function: truthy,
            },
        },
        SubscriptionsAndResourceGroupCasing: {
            description: "The subscriptions and resourceGroup in resource uri should follow lower camel case.",
            message: "{{error}}",
            severity: "error",
            resolved: false,
            formats: [oas2],
            given: ["$.paths", "$.x-ms-paths"],
            then: {
                function: pathSegmentCasing,
                functionOptions: {
                    segments: ["resourceGroups", "subscriptions"],
                },
            },
        },
        PutResponseCodes: {
            description: "LRO and Synchronous PUT must have 200 & 201 return codes.",
            severity: "error",
            message: "{{error}}",
            resolved: true,
            formats: [oas2],
            given: ["$[paths,'x-ms-paths'].*[put]"],
            then: {
                function: PutResponseCodes,
            },
        },
        ProvisioningStateSpecifiedForLROPut: {
            description: 'A LRO PUT operation\'s response schema must have "ProvisioningState" property specified for the 200 and 201 status codes.',
            message: "{{error}}",
            severity: "error",
            resolved: true,
            formats: [oas2],
            given: ["$[paths,'x-ms-paths'].*[put][?(@property === 'x-ms-long-running-operation' && @ === true)]^"],
            then: {
                function: provisioningStateSpecifiedForLROPut,
            },
        },
        ProvisioningStateSpecifiedForLROPatch: {
            description: 'A long running Patch operation\'s response schema must have "ProvisioningState" property specified for the 200 status code.',
            message: "{{error}}",
            severity: "error",
            resolved: true,
            formats: [oas2],
            given: [
                "$[paths,'x-ms-paths'].*[patch][?(@property === 'x-ms-long-running-operation' && @ === true)]^.responses[?(@property == '200')]",
            ],
            then: {
                function: provisioningStateSpecifiedForLROPatch,
            },
        },
        ProvisioningStateValidation: {
            description: "ProvisioningState must have terminal states: Succeeded, Failed and Canceled.",
            message: "{{error}}",
            severity: "error",
            resolved: false,
            formats: [oas2],
            given: ["$.definitions..provisioningState[?(@property === 'enum')]^", "$.definitions..ProvisioningState[?(@property === 'enum')]^"],
            then: {
                function: provisioningState,
            },
        },
        LroLocationHeader: {
            description: "Location header must be supported for all async operations that return 202.",
            message: "A 202 response should include an Location response header.",
            severity: "error",
            formats: [oas2],
            given: "$.paths[*][*].responses[?(@property == '202')]",
            then: {
                function: hasHeader,
                functionOptions: {
                    name: "Location",
                },
            },
        },
        PostResponseCodes: {
            description: "Synchronous POST must have either 200 or 204 return codes and LRO POST must have 202 return code. LRO POST should also have a 200 return code only if the final response is intended to have a schema",
            severity: "error",
            message: "{{error}}",
            resolved: true,
            formats: [oas2],
            given: ["$[paths,'x-ms-paths'].*[post]"],
            then: {
                function: PostResponseCodes,
            },
        },
        XMSLongRunningOperationProperty: {
            description: "If an operation's (PUT/POST/PATCH/DELETE) responses have `Location` or `Azure-AsyncOperation` headers then it MUST have the property `x-ms-long-running-operation` set to `true`",
            message: "If an operation's (PUT/POST/PATCH/DELETE) responses have `Location` or `Azure-AsyncOperation` headers then it MUST have the property `x-ms-long-running-operation` set to `true`",
            severity: "error",
            formats: [oas2],
            resolved: true,
            given: "$[paths,'x-ms-paths'].*[put,patch,post,delete]",
            then: {
                function: verifyXMSLongRunningOperationProperty,
            },
        },
        LroErrorContent: {
            description: "Error response content of long running operations must follow the error schema provided in the common types v2 and above.",
            message: "{{description}}",
            severity: "error",
            resolved: false,
            formats: [oas2],
            given: "$[paths,'x-ms-paths'].*.*[?(@property === 'x-ms-long-running-operation' && @ === true)]^.responses[?(@property === 'default' || @property.startsWith('5') || @property.startsWith('4'))].schema.$ref",
            then: {
                function: pattern,
                functionOptions: {
                    match: ".*/common-types/resource-management/v(([1-9]\\d+)|[2-9])/types.json#/definitions/ErrorResponse",
                },
            },
        },
        DeleteResponseCodes: {
            description: "Synchronous DELETE must have 200 & 204 return codes and LRO DELETE must have 202 & 204 return codes.",
            severity: "error",
            message: "{{error}}",
            resolved: true,
            formats: [oas2],
            given: ["$[paths,'x-ms-paths'].*[delete]"],
            then: {
                function: DeleteResponseCodes,
            },
        },
        DeleteMustNotHaveRequestBody: {
            description: "The delete operation must not have a request body.",
            severity: "error",
            message: "{{description}}",
            resolved: true,
            formats: [oas2],
            given: "$.paths.*.delete.parameters[?(@.in === 'body')]",
            then: {
                function: falsy,
            },
        },
        DeleteResponseBodyEmpty: {
            description: "The delete response body must be empty.",
            message: "{{description}}",
            severity: "error",
            resolved: true,
            formats: [oas2],
            given: ["$[paths,'x-ms-paths'].*[delete].responses['200','204'].schema"],
            then: {
                function: falsy,
            },
        },
        AvoidAdditionalProperties: {
            description: "The use of additionalProperties is not allowed except for user defined tags on tracked resources.",
            severity: "error",
            stagingOnly: true,
            message: "{{description}}",
            resolved: true,
            formats: [oas2],
            given: "$.definitions..[?(@property !== 'tags' && @.additionalProperties)]",
            then: {
                function: falsy,
            },
        },
        PropertiesTypeObjectNoDefinition: {
            description: "Properties with type:object that don't reference a model definition are not allowed. ARM doesn't allow generic type definitions as this leads to bad customer experience.",
            severity: "error",
            message: "{{error}}",
            resolved: true,
            formats: [oas2],
            given: "$.definitions..[?(@property === 'type' && @ ==='object' || @ ==='' || @property === 'undefined')]^",
            then: {
                function: propertiesTypeObjectNoDefinition,
            },
        },
        GetMustNotHaveRequestBody: {
            description: "The Get operation must not have a request body.",
            severity: "error",
            message: "{{description}}",
            resolved: true,
            formats: [oas2],
            given: "$[paths,'x-ms-paths'].*.get.parameters[?(@.in === 'body')]",
            then: {
                function: falsy,
            },
        },
        GetOperation200: {
            description: "The get operation should only return 200.",
            message: "{{description}}",
            severity: "error",
            resolved: true,
            formats: [oas2],
            given: ["$[paths,'x-ms-paths'].*[get].responses['201','202','203','204']"],
            then: {
                function: falsy,
            },
        },
        GetCollectionOnlyHasValueAndNextLink: {
            description: "Get endpoints for collections of resources must only have the `value` and `nextLink` properties in their model.",
            message: "{{description}}",
            severity: "error",
            resolved: true,
            formats: [oas2],
            given: "$[paths,'x-ms-paths'][?(!@property.endsWith('}') && !@property.endsWith('operations') && !@property.endsWith('default'))][get].responses.200.schema.properties",
            then: {
                function: getCollectionOnlyHasValueAndNextLink,
            },
        },
        ParametersInPointGet: {
            description: "Point Get's MUST not have query parameters other than api version.",
            severity: "error",
            message: "{{error}}",
            resolved: true,
            formats: [oas2],
            given: "$[paths,'x-ms-paths']",
            then: {
                function: ParametersInPointGet,
            },
        },
        ValidateSegmentsInNestedResourceListOperation: {
            description: "A nested resource type's List operation must include all the parent segments in its api path.",
            severity: "error",
            stagingOnly: true,
            message: "{{error}}",
            resolved: true,
            formats: [oas2],
            given: "$[paths,'x-ms-paths'].*[get]^~",
            then: {
                function: validateSegmentsInNestedResourceListOperation,
            },
        },
        PatchPropertiesCorrespondToPutProperties: {
            description: "PATCH request body must only contain properties present in the corresponding PUT request body, and must contain at least one property.",
            message: "{{error}}",
            severity: "error",
            resolved: true,
            formats: [oas2],
            given: ["$[paths,'x-ms-paths'].*"],
            then: {
                function: patchPropertiesCorrespondToPutProperties,
            },
        },
        UnSupportedPatchProperties: {
            description: "Patch may not change the name, location, or type of the resource.",
            message: "{{error}}",
            severity: "error",
            resolved: true,
            formats: [oas2],
            given: ["$[paths,'x-ms-paths'].*.patch"],
            then: {
                function: validatePatchBodyParamProperties,
                functionOptions: {
                    shouldNot: ["id", "name", "type", "location"],
                },
            },
        },
        ConsistentPatchProperties: {
            description: "The properties in the patch body must be present in the resource model and follow json merge patch.",
            message: "{{error}}",
            severity: "error",
            resolved: true,
            formats: [oas2],
            given: ["$.paths.*.patch"],
            then: {
                function: consistentPatchProperties,
            },
        },
        PatchResponseCodes: {
            description: "Synchronous PATCH must have 200 return code and LRO PATCH must have 200 and 202 return codes.",
            message: "{{error}}",
            severity: "error",
            resolved: true,
            formats: [oas2],
            given: ["$[paths,'x-ms-paths'].*[patch]"],
            then: {
                function: PatchResponseCodes,
            },
        },
        LroPatch202: {
            description: "Async PATCH should return 202.",
            message: "{{error}}",
            severity: "error",
            resolved: true,
            formats: [oas2],
            given: ["$[paths,'x-ms-paths'].*[patch][?(@property === 'x-ms-long-running-operation' && @ === true)]^"],
            then: {
                function: lroPatch202,
            },
        },
        PatchSkuProperty: {
            description: "RP should consider implementing Patch for the 'SKU' envelope property if it's defined in the resource model and the service supports its updation.",
            message: "{{error}}",
            severity: "warn",
            resolved: true,
            formats: [oas2],
            given: ["$[paths,'x-ms-paths'].*.patch"],
            then: {
                function: validatePatchBodyParamProperties,
                functionOptions: {
                    should: ["sku"],
                },
            },
        },
        PatchBodyParametersSchema: {
            description: "A request parameter of the Patch Operation must not have a required/default/'x-ms-mutability: [\"create\"]' value.",
            message: "{{error}}",
            severity: "error",
            resolved: true,
            formats: [oas2],
            given: ["$.paths.*.patch.parameters[?(@.in === 'body')]"],
            then: {
                function: pathBodyParameters,
            },
        },
        PatchIdentityProperty: {
            description: "RP must implement PATCH for the 'identity' envelope property If it's defined in the resource model.",
            message: "{{error}}",
            severity: "error",
            resolved: true,
            formats: [oas2],
            given: ["$[paths,'x-ms-paths'].*.patch"],
            then: {
                function: validatePatchBodyParamProperties,
                functionOptions: {
                    should: ["identity"],
                },
            },
        },
        PathForTrackedResourceTypes: {
            description: "The path must be under a subscription and resource group for tracked resource types.",
            message: "{{description}}",
            severity: "error",
            stagingOnly: true,
            resolved: true,
            formats: [oas2],
            given: ["$[paths,'x-ms-paths'].*[get,put]^"],
            then: {
                function: pathForTrackedResourceTypes,
            },
        },
        RepeatedPathInfo: {
            description: "Information in the Path should not be repeated in the request body (i.e. subscription ID, resource group name, resource name).",
            message: "The '{{error}}' already appears in the path, please don't repeat it in the request body.",
            severity: "error",
            resolved: true,
            formats: [oas2],
            given: "$[paths,'x-ms-paths'].*.put^",
            then: {
                function: bodyParamRepeatedInfo,
            },
        },
        RequestSchemaForTrackedResourcesMustHaveTags: {
            description: "A tracked resource MUST always have tags as a top level optional property",
            message: "{{description}}. {{error}}",
            severity: "error",
            resolved: true,
            formats: [oas2],
            given: "$[paths,'x-ms-paths'].*.put^",
            then: {
                function: trackedResourceTagsPropertyInRequest,
            },
        },
        PutGetPatchResponseSchema: {
            description: `For a given path with PUT, GET and PATCH operations, the schema of the response must be the same.`,
            message: "{{property}} has different responses for PUT/GET/PATCH operations. The PUT/GET/PATCH operations must have same schema response.",
            severity: "error",
            resolved: false,
            given: ["$[paths,'x-ms-paths'].*.put^"],
            then: {
                function: putGetPatchSchema,
            },
        },
        XmsResourceInPutResponse: {
            description: `The 200 response model for an ARM PUT operation must have x-ms-azure-resource extension set to true in its hierarchy.`,
            message: "{{error}}",
            severity: "error",
            resolved: true,
            given: ["$[paths,'x-ms-paths'].*.put"],
            then: {
                function: withXmsResource,
            },
        },
        LocationMustHaveXmsMutability: {
            description: "A tracked resource's location property must have the x-ms-mutability properties set as read, create.",
            message: 'Property `location` must have `"x-ms-mutability":["read", "create"]` extension defined.',
            severity: "warn",
            resolved: false,
            formats: [oas2],
            given: ["$.definitions[*].properties.location"],
            then: {
                function: locationMustHaveXmsMutability,
            },
        },
        ResponseSchemaSpecifiedForSuccessStatusCode: {
            description: "The 200 and 201 success status codes for an ARM PUT operation must have a response schema specified.",
            message: "{{error}}",
            severity: "error",
            resolved: false,
            formats: [oas2],
            given: ["$[paths,'x-ms-paths'].*.put"],
            then: {
                function: responseSchemaSpecifiedForSuccessStatusCode,
            },
        },
        PutRequestResponseSchemeArm: {
            description: "The request & response('200') schema of the PUT operation must be same.",
            message: "{{error}}",
            severity: "error",
            resolved: true,
            formats: [oas2],
            given: ["$[paths,'x-ms-paths'].*[put][responses][?(@property === '200' || @property === '201')]^^"],
            then: {
                function: putRequestResponseScheme,
            },
        },
        RequestBodyMustExistForPutPatch: {
            description: "Every Put and Patch operation must have a request body",
            message: "{{error}}",
            severity: "error",
            stagingOnly: true,
            resolved: true,
            formats: [oas2],
            given: "$[paths,'x-ms-paths'].*[put,patch].parameters",
            then: {
                function: requestBodyMustExistForPutPatch,
            },
        },
<<<<<<< HEAD
        LroPostReturn: {
            description: "A long running Post operation should return 200 with response schema and 202 without response schema.",
=======
        SyncPostReturn: {
            description: "A synchronous Post operation should return 200 with response schema or 204 without response schema.",
>>>>>>> 7987840b
            message: "{{error}}",
            severity: "error",
            resolved: true,
            formats: [oas2],
<<<<<<< HEAD
            given: "$[paths,'x-ms-paths'].*[post].[?(@property === 'x-ms-long-running-operation' && @ === true)]^",
            then: {
                function: lroPostReturn,
=======
            given: "$[paths,'x-ms-paths'].*[post]",
            then: {
                function: SyncPostReturn,
>>>>>>> 7987840b
            },
        },
        ParametersInPost: {
            description: "For a POST action parameters MUST be in the payload and not in the URI.",
            message: "{{error}}",
            severity: "error",
            resolved: true,
            formats: [oas2],
            given: "$[paths,'x-ms-paths'].*[post][parameters]",
            then: {
                function: ParametersInPost,
            },
        },
        PathContainsSubscriptionId: {
            description: "Path for resource group scoped CRUD methods MUST contain a subscriptionId parameter.",
            message: "{{error}}",
            severity: "error",
            resolved: false,
            formats: [oas2],
            given: "$[paths,'x-ms-paths'].*[get,patch,put,delete]^~",
            then: {
                function: verifyArmPath,
                functionOptions: {
                    segmentToCheck: "subscriptionIdParam",
                },
            },
        },
        PathContainsResourceGroup: {
            description: "Path for resource group scoped CRUD methods MUST contain a resourceGroupName parameter.",
            message: "{{error}}",
            severity: "error",
            resolved: false,
            formats: [oas2],
            given: ["$[paths,'x-ms-paths'].*[get,patch,put,delete]^~"],
            then: {
                function: verifyArmPath,
                functionOptions: {
                    segmentToCheck: "resourceGroupParam",
                },
            },
        },
        PathContainsResourceType: {
            description: "Path for resource CRUD methods MUST contain a resource type.",
            message: "{{error}}",
            severity: "error",
            resolved: false,
            formats: [oas2],
            given: "$[paths,'x-ms-paths'].*[get,patch,put,delete]^~",
            then: {
                function: verifyArmPath,
                functionOptions: {
                    segmentToCheck: "resourceType",
                },
            },
        },
        ResourceNameRestriction: {
            description: "This rule ensures that the authors explicitly define these restrictions as a regex on the resource name.",
            message: "{{error}}",
            severity: "error",
            resolved: true,
            formats: [oas2],
            given: "$[paths,'x-ms-paths'].*.^",
            then: {
                function: resourceNameRestriction,
            },
        },
        PathForNestedResource: {
            description: "Path for CRUD methods on a nested resource type MUST follow valid resource naming.",
            message: "{{error}}",
            severity: "error",
            resolved: false,
            formats: [oas2],
            given: "$[paths,'x-ms-paths'].*[get,patch,delete,put]^~",
            then: {
                function: verifyArmPath,
                functionOptions: {
                    segmentToCheck: "nestedResourceType",
                },
            },
        },
        PathForResourceAction: {
            description: "Path for 'post' method on a resource type MUST follow valid resource naming.",
            message: "{{description}}",
            severity: "error",
            resolved: false,
            formats: [oas2],
            given: "$[paths,'x-ms-paths'].*.post^~",
            then: {
                function: pattern,
                functionOptions: {
                    match: ".*/providers/[\\w\\.]+(?:/\\w+/(default|{\\w+}))*/\\w+$",
                },
            },
        },
        ApiVersionParameterRequired: {
            description: "All operations should have api-version query parameter.",
            message: "{{error}}",
            severity: "error",
            resolved: true,
            formats: [oas2],
            given: ["$.paths.*", "$.x-ms-paths.*"],
            then: {
                function: hasApiVersionParameter,
                functionOptions: {
                    methods: ["get", "put", "patch", "post", "delete", "options", "head", "trace"],
                },
            },
        },
        NoDuplicatePathsForScopeParameter: {
            description: 'Paths with explicitly defined scope should not be present if there is an equivalent path with the "scope" parameter.',
            message: "{{error}}",
            severity: "error",
            resolved: true,
            formats: [oas2],
            given: ["$.paths[?(@property.match(/.*{scope}.*/))]~))", "$.x-ms-paths[?(@property.match(/.*{scope}.*/))]~))"],
            then: {
                function: noDuplicatePathsForScopeParameter,
            },
        },
        SystemDataDefinitionsCommonTypes: {
            description: "System data references must utilize common types.",
            message: "{{description}}",
            severity: "error",
            resolved: false,
            formats: [oas2],
            given: "$.definitions.*.properties.[systemData,SystemData].$ref",
            then: {
                function: pattern,
                functionOptions: {
                    match: ".*/common-types/resource-management/v\\d+/types.json#/definitions/systemData",
                },
            },
        },
        SystemDataInPropertiesBag: {
            description: "System data must be defined as a top-level property, not in the properties bag.",
            message: "{{description}}",
            severity: "error",
            resolved: true,
            formats: [oas2],
            given: ["$.definitions.*.properties[?(@property === 'properties')]^"],
            then: {
                function: systemDataInPropertiesBag,
            },
        },
        ReservedResourceNamesModelAsEnum: {
            description: "Service-defined (reserved) resource names should be represented as an enum type with modelAsString set to true, not as a static string in the path.",
            message: "{{error}}",
            severity: "warn",
            resolved: true,
            formats: [oas2],
            given: ["$[paths,'x-ms-paths']"],
            then: {
                function: reservedResourceNamesModelAsEnum,
            },
        },
        OperationsApiSchemaUsesCommonTypes: {
            description: "Operations API path must follow the schema provided in the common types.",
            message: "{{description}}",
            severity: "error",
            resolved: false,
            formats: [oas2],
            given: "$[paths,'x-ms-paths'][?(@property.match(/\\/providers\\/\\w+\\.\\w+\\/operations$/i))].get.responses.200.schema.$ref",
            then: {
                function: pattern,
                functionOptions: {
                    match: ".*/common-types/resource-management/v\\d+/types.json#/definitions/OperationListResult",
                },
            },
        },
        OperationsApiTenantLevelOnly: {
            description: "The get operations endpoint must only be at the tenant level.",
            message: "{{error}}",
            severity: "error",
            resolved: true,
            formats: [oas2],
            given: "$.[paths,'x-ms-paths']",
            then: {
                function: operationsApiTenantLevelOnly,
            },
        },
        LatestVersionOfCommonTypesMustBeUsed: {
            description: "This rule checks for references that aren't using latest version of common-types.",
            message: "{{error}}",
            severity: "warn",
            resolved: false,
            formats: [oas2],
            given: "$..['$ref']",
            then: {
                function: latestVersionOfCommonTypesMustBeUsed,
            },
        },
        ProvisioningStateMustBeReadOnly: {
            description: "This is a rule introduced to validate if provisioningState property is set to readOnly or not.",
            message: "{{error}}",
            severity: "warn",
            stagingOnly: true,
            resolved: true,
            formats: [oas2],
            given: ["$[paths,'x-ms-paths'].*.*.responses.*.schema"],
            then: {
                function: provisioningStateMustBeReadOnly,
            },
        },
        ArrayMustHaveType: {
            description: "Array type must have a type except for any type.",
            message: "{{error}}",
            severity: "error",
            resolved: false,
            formats: [oas2],
            given: ["$.definitions..items[?(@object())]^"],
            then: {
                function: truthy,
                field: "type",
            },
        },
        NoErrorCodeResponses: {
            description: "Invalid status code specified. Please refer to the documentation for the allowed set.",
            message: "{{description}}",
            severity: "error",
            resolved: false,
            formats: [oas2],
            given: ["$.paths.*.*.responses.*~"],
            then: {
                function: noErrorCodeResponses,
            },
        },
        LroWithOriginalUriAsFinalState: {
            description: "The long running operation with final-state-via:original-uri should have a sibling 'get' operation.",
            message: "{{description}}",
            severity: "error",
            resolved: true,
            formats: [oas2],
            given: [
                "$[paths,'x-ms-paths'].*[put,patch,delete].x-ms-long-running-operation-options[?(@property === 'final-state-via' && @ === 'original-uri')]^",
            ],
            then: {
                function: validateOriginalUri,
            },
        },
        LroPostMustNotUseOriginalUriAsFinalState: {
            description: "The long running post operation must not use final-stat-via:original-uri.",
            message: "{{description}}",
            severity: "error",
            resolved: true,
            formats: [oas2],
            given: [
                "$[paths,'x-ms-paths'].*.post.x-ms-long-running-operation-options[?(@property === 'final-state-via' && @ === 'original-uri')]^",
            ],
            then: {
                function: falsy,
            },
        },
        APIVersionPattern: {
            description: "The API Version parameter MUST be in the Year-Month-Date format (i.e. 2016-07-04.)  NOTE that this is the en-US ordering of month and date.",
            severity: "error",
            message: "{{description}}",
            resolved: true,
            formats: [oas2],
            given: "$.info.version",
            then: {
                function: pattern,
                functionOptions: {
                    match: "^(20\\d{2})-(0[1-9]|1[0-2])-((0[1-9])|[12][0-9]|3[01])(-(preview))?$",
                },
            },
        },
        ParameterNotDefinedInGlobalParameters: {
            description: "Per ARM guidelines, if `subscriptionId` is used anywhere as a path parameter, it must always be defined as global parameter. `api-version` is almost always an input parameter in any ARM spec and must also be defined as a global parameter.",
            message: "{{error}}",
            severity: "warn",
            resolved: false,
            formats: [oas2],
            given: ["$[paths,'x-ms-paths'].*.*[?(@property === 'parameters')]"],
            then: {
                function: parameterNotDefinedInGlobalParameters,
            },
        },
        ParameterNotUsingCommonTypes: {
            description: "This rule checks for parameters defined in common-types that are not using the common-types definition.",
            message: "{{error}}",
            severity: "warn",
            resolved: false,
            formats: [oas2],
            given: ["$[paths,'x-ms-paths'].*.*[?(@property === 'parameters')]"],
            then: {
                function: parameterNotUsingCommonTypes,
            },
        },
        CollectionObjectPropertiesNaming: {
            description: "Per ARM guidelines, a model returned by an `x-ms-pageable` operation must have a property named `value`. This property indicates what type of array the object is.",
            severity: "error",
            message: "{{error}}",
            resolved: true,
            formats: [oas2],
            given: "$.paths.*[get,post]",
            then: {
                function: collectionObjectPropertiesNaming,
            },
        },
        DefinitionsPropertiesNamesCamelCase: {
            description: "Property names should be camel case.",
            message: "Property name should be camel case.",
            severity: "error",
            resolved: false,
            given: "$.definitions..[?(@property === 'type' && @ === 'object')]^.properties[?(@property.match(/^[^@].+$/))]~",
            then: {
                function: camelCase,
            },
        },
        GuidUsage: {
            description: `Verifies whether format is specified as "uuid" or not.`,
            message: "Usage of Guid is not recommended. If GUIDs are absolutely required in your service, please get sign off from the Azure API review board.",
            severity: "error",
            resolved: false,
            given: "$..[?(@property === 'format' && @ === 'uuid')]",
            then: {
                function: falsy,
            },
        },
        InvalidSkuModel: {
            description: `A Sku model must have 'name' property. It can also have 'tier', 'size', 'family', 'capacity' as optional properties.`,
            message: "{{error}}",
            severity: "warn",
            resolved: true,
            given: "$.definitions[?(@property.match(/^sku$/i))]",
            then: {
                function: skuValidation,
            },
        },
        NonApplicationJsonType: {
            description: `Verifies whether operation supports "application/json" as consumes or produces section.`,
            message: "Only content-type 'application/json' is supported by ARM",
            severity: "warn",
            resolved: true,
            given: ["$[produces,consumes].*", "$[paths,'x-ms-paths'].*.*[produces,consumes].*"],
            then: {
                function: pattern,
                functionOptions: {
                    match: "application/json",
                },
            },
        },
        SecurityDefinitionsStructure: {
            description: `Each OpenAPI json document must contain a security definitions section and the section must adhere to a certain format.`,
            message: "{{error}}",
            severity: "error",
            resolved: true,
            given: ["$"],
            then: {
                function: securityDefinitionsStructure,
            },
        },
        SubscriptionIdParameterInOperations: {
            description: `'subscriptionId' must not be an operation parameter and must be declared in the global parameters section.`,
            message: "Parameter 'subscriptionId' is not allowed in the operations section, define it in the global parameters section instead/Parameter '{{path}}' is referenced but not defined in the global parameters section of Service Definition",
            severity: "error",
            resolved: false,
            given: [
                "$[paths,'x-ms-paths'].*.*.parameters.*[?(@property === 'name' && @.match(/^subscriptionid$/i))]^",
                "$[paths,'x-ms-paths'].*.parameters.*[?(@property === 'name' && @.match(/^subscriptionid$/i))]^",
            ],
            then: {
                function: falsy,
            },
        },
        OperationsApiResponseSchema: {
            severity: "error",
            message: "The response schema of operations API '{{error}}' does not match the ARM specification. Please standardize the schema.",
            resolved: true,
            given: "$.paths[?(@property.match(/\\/providers\\/\\w+\\.\\w+\\/operations$/i))].get.responses.200.schema",
            then: {
                function: operationsApiSchema,
            },
        },
        HttpsSupportedScheme: {
            description: "Verifies whether specification supports HTTPS scheme or not.",
            message: "Azure Resource Management only supports HTTPS scheme.",
            severity: "warn",
            resolved: false,
            formats: [oas2],
            given: ["$.schemes"],
            then: {
                function: httpsSupportedScheme,
            },
        },
        MissingDefaultResponse: {
            description: "All operations should have a default (error) response.",
            message: "Operation is missing a default response.",
            severity: "error",
            given: "$.paths.*.*.responses",
            then: {
                field: "default",
                function: truthy,
            },
        },
    },
};

export { ruleset as default };<|MERGE_RESOLUTION|>--- conflicted
+++ resolved
@@ -3214,28 +3214,6 @@
                 function: requestBodyMustExistForPutPatch,
             },
         },
-<<<<<<< HEAD
-        LroPostReturn: {
-            description: "A long running Post operation should return 200 with response schema and 202 without response schema.",
-=======
-        SyncPostReturn: {
-            description: "A synchronous Post operation should return 200 with response schema or 204 without response schema.",
->>>>>>> 7987840b
-            message: "{{error}}",
-            severity: "error",
-            resolved: true,
-            formats: [oas2],
-<<<<<<< HEAD
-            given: "$[paths,'x-ms-paths'].*[post].[?(@property === 'x-ms-long-running-operation' && @ === true)]^",
-            then: {
-                function: lroPostReturn,
-=======
-            given: "$[paths,'x-ms-paths'].*[post]",
-            then: {
-                function: SyncPostReturn,
->>>>>>> 7987840b
-            },
-        },
         ParametersInPost: {
             description: "For a POST action parameters MUST be in the payload and not in the URI.",
             message: "{{error}}",
