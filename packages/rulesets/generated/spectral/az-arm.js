import { oas2, oas3 } from '@stoplight/spectral-formats';
import { falsy, truthy, pattern, undefined as undefined$1, casing } from '@stoplight/spectral-functions';

function checkApiVersion(param) {
    if (param.in !== "query") {
        return false;
    }
    return true;
}
const apiVersionName = "api-version";
const hasApiVersionParameter = (apiPath, opts, paths) => {
    var _a, _b;
    if (apiPath === null || typeof apiPath !== 'object') {
        return [];
    }
    if (opts === null || typeof opts !== 'object' || !opts.methods) {
        return [];
    }
    const path = paths.path || [];
    if (apiPath.parameters) {
        if (apiPath.parameters.some((p) => p.name === apiVersionName && checkApiVersion(p))) {
            return [];
        }
    }
    const messages = [];
    for (const method of Object.keys(apiPath)) {
        if (opts.methods.includes(method)) {
            const param = (_b = (_a = apiPath[method]) === null || _a === void 0 ? void 0 : _a.parameters) === null || _b === void 0 ? void 0 : _b.filter((p) => p.name === apiVersionName);
            if (!param || param.length === 0) {
                messages.push({
                    message: `Operation should include an 'api-version' parameter.`,
                    path: [...path, method]
                });
                continue;
            }
            if (!checkApiVersion(param[0])) {
                messages.push({
                    message: `Operation 'api-version' parameter should be a query parameter.`,
                    path: [...path, method]
                });
            }
        }
    }
    return messages;
};

function getProperties(schema) {
    if (!schema) {
        return {};
    }
    let properties = {};
    if (schema.allOf && Array.isArray(schema.allOf)) {
        schema.allOf.forEach((base) => {
            properties = { ...getProperties(base), ...properties };
        });
    }
    if (schema.properties) {
        properties = { properties, ...schema.properties };
    }
    return properties;
}
function getRequiredProperties(schema) {
    if (!schema) {
        return [];
    }
    let requires = [];
    if (schema.allOf && Array.isArray(schema.allOf)) {
        schema.allOf.forEach((base) => {
            requires = [...getRequiredProperties(base), ...requires];
        });
    }
    if (schema.required) {
        requires = [...schema.required, requires];
    }
    return requires;
}
function jsonPath(paths, root) {
    let result = undefined;
    paths.some((p) => {
        if (typeof root !== "object" && root !== null) {
            result = undefined;
            return true;
        }
        root = root[p];
        result = root;
        return false;
    });
    return result;
}

const validateOriginalUri = (lroOptions, opts, ctx) => {
    if (!lroOptions || typeof lroOptions !== "object") {
        return [];
    }
    const path = ctx.path || [];
    const messages = [];
    const getOperationPath = [...path.slice(0, -2), "get"];
    if (!jsonPath(getOperationPath, ctx.document.parserResult.data)) {
        messages.push({
            path: [...path.slice(0, -1)],
            message: "",
        });
    }
    return messages;
};

const pathBodyParameters = (parameters, _opts, paths) => {
    if (parameters === null || parameters.schema === undefined || parameters.in !== "body") {
        return [];
    }
    const path = paths.path || [];
    const properties = getProperties(parameters.schema);
    const requiredProperties = getRequiredProperties(parameters.schema);
    const errors = [];
    for (const prop of Object.keys(properties)) {
        if (properties[prop].default) {
            errors.push({
                message: `Properties of a PATCH request body must not have default value, property:${prop}.`,
                path: [...path, "schema"]
            });
        }
        if (requiredProperties.includes(prop)) {
            errors.push({
                message: `Properties of a PATCH request body must not be required, property:${prop}.`,
                path: [...path, "schema"]
            });
        }
        const xmsMutability = properties[prop]['x-ms-mutability'];
        if (xmsMutability && xmsMutability.length === 1 && xmsMutability[0] === "create") {
            errors.push({
                message: `Properties of a PATCH request body must not be x-ms-mutability: ["create"], property:${prop}.`,
                path: [...path, "schema"]
            });
        }
    }
    return errors;
};

const pathSegmentCasing = (apiPaths, _opts, paths) => {
    if (apiPaths === null || typeof apiPaths !== 'object') {
        return [];
    }
    if (!_opts || !_opts.segments || !Array.isArray(_opts.segments)) {
        return [];
    }
    const segments = _opts.segments;
    const path = paths.path || [];
    const errors = [];
    for (const apiPath of Object.keys(apiPaths)) {
        segments.forEach((seg) => {
            const idx = apiPath.toLowerCase().indexOf("/" + seg.toLowerCase());
            if (idx !== -1) {
                const originalSegment = apiPath.substring(idx + 1, idx + seg.length + 1);
                if (originalSegment !== seg) {
                    errors.push({
                        message: `The path segment ${originalSegment} should be ${seg}.`,
                        path: [...path, apiPath]
                    });
                }
            }
        });
    }
    return errors;
};

const avoidAnonymousParameter = (parameters, _opts, paths) => {
    if (parameters === null || parameters.schema === undefined || parameters["x-ms-client-name"] !== undefined) {
        return [];
    }
    const path = paths.path || [];
    const properties = parameters.schema.properties;
    if ((properties === undefined || Object.keys(properties).length === 0) &&
        parameters.schema.additionalProperties === undefined &&
        parameters.schema.allOf === undefined) {
        return [];
    }
    return [{
            message: 'Inline/anonymous models must not be used, instead define a schema with a model name in the "definitions" section and refer to it. This allows operations to share the models.',
            path,
        }];
};

const consistentresponsebody = (pathItem, _opts, paths) => {
    if (pathItem === null || typeof pathItem !== 'object') {
        return [];
    }
    const path = paths.path || [];
    const errors = [];
    const createResponseSchema = ((op) => { var _a, _b; return (_b = (_a = op === null || op === void 0 ? void 0 : op.responses) === null || _a === void 0 ? void 0 : _a['201']) === null || _b === void 0 ? void 0 : _b.schema; });
    const resourceSchema = createResponseSchema(pathItem.put) || createResponseSchema(pathItem.patch);
    if (resourceSchema) {
        ['put', 'get', 'patch'].forEach((method) => {
            var _a, _b, _c;
            const responseSchema = (_c = (_b = (_a = pathItem[method]) === null || _a === void 0 ? void 0 : _a.responses) === null || _b === void 0 ? void 0 : _b['200']) === null || _c === void 0 ? void 0 : _c.schema;
            if (responseSchema && responseSchema !== resourceSchema) {
                errors.push({
                    message: 'Response body schema does not match create response body schema.',
                    path: [...path, method, 'responses', '200', 'schema'],
                });
            }
        });
    }
    return errors;
};

const defaultInEnum = (swaggerObj, _opts, paths) => {
    const defaultValue = swaggerObj.default;
    const enumValue = swaggerObj.enum;
    if (swaggerObj === null ||
        typeof swaggerObj !== 'object' ||
        defaultValue === null ||
        defaultValue === undefined ||
        enumValue === null ||
        enumValue === undefined) {
        return [];
    }
    if (!Array.isArray(enumValue)) {
        return [];
    }
    const path = paths.path || [];
    if (enumValue && !enumValue.includes(defaultValue)) {
        return [{
                message: 'Default value should appear in the enum constraint for a schema.',
                path,
            }];
    }
    return [];
};

const delete204Response = (deleteResponses, _opts, paths) => {
    if (deleteResponses === null || typeof deleteResponses !== 'object') {
        return [];
    }
    const path = paths.path || [];
    if (!deleteResponses['204'] && !deleteResponses['202']) {
        return [{
                message: 'A delete operation should have a 204 response.',
                path,
            }];
    }
    return [];
};

const enumInsteadOfBoolean = (swaggerObj, _opts, paths) => {
    if (swaggerObj === null) {
        return [];
    }
    const path = paths.path || [];
    return [{
            message: 'Booleans properties are not descriptive in all cases and can make them to use, evaluate whether is makes sense to keep the property as boolean or turn it into an enum.',
            path,
        }];
};

function isArraySchema(schema) {
    return schema.type === 'array' || !!schema.items;
}
function isObjectSchema(schema) {
    return schema.type === 'object' || !!schema.properties || schema.$ref;
}
function validateErrorResponseSchema(errorResponseSchema, pathToSchema) {
    var _a, _b;
    const errors = [];
    if (!errorResponseSchema.properties) {
        errors.push({
            message: 'Error response schema must be an object schema.',
            path: pathToSchema,
        });
        return errors;
    }
    if (!errorResponseSchema.properties.error || !errorResponseSchema.properties.error.properties) {
        errors.push({
            message: 'Error response schema should contain an object property named `error`.',
            path: [...pathToSchema, 'properties', 'error'],
        });
        return errors;
    }
    if (!((_b = (_a = errorResponseSchema.required) === null || _a === void 0 ? void 0 : _a.includes) === null || _b === void 0 ? void 0 : _b.call(_a, 'error'))) {
        errors.push({
            message: 'The `error` property in the error response schema should be required.',
            path: [...pathToSchema, 'required'],
        });
    }
    const errorSchema = errorResponseSchema.properties.error;
    const pathToErrorSchema = [...pathToSchema, 'properties', 'error'];
    const hasCode = !!errorSchema.properties.code;
    const hasMessage = !!errorSchema.properties.message;
    if (!hasCode && hasMessage) {
        errors.push({
            message: 'Error schema should contain `code` property.',
            path: [...pathToErrorSchema, 'properties'],
        });
    }
    else if (hasCode && !hasMessage) {
        errors.push({
            message: 'Error schema should contain `message` property.',
            path: [...pathToErrorSchema, 'properties'],
        });
    }
    else if (!hasCode && !hasMessage) {
        errors.push({
            message: 'Error schema should contain `code` and `message` properties.',
            path: [...pathToErrorSchema, 'properties'],
        });
    }
    if (hasCode && errorSchema.properties.code.type !== 'string') {
        errors.push({
            message: 'The `code` property of error schema should be type `string`.',
            path: [...pathToErrorSchema, 'properties', 'code', 'type'],
        });
    }
    if (hasMessage && errorSchema.properties.message.type !== 'string') {
        errors.push({
            message: 'The `message` property of error schema should be type `string`.',
            path: [...pathToErrorSchema, 'properties', 'message', 'type'],
        });
    }
    if (['code', 'message'].every((prop) => { var _a, _b; return !((_b = (_a = errorSchema.required) === null || _a === void 0 ? void 0 : _a.includes) === null || _b === void 0 ? void 0 : _b.call(_a, prop)); })) {
        errors.push({
            message: 'Error schema should define `code` and `message` properties as required.',
            path: [...pathToErrorSchema, 'required'],
        });
    }
    else if (!errorSchema.required.includes('code')) {
        errors.push({
            message: 'Error schema should define `code` property as required.',
            path: [...pathToErrorSchema, 'required'],
        });
    }
    else if (!errorSchema.required.includes('message')) {
        errors.push({
            message: 'Error schema should define `message` property as required.',
            path: [...pathToErrorSchema, 'required'],
        });
    }
    if (!!errorSchema.properties.target && errorSchema.properties.target.type !== 'string') {
        errors.push({
            message: 'The `target` property of the error schema should be type `string`.',
            path: [...pathToErrorSchema, 'properties', 'target'],
        });
    }
    if (!!errorSchema.properties.details && !isArraySchema(errorSchema.properties.details)) {
        errors.push({
            message: 'The `details` property of the error schema should be an array.',
            path: [...pathToErrorSchema, 'properties', 'details'],
        });
    }
    if (!!errorSchema.properties.innererror && !isObjectSchema(errorSchema.properties.innererror)) {
        errors.push({
            message: 'The `innererror` property of the error schema should be an object.',
            path: [...pathToErrorSchema, 'properties', 'innererror'],
        });
    }
    return errors;
}
function validateErrorResponse(errorResponse, responsePath) {
    const errors = [];
    if (!errorResponse.schema) {
        errors.push({
            message: 'Error response should have a schema.',
            path: responsePath,
        });
    }
    else {
        errors.push(...validateErrorResponseSchema(errorResponse.schema, [...responsePath, 'schema']));
    }
    if (!errorResponse.headers || !errorResponse.headers['x-ms-error-code']) {
        errors.push({
            message: 'Error response should contain a x-ms-error-code header.',
            path: !errorResponse.headers ? responsePath : [...responsePath, 'headers'],
        });
    }
    return errors;
}
function errorResponse(responses, _opts, paths) {
    const errors = [];
    const path = paths.path || [];
    if (responses.default) {
        errors.push(...validateErrorResponse(responses.default, [...path, 'default']));
    }
    Object.keys(responses).filter((code) => code.match(/[45]\d\d/)).forEach((code) => {
        errors.push(...validateErrorResponse(responses[code], [...path, code]));
        if (!(responses[code]['x-ms-error-response'])) {
            errors.push({
                message: 'Error response should contain x-ms-error-response.',
                path: [...path, code],
            });
        }
    });
    return errors;
}

const hasHeader = (response, opts, paths) => {
    if (response === null || typeof response !== 'object') {
        return [];
    }
    if (opts === null || typeof opts !== 'object' || !opts.name) {
        return [];
    }
    const path = paths.path || [];
    const hasHeader = Object.keys(response.headers || {})
        .some((name) => name.toLowerCase() === opts.name.toLowerCase());
    if (!hasHeader) {
        return [
            {
                message: `Response should include an "${opts.name}" response header.`,
                path: [...path, 'headers'],
            },
        ];
    }
    return [];
};

const operationId = (operation, _opts, paths) => {
    var _a, _b;
    if (operation === null || typeof operation !== 'object') {
        return [];
    }
    const path = paths.path || [];
    const errors = [];
    if (!operation.operationId) {
        return errors;
    }
    const m = operation.operationId.match(/[A-Za-z0-9]+_([A-Za-z0-9]+)/);
    if (!m) {
        errors.push({
            message: 'OperationId should be of the form "Noun_Verb"',
            path: [...path, 'operationId'],
        });
    }
    const verb = m ? m[1] : operation.operationId;
    const method = path[path.length - 1];
    const isCreate = ['put', 'patch'].includes(method) && ((_a = operation.responses) === null || _a === void 0 ? void 0 : _a['201']);
    const isUpdate = ['put', 'patch'].includes(method) && ((_b = operation.responses) === null || _b === void 0 ? void 0 : _b['200']);
    if (isCreate && isUpdate) {
        if (!verb.match(/create/i) || !verb.match(/update/i)) {
            errors.push({
                message: `OperationId for ${method} method should contain both "Create" and "Update"`,
                path: [...path, 'operationId'],
            });
        }
    }
    else {
        const isList = method === 'get' && operation['x-ms-pageable'];
        const patterns = {
            get: isList ? /list/i : /(get|list)/i,
            put: isCreate ? /create/i : /(create|update)/i,
            patch: /update/i,
            delete: /delete/i,
        };
        const frags = {
            get: isList ? '"List"' : '"Get" or "list"',
            put: isCreate ? '"Create"' : '"Create" or "Update"',
            patch: '"Update"',
            delete: '"Delete"',
        };
        if (patterns[method] && !verb.match(patterns[method])) {
            if (isList) {
                errors.push({
                    message: 'OperationId for get method on a collection should contain "List"',
                    path: [...path, 'operationId'],
                });
            }
            else {
                errors.push({
                    message: `OperationId for ${method} method should contain ${frags[method]}`,
                    path: [...path, 'operationId'],
                });
            }
        }
    }
    return errors;
};

const paginationResponse = (operation, _opts, paths) => {
    var _a, _b;
    if (operation === null || typeof operation !== 'object') {
        return [];
    }
    const path = paths.path || [];
    if (!operation.responses || typeof operation.responses !== 'object') {
        return [];
    }
    const resp = Object.keys(operation.responses)
        .find((code) => code.startsWith('2'));
    if (!resp) {
        return [];
    }
    const responseSchema = operation.responses[resp].schema || {};
    const errors = [];
    if (operation['x-ms-pageable']) {
        if (responseSchema.properties && 'value' in responseSchema.properties) {
            if (responseSchema.properties.value.type !== 'array') {
                errors.push({
                    message: '`value` property in pageable response should be type: array',
                    path: [...path, 'responses', resp, 'schema', 'properties', 'value', 'type'],
                });
            }
            if (!((_a = responseSchema.required) === null || _a === void 0 ? void 0 : _a.includes('value'))) {
                errors.push({
                    message: '`value` property in pageable response should be required',
                    path: [...path, 'responses', resp, 'schema', 'required'],
                });
            }
        }
        else if (!responseSchema.allOf) {
            errors.push({
                message: 'Response body schema of pageable response should contain top-level array property `value`',
                path: [...path, 'responses', resp, 'schema', 'properties'],
            });
        }
        const nextLinkName = operation['x-ms-pageable'].nextLinkName || 'nextLink';
        if (responseSchema.properties && nextLinkName in responseSchema.properties) {
            if (responseSchema.properties[nextLinkName].type !== 'string') {
                errors.push({
                    message: `\`${nextLinkName}\` property in pageable response should be type: string`,
                    path: [...path, 'responses', resp, 'schema', 'properties', nextLinkName, 'type'],
                });
            }
            if ((_b = responseSchema.required) === null || _b === void 0 ? void 0 : _b.includes(nextLinkName)) {
                errors.push({
                    message: `\`${nextLinkName}\` property in pageable response should be optional.`,
                    path: [...path, 'responses', resp, 'schema', 'required'],
                });
            }
        }
        else if (!responseSchema.allOf) {
            errors.push({
                message: `Response body schema of pageable response should contain top-level property \`${nextLinkName}\``,
                path: [...path, 'responses', resp, 'schema', 'properties'],
            });
        }
    }
    else {
        const responseHasArray = Object.values(responseSchema.properties || {})
            .some((prop) => (prop === null || prop === void 0 ? void 0 : prop.type) === 'array');
        if (responseHasArray && Object.keys(responseSchema.properties).length <= 3) {
            errors.push({
                message: 'Operation might be pageable. Consider adding the x-ms-pageable extension.',
                path,
            });
        }
    }
    return errors;
};

const paramNames = (targetVal, _opts, paths) => {
    if (targetVal === null || typeof targetVal !== 'object') {
        return [];
    }
    const path = paths.path || [];
    if (!targetVal.in || !targetVal.name) {
        return [];
    }
    if (targetVal.name.match(/^[$@]/)) {
        return [
            {
                message: `Parameter name "${targetVal.name}" should not begin with '$' or '@'.`,
                path: [...path, 'name'],
            },
        ];
    }
    if (['path', 'query'].includes(targetVal.in) && targetVal.name !== 'api-version') {
        if (!targetVal.name.match(/^[a-z][a-z0-9]*([A-Z][a-z0-9]+)*$/)) {
            return [
                {
                    message: `Parameter name "${targetVal.name}" should be camel case.`,
                    path: [...path, 'name'],
                },
            ];
        }
    }
    else if (targetVal.in === 'header') {
        if (!targetVal.name.match(/^[A-Za-z][a-z0-9]*(-[A-Za-z][a-z0-9]*)*$/)) {
            return [
                {
                    message: `header parameter name "${targetVal.name}" should be kebab case.`,
                    path: [...path, 'name'],
                },
            ];
        }
    }
    return [];
};

function canonical(name) {
    return typeof (name) === 'string' ? name.toLowerCase() : name;
}
function dupIgnoreCase(arr) {
    if (!Array.isArray(arr)) {
        return [];
    }
    const isDup = (value, index, self) => self.indexOf(value) !== index;
    return [...new Set(arr.map((v) => canonical(v)).filter(isDup))];
}
const paramNamesUnique = (pathItem, _opts, paths) => {
    if (pathItem === null || typeof pathItem !== 'object') {
        return [];
    }
    const path = paths.path || [];
    const errors = [];
    const pathParams = pathItem.parameters ? pathItem.parameters.map((p) => p.name) : [];
    const pathDups = dupIgnoreCase(pathParams);
    pathDups.forEach((dup) => {
        const dupKeys = [...pathParams.keys()].filter((k) => canonical(pathParams[k]) === dup);
        const first = `parameters.${dupKeys[0]}`;
        dupKeys.slice(1).forEach((key) => {
            errors.push({
                message: `Duplicate parameter name (ignoring case) with ${first}.`,
                path: [...path, 'parameters', key, 'name'],
            });
        });
    });
    ['get', 'post', 'put', 'patch', 'delete', 'options', 'head'].forEach((method) => {
        if (pathItem[method] && Array.isArray(pathItem[method].parameters)) {
            const allParams = [...pathParams, ...pathItem[method].parameters.map((p) => p.name)];
            const dups = dupIgnoreCase(allParams);
            dups.forEach((dup) => {
                const dupKeys = [...allParams.keys()].filter((k) => canonical(allParams[k]) === dup);
                const first = dupKeys[0] < pathParams.length ? `parameters.${dupKeys[0]}`
                    : `${method}.parameters.${dupKeys[0] - pathParams.length}`;
                dupKeys.slice(1).filter((k) => k >= pathParams.length).forEach((key) => {
                    errors.push({
                        message: `Duplicate parameter name (ignoring case) with ${first}.`,
                        path: [...path, method, 'parameters', key - pathParams.length, 'name'],
                    });
                });
            });
        }
    });
    return errors;
};

const paramOrder = (paths) => {
    var _a, _b, _c;
    if (paths === null || typeof paths !== 'object') {
        return [];
    }
    const inPath = (p) => p.in === 'path';
    const paramName = (p) => p.name;
    const methods = ['get', 'post', 'put', 'patch', 'delete', 'options', 'head'];
    const errors = [];
    for (const pathKey of Object.keys(paths)) {
        const paramsInPath = (_a = pathKey.match(/[^{}]+(?=})/g)) !== null && _a !== void 0 ? _a : [];
        if (paramsInPath.length > 0) {
            const pathItem = paths[pathKey];
            const pathItemPathParams = (_c = (_b = pathItem.parameters) === null || _b === void 0 ? void 0 : _b.filter(inPath).map(paramName)) !== null && _c !== void 0 ? _c : [];
            const indx = pathItemPathParams.findIndex((v, i) => v !== paramsInPath[i]);
            if (indx >= 0 && indx < paramsInPath.length) {
                errors.push({
                    message: `Path parameter "${paramsInPath[indx]}" should appear before "${pathItemPathParams[indx]}".`,
                    path: ['paths', pathKey, 'parameters'],
                });
            }
            else {
                const offset = pathItemPathParams.length;
                methods.filter((m) => pathItem[m]).forEach((method) => {
                    var _a, _b;
                    const opPathParams = (_b = (_a = pathItem[method].parameters) === null || _a === void 0 ? void 0 : _a.filter(inPath).map(paramName)) !== null && _b !== void 0 ? _b : [];
                    const indx2 = opPathParams.findIndex((v, i) => v !== paramsInPath[offset + i]);
                    if (indx2 >= 0 && (offset + indx2) < paramsInPath.length) {
                        errors.push({
                            message: `Path parameter "${paramsInPath[offset + indx2]}" should appear before "${opPathParams[indx2]}".`,
                            path: ['paths', pathKey, method, 'parameters'],
                        });
                    }
                });
            }
        }
    }
    return errors;
};

const MERGE_PATCH = 'application/merge-patch+json';
function checkOperationConsumes(targetVal) {
    const { paths } = targetVal;
    const errors = [];
    if (paths && typeof paths === 'object') {
        Object.keys(paths).forEach((path) => {
            ['post', 'put'].forEach((method) => {
                if (paths[path][method]) {
                    const { consumes } = paths[path][method];
                    if (consumes === null || consumes === void 0 ? void 0 : consumes.includes(MERGE_PATCH)) {
                        errors.push({
                            message: `A ${method} operation should not consume 'application/merge-patch+json' content type.`,
                            path: ['paths', path, method, 'consumes'],
                        });
                    }
                }
            });
            if (paths[path].patch) {
                const { consumes } = paths[path].patch;
                if (!consumes || !consumes.includes(MERGE_PATCH)) {
                    errors.push({
                        message: "A patch operation should consume 'application/merge-patch+json' content type.",
                        path: ['paths', path, 'patch', ...(consumes ? ['consumes'] : [])],
                    });
                }
                else if (consumes.length > 1) {
                    errors.push({
                        message: "A patch operation should only consume 'application/merge-patch+json' content type.",
                        path: ['paths', path, 'patch', 'consumes'],
                    });
                }
            }
        });
    }
    return errors;
}
const patchContentYype = (targetVal) => {
    var _a;
    if (targetVal === null || typeof targetVal !== 'object') {
        return [];
    }
    const errors = [];
    if ((_a = targetVal.consumes) === null || _a === void 0 ? void 0 : _a.includes(MERGE_PATCH)) {
        errors.push({
            message: 'Global consumes should not specify `application/merge-patch+json` content type.',
            path: ['consumes'],
        });
    }
    errors.push(...checkOperationConsumes(targetVal));
    return errors;
};

const pathParamNames = (paths) => {
    if (paths === null || typeof paths !== 'object') {
        return [];
    }
    const errors = [];
    const paramNameForSegment = {};
    for (const pathKey of Object.keys(paths)) {
        const parts = pathKey.split('/').slice(1);
        parts.slice(1).forEach((v, i) => {
            var _a;
            if (v.includes('}')) {
                const param = (_a = v.match(/[^{}]+(?=})/)) === null || _a === void 0 ? void 0 : _a[0];
                const p = parts[i];
                if (paramNameForSegment[p]) {
                    if (paramNameForSegment[p] !== param) {
                        errors.push({
                            message: `Inconsistent path parameter names "${param}" and "${paramNameForSegment[p]}".`,
                            path: ['paths', pathKey],
                        });
                    }
                }
                else {
                    paramNameForSegment[p] = param;
                }
            }
        });
    }
    return errors;
};

const URL_MAX_LENGTH = 2083;
const pathParamSchema = (param, _opts, paths) => {
    if (param === null || typeof param !== 'object') {
        return [];
    }
    const path = paths.path || [];
    if (!param.in || !param.name) {
        return [];
    }
    const errors = [];
    const isOas3 = !!param.schema;
    const schema = isOas3 ? param.schema : param;
    if (isOas3) {
        path.push('schema');
    }
    if (schema.type !== 'string') {
        errors.push({
            message: 'Path parameter should be defined as type: string.',
            path: [...path, 'type'],
        });
    }
    if (!schema.maxLength && !schema.pattern) {
        errors.push({
            message: 'Path parameter should specify a maximum length (maxLength) and characters allowed (pattern).',
            path,
        });
    }
    else if (!schema.maxLength) {
        errors.push({
            message: 'Path parameter should specify a maximum length (maxLength).',
            path,
        });
    }
    else if (schema.maxLength && schema.maxLength >= URL_MAX_LENGTH) {
        errors.push({
            message: `Path parameter maximum length should be less than ${URL_MAX_LENGTH}`,
            path,
        });
    }
    else if (!schema.pattern) {
        errors.push({
            message: 'Path parameter should specify characters allowed (pattern).',
            path,
        });
    }
    return errors;
};

function getVersion(path) {
    const url = new URL(path, 'https://foo.bar');
    const segments = url.pathname.split('/');
    return segments.find((segment) => segment.match(/v[0-9]+(.[0-9]+)?/));
}
function checkPaths(targetVal) {
    const oas2 = targetVal.swagger;
    if (oas2) {
        const basePath = targetVal.basePath || '';
        const version = getVersion(basePath);
        if (version) {
            return [
                {
                    message: `Version segment "${version}" in basePath violates Azure versioning policy.`,
                    path: ['basePath'],
                },
            ];
        }
    }
    const { paths } = targetVal;
    const errors = [];
    if (paths && typeof paths === 'object') {
        Object.keys(paths).forEach((path) => {
            const version = getVersion(path);
            if (version) {
                errors.push({
                    message: `Version segment "${version}" in path violates Azure versioning policy.`,
                    path: ['paths', path],
                });
            }
        });
    }
    return errors;
}
function findVersionParam(params) {
    const isApiVersion = (elem) => elem.name === 'api-version' && elem.in === 'query';
    if (params && Array.isArray(params)) {
        return params.filter(isApiVersion).shift();
    }
    return undefined;
}
function validateVersionParam(param, path) {
    const errors = [];
    if (!param.required) {
        errors.push({
            message: '"api-version" should be a required parameter',
            path,
        });
    }
    return errors;
}
function checkVersionParam(targetVal) {
    const { paths } = targetVal;
    const errors = [];
    if (paths && typeof paths === 'object') {
        Object.keys(paths).forEach((path) => {
            if (paths[path].parameters && Array.isArray(paths[path].parameters)) {
                const versionParam = findVersionParam(paths[path].parameters);
                if (versionParam) {
                    const index = paths[path].parameters.indexOf(versionParam);
                    errors.push(...validateVersionParam(versionParam, ['paths', path, 'parameters', index.toString()]));
                    return;
                }
            }
            ['get', 'post', 'put', 'patch', 'delete'].forEach((method) => {
                if (paths[path][method]) {
                    const versionParam = findVersionParam(paths[path][method].parameters);
                    if (versionParam) {
                        const index = paths[path][method].parameters.indexOf(versionParam);
                        errors.push(...validateVersionParam(versionParam, ['paths', path, method, 'parameters', index]));
                    }
                    else {
                        errors.push({
                            message: 'Operation does not define an "api-version" query parameter.',
                            path: ['paths', path, method, 'parameters'],
                        });
                    }
                }
            });
        });
    }
    return errors;
}
const versionPolicy = (targetVal) => {
    if (targetVal === null || typeof targetVal !== 'object') {
        return [];
    }
    const errors = checkPaths(targetVal);
    errors.push(...checkVersionParam(targetVal));
    return errors;
};

const ruleset$1 = {
    extends: [],
    rules: {
        "az-additional-properties-and-properties": {
            description: "Don't specify additionalProperties as a sibling of properties.",
            severity: "warn",
            formats: [oas2, oas3],
            given: "$..[?(@object() && @.type === 'object' && @.properties)]",
            then: {
                field: "additionalProperties",
                function: falsy,
            },
        },
        "az-additional-properties-object": {
            description: "additionalProperties with type object is a common error.",
            severity: "info",
            formats: [oas2, oas3],
            resolved: false,
            given: "$..[?(@property == 'additionalProperties' && @.type == 'object' && @.properties == undefined)]",
            then: {
                function: falsy,
            },
        },
        "az-api-version-enum": {
            description: "The api-version parameter should not be an enum.",
            severity: "warn",
            formats: [oas2, oas3],
            given: [
                "$.paths[*].parameters.[?(@.name == 'api-version')]",
                "$.paths.*[get,put,post,patch,delete,options,head].parameters.[?(@.name == 'api-version')]",
            ],
            then: {
                field: "enum",
                function: falsy,
            },
        },
        "az-consistent-response-body": {
            description: "Ensure the get, put, and patch response body schemas are consistent.",
            message: "{{error}}",
            severity: "warn",
            formats: [oas2],
            given: "$.paths.*",
            then: {
                function: consistentresponsebody,
            },
        },
        "az-default-response": {
            description: "All operations should have a default (error) response.",
            message: "Operation is missing a default response.",
            severity: "warn",
            given: "$.paths.*.*.responses",
            then: {
                field: "default",
                function: truthy,
            },
        },
        "az-delete-204-response": {
            description: "A delete operation should have a 204 response.",
            message: "A delete operation should have a `204` response.",
            severity: "warn",
            formats: [oas2, oas3],
            given: "$.paths[*].delete.responses",
            then: {
                function: delete204Response,
            },
        },
        "az-error-response": {
            description: "Error response body should conform to Microsoft Azure API Guidelines.",
            message: "{{error}}",
            severity: "warn",
            formats: [oas2],
            given: "$.paths[*][*].responses",
            then: {
                function: errorResponse,
            },
        },
        "az-formdata": {
            description: "Check for appropriate use of formData parameters.",
            severity: "info",
            formats: [oas2],
            given: '$.paths.*[get,put,post,patch,delete,options,head].parameters.[?(@.in == "formData")]',
            then: {
                function: falsy,
            },
        },
        "az-header-disallowed": {
            description: "Authorization, Content-type, and Accept headers should not be defined explicitly.",
            message: 'Header parameter "{{value}}" should not be defined explicitly.',
            severity: "warn",
            formats: [oas2, oas3],
            given: [
                "$.paths[*].parameters.[?(@.in == 'header')]",
                "$.paths.*[get,put,post,patch,delete,options,head].parameters.[?(@.in == 'header')]",
            ],
            then: {
                function: pattern,
                field: "name",
                functionOptions: {
                    notMatch: "/^(authorization|content-type|accept)$/i",
                },
            },
        },
        "az-lro-extension": {
            description: "Operations with a 202 response should specify `x-ms-long-running-operation: true`.",
            message: "Operations with a 202 response should specify `x-ms-long-running-operation: true`.",
            severity: "warn",
            formats: [oas2],
            given: "$.paths[*][*].responses[?(@property == '202')]^^",
            then: {
                field: "x-ms-long-running-operation",
                function: truthy,
            },
        },
        "az-lro-headers": {
            description: "A 202 response should include an Operation-Location response header.",
            message: "A 202 response should include an Operation-Location response header.",
            severity: "warn",
            formats: [oas2],
            given: "$.paths[*][*].responses[?(@property == '202')]",
            then: {
                function: hasHeader,
                functionOptions: {
                    name: "Operation-location",
                },
            },
        },
        "az-ms-paths": {
            description: "Don't use x-ms-paths except where necessary to support legacy APIs.",
            severity: "warn",
            formats: [oas2, oas3],
            given: "$.x-ms-paths",
            then: {
                function: falsy,
            },
        },
        "az-nullable": {
            description: "Avoid the use of x-nullable.",
            severity: "warn",
            formats: [oas2, oas3],
            resolved: false,
            given: "$..x-nullable",
            then: {
                function: undefined$1,
            },
        },
        "az-operation-id": {
            description: "OperationId should conform to Azure API Guidelines",
            message: "{{error}}",
            severity: "warn",
            given: ["$.paths.*[get,put,post,patch,delete,options,head]"],
            then: {
                function: operationId,
            },
        },
        "az-operation-summary-or-description": {
            description: "Operation should have a summary or description.",
            message: "Operation should have a summary or description.",
            severity: "warn",
            given: [
                "$.paths[*][?( @property === 'get' && !@.summary && !@.description )]",
                "$.paths[*][?( @property === 'put' && !@.summary && !@.description )]",
                "$.paths[*][?( @property === 'post' && !@.summary && !@.description )]",
                "$.paths[*][?( @property === 'patch' && !@.summary && !@.description )]",
                "$.paths[*][?( @property === 'delete' && !@.summary && !@.description )]",
                "$.paths[*][?( @property === 'options' && !@.summary && !@.description )]",
                "$.paths[*][?( @property === 'head' && !@.summary && !@.description )]",
                "$.paths[*][?( @property === 'trace' && !@.summary && !@.description )]",
            ],
            then: {
                function: falsy,
            },
        },
        "az-pagination-response": {
            description: "An operation that returns a list that is potentially large should support pagination.",
            message: "{{error}}",
            severity: "warn",
            formats: [oas2],
            given: ["$.paths.*[get,post]"],
            then: {
                function: paginationResponse,
            },
        },
        "az-parameter-default-not-allowed": {
            description: "A required parameter should not specify a default value.",
            severity: "warn",
            given: ["$.paths[*].parameters.[?(@.required)]", "$.paths.*[get,put,post,patch,delete,options,head].parameters.[?(@.required)]"],
            then: {
                field: "default",
                function: falsy,
            },
        },
        "az-parameter-description": {
            description: "All parameters should have a description.",
            message: "Parameter should have a description.",
            severity: "warn",
            given: ["$.paths[*].parameters.*", "$.paths.*[get,put,post,patch,delete,options,head].parameters.*"],
            then: {
                field: "description",
                function: truthy,
            },
        },
        "az-parameter-names-convention": {
            description: "Parameter names should conform to Azure naming conventions.",
            message: "{{error}}",
            severity: "warn",
            given: ["$.paths[*].parameters.*", "$.paths.*[get,put,post,patch,delete,options,head].parameters.*"],
            then: {
                function: paramNames,
            },
        },
        "az-parameter-names-unique": {
            description: "All parameter names for an operation should be case-insensitive unique.",
            message: "{{error}}",
            severity: "warn",
            formats: [oas2, oas3],
            given: "$.paths[*]",
            then: {
                function: paramNamesUnique,
            },
        },
        "az-parameter-order": {
            description: "Path parameters must be in the same order as in the path.",
            message: "{{error}}",
            severity: "warn",
            formats: [oas2, oas3],
            given: "$.paths",
            then: {
                function: paramOrder,
            },
        },
        "az-path-parameter-names": {
            description: "Path parameter names should be consistent across all paths.",
            message: "{{error}}",
            severity: "warn",
            formats: [oas2, oas3],
            given: "$.paths",
            resolved: false,
            then: {
                function: pathParamNames,
            },
        },
        "az-patch-content-type": {
            description: "The request body content type for patch operations should be JSON merge patch.",
            message: "{{error}}",
            severity: "warn",
            formats: [oas2],
            given: "$",
            then: {
                function: patchContentYype,
            },
        },
        "az-path-characters": {
            description: "Path should contain only recommended characters.",
            message: "Path contains non-recommended characters.",
            severity: "info",
            formats: [oas2, oas3],
            given: "$.paths.*~",
            then: {
                function: pattern,
                functionOptions: {
                    match: "^(/([0-9A-Za-z._~-]+|{[^}]+}))*(/([0-9A-Za-z._~:-]+|{[^}]*}(:[0-9A-Za-z._~-]+)?))$",
                },
            },
        },
        "az-path-parameter-schema": {
            description: "Path parameter should be type: string and specify maxLength and pattern.",
            message: "{{error}}",
            severity: "info",
            formats: [oas2, oas3],
            given: [
                "$.paths[*].parameters[?(@.in == 'path')]",
                "$.paths.*[get,put,post,patch,delete,options,head].parameters[?(@.in == 'path')]",
            ],
            then: {
                function: pathParamSchema,
            },
        },
        "az-post-201-response": {
            description: "Using post for a create operation is discouraged.",
            message: "Using post for a create operation is discouraged.",
            severity: "warn",
            formats: [oas2],
            given: "$.paths[*].post.responses",
            then: {
                field: "201",
                function: falsy,
            },
        },
        "az-property-description": {
            description: "All schema properties should have a description.",
            message: "Property should have a description.",
            severity: "warn",
            resolved: false,
            given: "$..properties[?(@object() && @.$ref == undefined)]",
            then: {
                field: "description",
                function: truthy,
            },
        },
        "az-property-names-convention": {
            description: "Property names should be camel case.",
            message: "Property name should be camel case.",
            severity: "warn",
            resolved: false,
            given: "$..[?(@.type === 'object' && @.properties)].properties.*~",
            then: {
                function: casing,
                functionOptions: {
                    type: "camel",
                },
            },
        },
        "az-property-type": {
            description: "All schema properties should have a defined type.",
            message: "Property should have a defined type.",
            severity: "warn",
            resolved: false,
            given: "$..properties[?(@object() && @.$ref == undefined)]",
            then: {
                field: "type",
                function: truthy,
            },
        },
        "az-put-path": {
            description: "The path for a put should have a final path parameter.",
            message: "The path for a put should have a final path parameter.",
            severity: "warn",
            formats: [oas2, oas3],
            given: "$.paths[*].put^~",
            then: {
                function: pattern,
                functionOptions: {
                    match: "/\\}$/",
                },
            },
        },
        "az-request-body-not-allowed": {
            description: "A get or delete operation must not accept a body parameter.",
            severity: "error",
            formats: [oas2],
            given: ["$.paths[*].[get,delete].parameters[*]"],
            then: {
                field: "in",
                function: pattern,
                functionOptions: {
                    notMatch: "/^body$/",
                },
            },
        },
        "az-request-body-optional": {
            description: "Flag optional request body -- common oversight.",
            message: "The body parameter is not marked as required.",
            severity: "info",
            formats: [oas2],
            given: ["$.paths[*].[put,post,patch].parameters.[?(@.in == 'body')]"],
            then: {
                field: "required",
                function: truthy,
            },
        },
        "az-schema-description-or-title": {
            description: "All schemas should have a description or title.",
            message: "Schema should have a description or title.",
            severity: "warn",
            formats: [oas2, oas3],
            given: ["$.definitions[?(!@.description && !@.title)]", "$.components.schemas[?(!@.description && !@.title)]"],
            then: {
                function: falsy,
            },
        },
        "az-schema-names-convention": {
            description: "Schema names should be Pascal case.",
            message: "Schema name should be Pascal case.",
            severity: "info",
            formats: [oas2],
            given: "$.definitions.*~",
            then: {
                function: casing,
                functionOptions: {
                    type: "pascal",
                },
            },
        },
        "az-security-definition-description": {
            description: "A security definition should have a description.",
            message: "Security definition should have a description.",
            severity: "warn",
            formats: [oas2, oas3],
            given: ["$.securityDefinitions[*]", "$.components.securitySchemes[*]"],
            then: {
                field: "description",
                function: truthy,
            },
        },
        "az-success-response-body": {
            description: "All success responses except 202 & 204 should define a response body.",
            severity: "warn",
            formats: [oas2],
            given: "$.paths[*][*].responses[?(@property >= 200 && @property < 300 && @property != '202' && @property != '204')]",
            then: {
                field: "schema",
                function: truthy,
            },
        },
        "az-version-convention": {
            description: "API version should be a date in YYYY-MM-DD format, optionally suffixed with '-preview'.",
            severity: "error",
            formats: [oas2, oas3],
            given: "$.info.version",
            then: {
                function: pattern,
                functionOptions: {
                    match: "^\\d\\d\\d\\d-\\d\\d-\\d\\d(-preview)?$",
                },
            },
        },
        "az-version-policy": {
            description: "Specify API version using `api-version` query parameter, not in path.",
            message: "{{error}}",
            severity: "warn",
            formats: [oas2],
            given: "$",
            then: {
                function: versionPolicy,
            },
        },
        "az-default-in-enum": {
            description: "This rule applies when the value specified by the default property does not appear in the enum constraint for a schema.",
            message: "Default value should appear in the enum constraint for a schema",
            severity: "error",
            resolved: false,
            formats: [oas2],
            given: "$..[?(@object() && @.enum)]",
            then: {
                function: defaultInEnum,
            },
        },
        "az-enum-insteadOf-boolean": {
            description: "Booleans properties are not descriptive in all cases and can make them to use, evaluate whether is makes sense to keep the property as boolean or turn it into an enum.",
            message: "Booleans properties are not descriptive in all cases and can make them to use, evaluate whether is makes sense to keep the property as boolean or turn it into an enum.",
            severity: "warn",
            resolved: false,
            formats: [oas2],
            given: "$..[?(@object() && @.type === 'boolean')]",
            then: {
                function: enumInsteadOfBoolean,
            },
        },
        "az-avoid-anonymous-parameter": {
            description: 'Inline/anonymous models must not be used, instead define a schema with a model name in the "definitions" section and refer to it. This allows operations to share the models.',
            message: 'Inline/anonymous models must not be used, instead define a schema with a model name in the "definitions" section and refer to it. This allows operations to share the models.',
            severity: "error",
            resolved: false,
            formats: [oas2],
            given: ["$.paths[*].parameters.*", "$.paths.*[get,put,post,patch,delete,options,head].parameters.*"],
            then: {
                function: avoidAnonymousParameter,
            },
        },
    },
};

const ruleset = {
    extends: [ruleset$1],
    rules: {
<<<<<<< HEAD
        ApiHost: {
            description: "The host is required for management plane specs.",
            message: "{{description}}",
            severity: "error",
            resolved: false,
            formats: [spectralFormats.oas2],
            given: ["$.host"],
            then: {
                function: spectralFunctions.truthy,
            },
        },
        ApiVersionParameterRequired: {
            description: "All operations should have api-version query parameter.",
            message: "{{error}}",
            severity: "error",
            resolved: true,
            formats: [spectralFormats.oas2],
            given: ["$.paths.*", "$.x-ms-paths.*"],
            then: {
                function: hasApiVersionParameter,
                functionOptions: {
                    methods: ["get", "put", "patch", "post", "delete", "options", "head", "trace"],
                },
            },
        },
        SubscriptionsAndResourceGroupCasing: {
            description: "The subscriptions and resourceGroup in resource uri should follow lower camel case.",
            message: "{{error}}",
            severity: "error",
            resolved: false,
            formats: [spectralFormats.oas2],
            given: ["$.paths", "$.x-ms-paths"],
            then: {
                function: pathSegmentCasing,
                functionOptions: {
                    segments: ["resourceGroups", "subscriptions"],
                },
            },
        },
        PatchBodyParametersSchema: {
            description: "A request parameter of the Patch Operation must not have a required/default/'x-ms-mutability: [\"create\"]' value.",
            message: "{{error}}",
            severity: "error",
            resolved: true,
            formats: [spectralFormats.oas2],
            given: ["$.paths.*.patch.parameters[?(@.in === 'body')]"],
            then: {
                function: pathBodyParameters,
            },
        },
        ArrayMustHaveType: {
            description: "Array type must have a type except for any type.",
            message: "{{error}}",
            severity: "warn",
            resolved: false,
            formats: [spectralFormats.oas2],
            given: ["$.definitions..items[?(@object())]^"],
            then: {
                function: spectralFunctions.truthy,
                field: "type",
            },
        },
        LroWithOriginalUriAsFinalState: {
            description: "The long running operation with final-state-via:original-uri should have a sibling 'get' operation.",
            message: "{{description}}",
            severity: "warn",
            resolved: true,
            formats: [spectralFormats.oas2],
            given: [
                "$[paths,'x-ms-paths'].*[put,patch,delete].x-ms-long-running-operation-options[?(@property === 'final-state-via' && @ === 'original-uri')]^",
            ],
            then: {
                function: validateOriginalUri,
            },
        },
        LroPostMustNotUseOriginalUriAsFinalState: {
            description: "The long running post operation must not use final-stat-via:original-uri.",
            message: "{{description}}",
            severity: "warn",
            resolved: true,
            formats: [spectralFormats.oas2],
            given: [
                "$[paths,'x-ms-paths'].*.post.x-ms-long-running-operation-options[?(@property === 'final-state-via' && @ === 'original-uri')]^",
            ],
            then: {
                function: spectralFunctions.falsy,
            },
        },
    },
=======
        "ApiVersionParameterRequired": {
            "description": "All operations should have api-version query parameter.",
            "message": "{{error}}",
            "severity": "error",
            "resolved": true,
            "formats": [oas2],
            "given": ["$.paths.*", "$.x-ms-paths.*"],
            "then": {
                "function": hasApiVersionParameter,
                "functionOptions": {
                    methods: ["get", "put", "patch", "post", "delete", "trace"]
                }
            }
        }
    }
>>>>>>> ef7486df
};

export { ruleset as default };<|MERGE_RESOLUTION|>--- conflicted
+++ resolved
@@ -1358,7 +1358,6 @@
 const ruleset = {
     extends: [ruleset$1],
     rules: {
-<<<<<<< HEAD
         ApiHost: {
             description: "The host is required for management plane specs.",
             message: "{{description}}",
@@ -1448,23 +1447,6 @@
             },
         },
     },
-=======
-        "ApiVersionParameterRequired": {
-            "description": "All operations should have api-version query parameter.",
-            "message": "{{error}}",
-            "severity": "error",
-            "resolved": true,
-            "formats": [oas2],
-            "given": ["$.paths.*", "$.x-ms-paths.*"],
-            "then": {
-                "function": hasApiVersionParameter,
-                "functionOptions": {
-                    methods: ["get", "put", "patch", "post", "delete", "trace"]
-                }
-            }
-        }
-    }
->>>>>>> ef7486df
 };
 
 export { ruleset as default };