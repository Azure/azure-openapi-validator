--- conflicted
+++ resolved
@@ -408,16 +408,15 @@
     return errors;
 };
 
-<<<<<<< HEAD
 const resourceNameRestriction = (paths, _opts, ctx) => {
-    if (paths === null || typeof paths !== 'object') {
-        return [];
-    }
-    const path = paths.path || [];
+    if (paths === null || typeof paths !== "object") {
+        return [];
+    }
+    const path = ctx.path || [];
     const errors = [];
     function getPathParameter(pathItem, paramName) {
         let parameters = [];
-        const method = Object.keys(pathItem).find(k => k !== "parameters");
+        const method = Object.keys(pathItem).find((k) => k !== "parameters");
         if (method) {
             const operationParameters = pathItem[method].parameters;
             parameters = parameters.concat(operationParameters);
@@ -425,13 +424,13 @@
         if (pathItem.parameters) {
             parameters = parameters.concat(pathItem.parameters);
         }
-        return parameters.find(p => p.in === "path" && p.name === paramName);
+        return parameters.find((p) => p.in === "path" && p.name === paramName);
     }
     for (const pathKey of Object.keys(paths)) {
-        const parts = pathKey.split('/').slice(1);
+        const parts = pathKey.split("/").slice(1);
         parts.slice(1).forEach((v, i) => {
             var _a;
-            if (v.includes('}')) {
+            if (v.includes("}")) {
                 const param = (_a = v.match(/[^{}]+(?=})/)) === null || _a === void 0 ? void 0 : _a[0];
                 if ((param === null || param === void 0 ? void 0 : param.match(/^\w+Name+$/)) && param !== "resourceGroupName") {
                     const paramDefinition = getPathParameter(paths[pathKey], param);
@@ -447,7 +446,7 @@
     }
     return errors;
 };
-=======
+
 const provisioningState = (swaggerObj, _opts, paths) => {
     const enumValue = swaggerObj.enum;
     if (swaggerObj === null || typeof swaggerObj !== "object" || enumValue === null || enumValue === undefined) {
@@ -525,7 +524,6 @@
     }
     return errors;
 });
->>>>>>> e9a66c59
 
 const ruleset = {
     extends: [ruleset$1],
