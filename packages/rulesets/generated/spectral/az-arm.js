<<<<<<< HEAD
import { oas2, oas3 } from '@stoplight/spectral-formats';
import { falsy, truthy, pattern, undefined as undefined$1, casing } from '@stoplight/spectral-functions';
import { createRulesetFunction } from '@stoplight/spectral-core';

const avoidAnonymousParameter = (parameters, _opts, paths) => {
    if (parameters === null || parameters.schema === undefined || parameters["x-ms-client-name"] !== undefined) {
        return [];
    }
    const path = paths.path || [];
    const properties = parameters.schema.properties;
    if ((properties === undefined || Object.keys(properties).length === 0) &&
        parameters.schema.additionalProperties === undefined &&
        parameters.schema.allOf === undefined) {
        return [];
    }
    return [{
            message: 'Inline/anonymous models must not be used, instead define a schema with a model name in the "definitions" section and refer to it. This allows operations to share the models.',
            path,
        }];
};

const consistentresponsebody = (pathItem, _opts, paths) => {
    if (pathItem === null || typeof pathItem !== 'object') {
        return [];
    }
    const path = paths.path || [];
    const errors = [];
    const createResponseSchema = ((op) => { var _a, _b; return (_b = (_a = op === null || op === void 0 ? void 0 : op.responses) === null || _a === void 0 ? void 0 : _a['201']) === null || _b === void 0 ? void 0 : _b.schema; });
    const resourceSchema = createResponseSchema(pathItem.put) || createResponseSchema(pathItem.patch);
    if (resourceSchema) {
        ['put', 'get', 'patch'].forEach((method) => {
            var _a, _b, _c;
            const responseSchema = (_c = (_b = (_a = pathItem[method]) === null || _a === void 0 ? void 0 : _a.responses) === null || _b === void 0 ? void 0 : _b['200']) === null || _c === void 0 ? void 0 : _c.schema;
            if (responseSchema && responseSchema !== resourceSchema) {
                errors.push({
                    message: 'Response body schema does not match create response body schema.',
                    path: [...path, method, 'responses', '200', 'schema'],
                });
            }
        });
    }
    return errors;
};

const defaultInEnum = (swaggerObj, _opts, paths) => {
    const defaultValue = swaggerObj.default;
    const enumValue = swaggerObj.enum;
    if (swaggerObj === null ||
        typeof swaggerObj !== 'object' ||
        defaultValue === null ||
        defaultValue === undefined ||
        enumValue === null ||
        enumValue === undefined) {
        return [];
    }
    if (!Array.isArray(enumValue)) {
        return [];
    }
    const path = paths.path || [];
    if (enumValue && !enumValue.includes(defaultValue)) {
        return [{
                message: 'Default value should appear in the enum constraint for a schema.',
                path,
            }];
    }
    return [];
};

const delete204Response = (deleteResponses, _opts, paths) => {
    if (deleteResponses === null || typeof deleteResponses !== 'object') {
        return [];
    }
    const path = paths.path || [];
    if (!deleteResponses['204'] && !deleteResponses['202']) {
        return [{
                message: 'A delete operation should have a 204 response.',
                path,
            }];
    }
    return [];
};

const enumInsteadOfBoolean = (swaggerObj, _opts, paths) => {
    if (swaggerObj === null) {
        return [];
    }
    const path = paths.path || [];
    return [{
            message: 'Booleans properties are not descriptive in all cases and can make them to use, evaluate whether is makes sense to keep the property as boolean or turn it into an enum.',
            path,
        }];
};

function isArraySchema(schema) {
    return schema.type === 'array' || !!schema.items;
}
function isObjectSchema(schema) {
    return schema.type === 'object' || !!schema.properties || schema.$ref;
}
function validateErrorResponseSchema(errorResponseSchema, pathToSchema) {
    var _a, _b;
    const errors = [];
    if (!errorResponseSchema.properties) {
        errors.push({
            message: 'Error response schema must be an object schema.',
            path: pathToSchema,
        });
        return errors;
    }
    if (!errorResponseSchema.properties.error || !errorResponseSchema.properties.error.properties) {
        errors.push({
            message: 'Error response schema should contain an object property named `error`.',
            path: [...pathToSchema, 'properties', 'error'],
        });
        return errors;
    }
    if (!((_b = (_a = errorResponseSchema.required) === null || _a === void 0 ? void 0 : _a.includes) === null || _b === void 0 ? void 0 : _b.call(_a, 'error'))) {
        errors.push({
            message: 'The `error` property in the error response schema should be required.',
            path: [...pathToSchema, 'required'],
        });
    }
    const errorSchema = errorResponseSchema.properties.error;
    const pathToErrorSchema = [...pathToSchema, 'properties', 'error'];
    const hasCode = !!errorSchema.properties.code;
    const hasMessage = !!errorSchema.properties.message;
    if (!hasCode && hasMessage) {
        errors.push({
            message: 'Error schema should contain `code` property.',
            path: [...pathToErrorSchema, 'properties'],
        });
    }
    else if (hasCode && !hasMessage) {
        errors.push({
            message: 'Error schema should contain `message` property.',
            path: [...pathToErrorSchema, 'properties'],
        });
    }
    else if (!hasCode && !hasMessage) {
        errors.push({
            message: 'Error schema should contain `code` and `message` properties.',
            path: [...pathToErrorSchema, 'properties'],
        });
    }
    if (hasCode && errorSchema.properties.code.type !== 'string') {
        errors.push({
            message: 'The `code` property of error schema should be type `string`.',
            path: [...pathToErrorSchema, 'properties', 'code', 'type'],
        });
    }
    if (hasMessage && errorSchema.properties.message.type !== 'string') {
        errors.push({
            message: 'The `message` property of error schema should be type `string`.',
            path: [...pathToErrorSchema, 'properties', 'message', 'type'],
        });
    }
    if (['code', 'message'].every((prop) => { var _a, _b; return !((_b = (_a = errorSchema.required) === null || _a === void 0 ? void 0 : _a.includes) === null || _b === void 0 ? void 0 : _b.call(_a, prop)); })) {
        errors.push({
            message: 'Error schema should define `code` and `message` properties as required.',
            path: [...pathToErrorSchema, 'required'],
        });
    }
    else if (!errorSchema.required.includes('code')) {
        errors.push({
            message: 'Error schema should define `code` property as required.',
            path: [...pathToErrorSchema, 'required'],
        });
    }
    else if (!errorSchema.required.includes('message')) {
        errors.push({
            message: 'Error schema should define `message` property as required.',
            path: [...pathToErrorSchema, 'required'],
        });
    }
    if (!!errorSchema.properties.target && errorSchema.properties.target.type !== 'string') {
        errors.push({
            message: 'The `target` property of the error schema should be type `string`.',
            path: [...pathToErrorSchema, 'properties', 'target'],
        });
    }
    if (!!errorSchema.properties.details && !isArraySchema(errorSchema.properties.details)) {
        errors.push({
            message: 'The `details` property of the error schema should be an array.',
            path: [...pathToErrorSchema, 'properties', 'details'],
        });
    }
    if (!!errorSchema.properties.innererror && !isObjectSchema(errorSchema.properties.innererror)) {
        errors.push({
            message: 'The `innererror` property of the error schema should be an object.',
            path: [...pathToErrorSchema, 'properties', 'innererror'],
        });
    }
    return errors;
}
function validateErrorResponse(errorResponse, responsePath) {
    const errors = [];
    if (!errorResponse.schema) {
        errors.push({
            message: 'Error response should have a schema.',
            path: responsePath,
        });
    }
    else {
        errors.push(...validateErrorResponseSchema(errorResponse.schema, [...responsePath, 'schema']));
    }
    if (!errorResponse.headers || !errorResponse.headers['x-ms-error-code']) {
        errors.push({
            message: 'Error response should contain a x-ms-error-code header.',
            path: !errorResponse.headers ? responsePath : [...responsePath, 'headers'],
        });
    }
    return errors;
}
function errorResponse(responses, _opts, paths) {
    const errors = [];
    const path = paths.path || [];
    if (responses.default) {
        errors.push(...validateErrorResponse(responses.default, [...path, 'default']));
    }
    Object.keys(responses).filter((code) => code.match(/[45]\d\d/)).forEach((code) => {
        errors.push(...validateErrorResponse(responses[code], [...path, code]));
        if (!(responses[code]['x-ms-error-response'])) {
            errors.push({
                message: 'Error response should contain x-ms-error-response.',
                path: [...path, code],
            });
        }
    });
    return errors;
}

const hasHeader = (response, opts, paths) => {
    if (response === null || typeof response !== 'object') {
        return [];
    }
    if (opts === null || typeof opts !== 'object' || !opts.name) {
        return [];
    }
    const path = paths.path || [];
    const hasHeader = Object.keys(response.headers || {})
        .some((name) => name.toLowerCase() === opts.name.toLowerCase());
    if (!hasHeader) {
        return [
            {
                message: `Response should include an "${opts.name}" response header.`,
                path: [...path, 'headers'],
            },
        ];
    }
    return [];
};

const operationId = (operation, _opts, paths) => {
    var _a, _b;
    if (operation === null || typeof operation !== 'object') {
        return [];
    }
    const path = paths.path || [];
    const errors = [];
    if (!operation.operationId) {
        return errors;
    }
    const m = operation.operationId.match(/[A-Za-z0-9]+_([A-Za-z0-9]+)/);
    if (!m) {
        errors.push({
            message: 'OperationId should be of the form "Noun_Verb"',
            path: [...path, 'operationId'],
        });
    }
    const verb = m ? m[1] : operation.operationId;
    const method = path[path.length - 1];
    const isCreate = ['put', 'patch'].includes(method) && ((_a = operation.responses) === null || _a === void 0 ? void 0 : _a['201']);
    const isUpdate = ['put', 'patch'].includes(method) && ((_b = operation.responses) === null || _b === void 0 ? void 0 : _b['200']);
    if (isCreate && isUpdate) {
        if (!verb.match(/create/i) || !verb.match(/update/i)) {
            errors.push({
                message: `OperationId for ${method} method should contain both "Create" and "Update"`,
                path: [...path, 'operationId'],
            });
        }
    }
    else {
        const isList = method === 'get' && operation['x-ms-pageable'];
        const patterns = {
            get: isList ? /list/i : /(get|list)/i,
            put: isCreate ? /create/i : /(create|update)/i,
            patch: /update/i,
            delete: /delete/i,
        };
        const frags = {
            get: isList ? '"List"' : '"Get" or "list"',
            put: isCreate ? '"Create"' : '"Create" or "Update"',
            patch: '"Update"',
            delete: '"Delete"',
        };
        if (patterns[method] && !verb.match(patterns[method])) {
            if (isList) {
                errors.push({
                    message: 'OperationId for get method on a collection should contain "List"',
                    path: [...path, 'operationId'],
                });
            }
            else {
                errors.push({
                    message: `OperationId for ${method} method should contain ${frags[method]}`,
                    path: [...path, 'operationId'],
                });
            }
        }
    }
    return errors;
};

const paginationResponse = (operation, _opts, paths) => {
    var _a, _b;
    if (operation === null || typeof operation !== 'object') {
        return [];
    }
    const path = paths.path || [];
    if (!operation.responses || typeof operation.responses !== 'object') {
        return [];
    }
    const resp = Object.keys(operation.responses)
        .find((code) => code.startsWith('2'));
    if (!resp) {
        return [];
    }
    const responseSchema = operation.responses[resp].schema || {};
    const errors = [];
    if (operation['x-ms-pageable']) {
        if (responseSchema.properties && 'value' in responseSchema.properties) {
            if (responseSchema.properties.value.type !== 'array') {
                errors.push({
                    message: '`value` property in pageable response should be type: array',
                    path: [...path, 'responses', resp, 'schema', 'properties', 'value', 'type'],
                });
            }
            if (!((_a = responseSchema.required) === null || _a === void 0 ? void 0 : _a.includes('value'))) {
                errors.push({
                    message: '`value` property in pageable response should be required',
                    path: [...path, 'responses', resp, 'schema', 'required'],
                });
            }
        }
        else if (!responseSchema.allOf) {
            errors.push({
                message: 'Response body schema of pageable response should contain top-level array property `value`',
                path: [...path, 'responses', resp, 'schema', 'properties'],
            });
        }
        const nextLinkName = operation['x-ms-pageable'].nextLinkName || 'nextLink';
        if (responseSchema.properties && nextLinkName in responseSchema.properties) {
            if (responseSchema.properties[nextLinkName].type !== 'string') {
                errors.push({
                    message: `\`${nextLinkName}\` property in pageable response should be type: string`,
                    path: [...path, 'responses', resp, 'schema', 'properties', nextLinkName, 'type'],
                });
            }
            if ((_b = responseSchema.required) === null || _b === void 0 ? void 0 : _b.includes(nextLinkName)) {
                errors.push({
                    message: `\`${nextLinkName}\` property in pageable response should be optional.`,
                    path: [...path, 'responses', resp, 'schema', 'required'],
                });
            }
        }
        else if (!responseSchema.allOf) {
            errors.push({
                message: `Response body schema of pageable response should contain top-level property \`${nextLinkName}\``,
                path: [...path, 'responses', resp, 'schema', 'properties'],
            });
        }
    }
    else {
        const responseHasArray = Object.values(responseSchema.properties || {})
            .some((prop) => (prop === null || prop === void 0 ? void 0 : prop.type) === 'array');
        if (responseHasArray && Object.keys(responseSchema.properties).length <= 3) {
            errors.push({
                message: 'Operation might be pageable. Consider adding the x-ms-pageable extension.',
                path,
            });
        }
    }
    return errors;
};

const paramNames = (targetVal, _opts, paths) => {
    if (targetVal === null || typeof targetVal !== 'object') {
        return [];
    }
    const path = paths.path || [];
    if (!targetVal.in || !targetVal.name) {
        return [];
    }
    if (targetVal.name.match(/^[$@]/)) {
        return [
            {
                message: `Parameter name "${targetVal.name}" should not begin with '$' or '@'.`,
                path: [...path, 'name'],
            },
        ];
    }
    if (['path', 'query'].includes(targetVal.in) && targetVal.name !== 'api-version') {
        if (!targetVal.name.match(/^[a-z][a-z0-9]*([A-Z][a-z0-9]+)*$/)) {
            return [
                {
                    message: `Parameter name "${targetVal.name}" should be camel case.`,
                    path: [...path, 'name'],
                },
            ];
        }
    }
    else if (targetVal.in === 'header') {
        if (!targetVal.name.match(/^[A-Za-z][a-z0-9]*(-[A-Za-z][a-z0-9]*)*$/)) {
            return [
                {
                    message: `header parameter name "${targetVal.name}" should be kebab case.`,
                    path: [...path, 'name'],
                },
            ];
        }
    }
    return [];
};

function canonical(name) {
    return typeof (name) === 'string' ? name.toLowerCase() : name;
}
function dupIgnoreCase(arr) {
    if (!Array.isArray(arr)) {
        return [];
    }
    const isDup = (value, index, self) => self.indexOf(value) !== index;
    return [...new Set(arr.map((v) => canonical(v)).filter(isDup))];
}
const paramNamesUnique = (pathItem, _opts, paths) => {
    if (pathItem === null || typeof pathItem !== 'object') {
        return [];
    }
    const path = paths.path || [];
    const errors = [];
    const pathParams = pathItem.parameters ? pathItem.parameters.map((p) => p.name) : [];
    const pathDups = dupIgnoreCase(pathParams);
    pathDups.forEach((dup) => {
        const dupKeys = [...pathParams.keys()].filter((k) => canonical(pathParams[k]) === dup);
        const first = `parameters.${dupKeys[0]}`;
        dupKeys.slice(1).forEach((key) => {
            errors.push({
                message: `Duplicate parameter name (ignoring case) with ${first}.`,
                path: [...path, 'parameters', key, 'name'],
            });
        });
    });
    ['get', 'post', 'put', 'patch', 'delete', 'options', 'head'].forEach((method) => {
        if (pathItem[method] && Array.isArray(pathItem[method].parameters)) {
            const allParams = [...pathParams, ...pathItem[method].parameters.map((p) => p.name)];
            const dups = dupIgnoreCase(allParams);
            dups.forEach((dup) => {
                const dupKeys = [...allParams.keys()].filter((k) => canonical(allParams[k]) === dup);
                const first = dupKeys[0] < pathParams.length ? `parameters.${dupKeys[0]}`
                    : `${method}.parameters.${dupKeys[0] - pathParams.length}`;
                dupKeys.slice(1).filter((k) => k >= pathParams.length).forEach((key) => {
                    errors.push({
                        message: `Duplicate parameter name (ignoring case) with ${first}.`,
                        path: [...path, method, 'parameters', key - pathParams.length, 'name'],
                    });
                });
            });
        }
    });
    return errors;
};

const paramOrder = (paths) => {
    var _a, _b, _c;
    if (paths === null || typeof paths !== 'object') {
        return [];
    }
    const inPath = (p) => p.in === 'path';
    const paramName = (p) => p.name;
    const methods = ['get', 'post', 'put', 'patch', 'delete', 'options', 'head'];
    const errors = [];
    for (const pathKey of Object.keys(paths)) {
        const paramsInPath = (_a = pathKey.match(/[^{}]+(?=})/g)) !== null && _a !== void 0 ? _a : [];
        if (paramsInPath.length > 0) {
            const pathItem = paths[pathKey];
            const pathItemPathParams = (_c = (_b = pathItem.parameters) === null || _b === void 0 ? void 0 : _b.filter(inPath).map(paramName)) !== null && _c !== void 0 ? _c : [];
            const indx = pathItemPathParams.findIndex((v, i) => v !== paramsInPath[i]);
            if (indx >= 0 && indx < paramsInPath.length) {
                errors.push({
                    message: `Path parameter "${paramsInPath[indx]}" should appear before "${pathItemPathParams[indx]}".`,
                    path: ['paths', pathKey, 'parameters'],
                });
            }
            else {
                const offset = pathItemPathParams.length;
                methods.filter((m) => pathItem[m]).forEach((method) => {
                    var _a, _b;
                    const opPathParams = (_b = (_a = pathItem[method].parameters) === null || _a === void 0 ? void 0 : _a.filter(inPath).map(paramName)) !== null && _b !== void 0 ? _b : [];
                    const indx2 = opPathParams.findIndex((v, i) => v !== paramsInPath[offset + i]);
                    if (indx2 >= 0 && (offset + indx2) < paramsInPath.length) {
                        errors.push({
                            message: `Path parameter "${paramsInPath[offset + indx2]}" should appear before "${opPathParams[indx2]}".`,
                            path: ['paths', pathKey, method, 'parameters'],
                        });
                    }
                });
            }
        }
    }
    return errors;
};

const MERGE_PATCH = 'application/merge-patch+json';
function checkOperationConsumes(targetVal) {
    const { paths } = targetVal;
    const errors = [];
    if (paths && typeof paths === 'object') {
        Object.keys(paths).forEach((path) => {
            ['post', 'put'].forEach((method) => {
                if (paths[path][method]) {
                    const { consumes } = paths[path][method];
                    if (consumes === null || consumes === void 0 ? void 0 : consumes.includes(MERGE_PATCH)) {
                        errors.push({
                            message: `A ${method} operation should not consume 'application/merge-patch+json' content type.`,
                            path: ['paths', path, method, 'consumes'],
                        });
                    }
                }
            });
            if (paths[path].patch) {
                const { consumes } = paths[path].patch;
                if (!consumes || !consumes.includes(MERGE_PATCH)) {
                    errors.push({
                        message: "A patch operation should consume 'application/merge-patch+json' content type.",
                        path: ['paths', path, 'patch', ...(consumes ? ['consumes'] : [])],
                    });
                }
                else if (consumes.length > 1) {
                    errors.push({
                        message: "A patch operation should only consume 'application/merge-patch+json' content type.",
                        path: ['paths', path, 'patch', 'consumes'],
                    });
                }
            }
        });
    }
    return errors;
}
const patchContentYype = (targetVal) => {
    var _a;
    if (targetVal === null || typeof targetVal !== 'object') {
        return [];
    }
    const errors = [];
    if ((_a = targetVal.consumes) === null || _a === void 0 ? void 0 : _a.includes(MERGE_PATCH)) {
        errors.push({
            message: 'Global consumes should not specify `application/merge-patch+json` content type.',
            path: ['consumes'],
        });
    }
    errors.push(...checkOperationConsumes(targetVal));
    return errors;
};

const pathParamNames = (paths) => {
    if (paths === null || typeof paths !== 'object') {
        return [];
    }
    const errors = [];
    const paramNameForSegment = {};
    for (const pathKey of Object.keys(paths)) {
        const parts = pathKey.split('/').slice(1);
        parts.slice(1).forEach((v, i) => {
            var _a;
            if (v.includes('}')) {
                const param = (_a = v.match(/[^{}]+(?=})/)) === null || _a === void 0 ? void 0 : _a[0];
                const p = parts[i];
                if (paramNameForSegment[p]) {
                    if (paramNameForSegment[p] !== param) {
                        errors.push({
                            message: `Inconsistent path parameter names "${param}" and "${paramNameForSegment[p]}".`,
                            path: ['paths', pathKey],
                        });
                    }
                }
                else {
                    paramNameForSegment[p] = param;
                }
            }
        });
    }
    return errors;
};

const URL_MAX_LENGTH = 2083;
const pathParamSchema = (param, _opts, paths) => {
    if (param === null || typeof param !== 'object') {
        return [];
    }
    const path = paths.path || [];
    if (!param.in || !param.name) {
        return [];
    }
    const errors = [];
    const isOas3 = !!param.schema;
    const schema = isOas3 ? param.schema : param;
    if (isOas3) {
        path.push('schema');
    }
    if (schema.type !== 'string') {
        errors.push({
            message: 'Path parameter should be defined as type: string.',
            path: [...path, 'type'],
        });
    }
    if (!schema.maxLength && !schema.pattern) {
        errors.push({
            message: 'Path parameter should specify a maximum length (maxLength) and characters allowed (pattern).',
            path,
        });
    }
    else if (!schema.maxLength) {
        errors.push({
            message: 'Path parameter should specify a maximum length (maxLength).',
            path,
        });
    }
    else if (schema.maxLength && schema.maxLength >= URL_MAX_LENGTH) {
        errors.push({
            message: `Path parameter maximum length should be less than ${URL_MAX_LENGTH}`,
            path,
        });
    }
    else if (!schema.pattern) {
        errors.push({
            message: 'Path parameter should specify characters allowed (pattern).',
            path,
        });
    }
    return errors;
};

function getVersion(path) {
    const url = new URL(path, 'https://foo.bar');
    const segments = url.pathname.split('/');
    return segments.find((segment) => segment.match(/v[0-9]+(.[0-9]+)?/));
}
function checkPaths(targetVal) {
    const oas2 = targetVal.swagger;
    if (oas2) {
        const basePath = targetVal.basePath || '';
        const version = getVersion(basePath);
        if (version) {
            return [
                {
                    message: `Version segment "${version}" in basePath violates Azure versioning policy.`,
                    path: ['basePath'],
                },
            ];
        }
    }
    const { paths } = targetVal;
    const errors = [];
    if (paths && typeof paths === 'object') {
        Object.keys(paths).forEach((path) => {
            const version = getVersion(path);
            if (version) {
                errors.push({
                    message: `Version segment "${version}" in path violates Azure versioning policy.`,
                    path: ['paths', path],
                });
            }
        });
    }
    return errors;
}
function findVersionParam(params) {
    const isApiVersion = (elem) => elem.name === 'api-version' && elem.in === 'query';
    if (params && Array.isArray(params)) {
        return params.filter(isApiVersion).shift();
    }
    return undefined;
}
function validateVersionParam(param, path) {
    const errors = [];
    if (!param.required) {
        errors.push({
            message: '"api-version" should be a required parameter',
            path,
        });
    }
    return errors;
}
function checkVersionParam(targetVal) {
    const { paths } = targetVal;
    const errors = [];
    if (paths && typeof paths === 'object') {
        Object.keys(paths).forEach((path) => {
            if (paths[path].parameters && Array.isArray(paths[path].parameters)) {
                const versionParam = findVersionParam(paths[path].parameters);
                if (versionParam) {
                    const index = paths[path].parameters.indexOf(versionParam);
                    errors.push(...validateVersionParam(versionParam, ['paths', path, 'parameters', index.toString()]));
                    return;
                }
            }
            ['get', 'post', 'put', 'patch', 'delete'].forEach((method) => {
                if (paths[path][method]) {
                    const versionParam = findVersionParam(paths[path][method].parameters);
                    if (versionParam) {
                        const index = paths[path][method].parameters.indexOf(versionParam);
                        errors.push(...validateVersionParam(versionParam, ['paths', path, method, 'parameters', index]));
                    }
                    else {
                        errors.push({
                            message: 'Operation does not define an "api-version" query parameter.',
                            path: ['paths', path, method, 'parameters'],
                        });
                    }
                }
            });
        });
    }
    return errors;
}
const versionPolicy = (targetVal) => {
    if (targetVal === null || typeof targetVal !== 'object') {
        return [];
    }
    const errors = checkPaths(targetVal);
    errors.push(...checkVersionParam(targetVal));
    return errors;
};
=======
import { oas2 } from '@stoplight/spectral-formats';
import { truthy, falsy } from '@stoplight/spectral-functions';
>>>>>>> c2e42601

const ruleset$1 = {
    extends: [],
    rules: {},
};

function matchAnyPatterns(patterns, path) {
    return patterns.some((p) => p.test(path));
}
function notMatchPatterns(patterns, path) {
    return patterns.every((p) => !p.test(path));
}
function verifyResourceGroup(path) {
    const lowerCasePath = path.toLowerCase();
    if (lowerCasePath.includes("/resourcegroups/") && !lowerCasePath.includes("/resourcegroups/{resourcegroupname}")) {
        return false;
    }
    return true;
}
function verifySubscriptionId(path) {
    const lowerCasePath = path.toLowerCase();
    if (lowerCasePath.includes("/subscriptions/") && !lowerCasePath.includes("/subscriptions/{subscriptionid}")) {
        return false;
    }
    return true;
}
function verifyResourceGroupScope(path) {
    const patterns = [
        /^\/subscriptions\/{subscriptionId}\/resourceGroups\/{resourceGroupName}\/providers\/.+/gi,
        /^\/?{\w+}\/resourceGroups\/{resourceGroupName}\/providers\/.+/gi,
        /^\/?{\w+}\/providers\/.+/gi,
    ];
    return matchAnyPatterns(patterns, path);
}
function verifyResourceType(path) {
    const patterns = [/^.*\/providers\/microsoft\.\w+\/\w+.*/gi];
    return matchAnyPatterns(patterns, path);
}
function verifyNestResourceType(path) {
    const patterns = [
        /^.*\/providers\/microsoft\.\w+\/\w+\/{\w+}(?:\/\w+\/(?!default)\w+){1,2}/gi,
        /^.*\/providers\/microsoft\.\w+(?:\/\w+\/(default|{\w+})){1,2}(?:\/\w+\/(?!default)\w+)+/gi,
        /^.*\/providers\/microsoft\.\w+\/\w+\/{\w+}(?:\/{\w+})+.*/gi,
    ];
    return notMatchPatterns(patterns, path);
}
const verifyArmPath = createRulesetFunction({
    input: null,
    options: {
        type: 'object',
        properties: {
            segmentToCheck: {
                oneOf: [{
                        type: "string",
                        "enum": ["resourceGroupParam", "subscriptionIdParam", "resourceType", "nestedResourceType", "resourceGroupScope"]
                    }, {
                        type: "array",
                        items: {
                            type: "string",
                            "enum": ["resourceGroupParam", "subscriptionIdParam", "resourceType", "nestedResourceType", "resourceGroupScope"]
                        }
                    }]
            },
        },
        additionalProperties: false,
    },
}, (fullPath, _opts, paths) => {
    if (fullPath === null || typeof fullPath !== "string") {
        return [];
    }
    const path = paths.path || [];
    const errors = [];
    const optionsHandlers = {
        resourceType: (fullPath) => {
            if (!verifyResourceType(fullPath)) {
                errors.push({
                    message: `The URI for the CURD methods do not contain a resource type.`,
                    path,
                });
            }
        },
        nestedResourceType: (fullPath) => {
            if (!verifyNestResourceType(fullPath)) {
                errors.push({
                    message: `The URI for nested resource doest not meet the valid resource pattern.`,
                    path,
                });
            }
        },
        resourceGroupParam: (fullPath) => {
            if (!verifyResourceGroup(fullPath)) {
                errors.push({
                    message: `The URI for resource group scoped CRUD methods does not contain a resourceGroupName parameter.`,
                    path,
                });
            }
        },
        subscriptionIdParam: (fullPath) => {
            if (!verifySubscriptionId(fullPath)) {
                errors.push({
                    message: `The URI for the subscriptions scoped CRUD methods do not contain the subscriptionId parameter.`,
                    path,
                });
            }
        },
        resourceGroupScope: (fullPath) => {
            if (!verifyResourceGroupScope(fullPath)) {
                errors.push({
                    message: "",
                    path,
                });
            }
        },
    };
    const segments = typeof _opts.segmentToCheck === "string" ? [_opts.segmentToCheck] : _opts.segmentToCheck;
    segments.forEach((segment) => {
        optionsHandlers[segment](fullPath);
    });
    return errors;
});

function getProperties(schema) {
    if (!schema) {
        return {};
    }
    let properties = {};
    if (schema.allOf && Array.isArray(schema.allOf)) {
        schema.allOf.forEach((base) => {
            properties = { ...getProperties(base), ...properties };
        });
    }
    if (schema.properties) {
        properties = { ...properties, ...schema.properties };
    }
    return properties;
}
function getRequiredProperties(schema) {
    if (!schema) {
        return [];
    }
    let requires = [];
    if (schema.allOf && Array.isArray(schema.allOf)) {
        schema.allOf.forEach((base) => {
            requires = [...getRequiredProperties(base), ...requires];
        });
    }
    if (schema.required) {
        requires = [...schema.required, requires];
    }
    return requires;
}
function jsonPath(paths, root) {
    let result = undefined;
    paths.some((p) => {
        if (typeof root !== "object" && root !== null) {
            result = undefined;
            return true;
        }
        root = root[p];
        result = root;
        return false;
    });
    return result;
}

const bodyParamRepeatedInfo = (pathItem, _opts, paths) => {
    if (pathItem === null || typeof pathItem !== "object") {
        return [];
    }
    const path = paths.path || [];
    const errors = [];
    const pathParams = pathItem.parameters || [];
    if (pathItem["put"] && Array.isArray(pathItem["put"].parameters)) {
        const allParams = [...pathParams, ...pathItem["put"].parameters];
        const pathAndQueryParameters = allParams.filter((p) => p.in === "path" || p.in === "query").map((p) => p.name);
        const bodyParam = allParams.find((p) => p.in === "body");
        if (bodyParam) {
            const properties = getProperties(bodyParam.schema);
            if ("properties" in properties) {
                const propertiesProperties = getProperties(properties.properties);
                for (const prop of Object.keys(propertiesProperties)) {
                    if (pathAndQueryParameters.includes(prop)) {
                        errors.push({
                            message: `${prop}`,
                            path: [...path, "put", "parameters", pathItem["put"].parameters.findIndex((p) => p.name === prop)],
                        });
                    }
                }
            }
        }
    }
    return errors;
};

function checkApiVersion(param) {
    if (param.in !== "query") {
        return false;
    }
    return true;
}
const apiVersionName = "api-version";
const hasApiVersionParameter = (apiPath, opts, paths) => {
    var _a, _b;
    if (apiPath === null || typeof apiPath !== 'object') {
        return [];
    }
    if (opts === null || typeof opts !== 'object' || !opts.methods) {
        return [];
    }
    const path = paths.path || [];
    if (apiPath.parameters) {
        if (apiPath.parameters.some((p) => p.name === apiVersionName && checkApiVersion(p))) {
            return [];
        }
    }
    const messages = [];
    for (const method of Object.keys(apiPath)) {
        if (opts.methods.includes(method)) {
            const param = (_b = (_a = apiPath[method]) === null || _a === void 0 ? void 0 : _a.parameters) === null || _b === void 0 ? void 0 : _b.filter((p) => p.name === apiVersionName);
            if (!param || param.length === 0) {
                messages.push({
                    message: `Operation should include an 'api-version' parameter.`,
                    path: [...path, method]
                });
                continue;
            }
            if (!checkApiVersion(param[0])) {
                messages.push({
                    message: `Operation 'api-version' parameter should be a query parameter.`,
                    path: [...path, method]
                });
            }
        }
    }
    return messages;
};

const validateOriginalUri = (lroOptions, opts, ctx) => {
    if (!lroOptions || typeof lroOptions !== "object") {
        return [];
    }
    const path = ctx.path || [];
    const messages = [];
    const getOperationPath = [...path.slice(0, -2), "get"];
    if (!jsonPath(getOperationPath, ctx.document.parserResult.data)) {
        messages.push({
            path: [...path.slice(0, -1)],
            message: "",
        });
    }
    return messages;
};

const pathBodyParameters = (parameters, _opts, paths) => {
    if (parameters === null || parameters.schema === undefined || parameters.in !== "body") {
        return [];
    }
    const path = paths.path || [];
    const properties = getProperties(parameters.schema);
    const requiredProperties = getRequiredProperties(parameters.schema);
    const errors = [];
    for (const prop of Object.keys(properties)) {
        if (properties[prop].default) {
            errors.push({
                message: `Properties of a PATCH request body must not have default value, property:${prop}.`,
                path: [...path, "schema"]
            });
        }
        if (requiredProperties.includes(prop)) {
            errors.push({
                message: `Properties of a PATCH request body must not be required, property:${prop}.`,
                path: [...path, "schema"]
            });
        }
        const xmsMutability = properties[prop]['x-ms-mutability'];
        if (xmsMutability && xmsMutability.length === 1 && xmsMutability[0] === "create") {
            errors.push({
                message: `Properties of a PATCH request body must not be x-ms-mutability: ["create"], property:${prop}.`,
                path: [...path, "schema"]
            });
        }
    }
    return errors;
};

const pathSegmentCasing = (apiPaths, _opts, paths) => {
    if (apiPaths === null || typeof apiPaths !== 'object') {
        return [];
    }
    if (!_opts || !_opts.segments || !Array.isArray(_opts.segments)) {
        return [];
    }
    const segments = _opts.segments;
    const path = paths.path || [];
    const errors = [];
    for (const apiPath of Object.keys(apiPaths)) {
        segments.forEach((seg) => {
            const idx = apiPath.toLowerCase().indexOf("/" + seg.toLowerCase());
            if (idx !== -1) {
                const originalSegment = apiPath.substring(idx + 1, idx + seg.length + 1);
                if (originalSegment !== seg) {
                    errors.push({
                        message: `The path segment ${originalSegment} should be ${seg}.`,
                        path: [...path, apiPath]
                    });
                }
            }
        });
    }
    return errors;
};

const ruleset = {
    extends: [ruleset$1],
    rules: {
        ApiHost: {
            description: "The host is required for management plane specs.",
            message: "{{description}}",
            severity: "error",
            resolved: false,
            formats: [oas2],
            given: ["$.host"],
            then: {
                function: truthy,
            },
        },
        ApiVersionParameterRequired: {
            description: "All operations should have api-version query parameter.",
            message: "{{error}}",
            severity: "error",
            resolved: true,
            formats: [oas2],
            given: ["$.paths.*", "$.x-ms-paths.*"],
            then: {
                function: hasApiVersionParameter,
                functionOptions: {
                    methods: ["get", "put", "patch", "post", "delete", "options", "head", "trace"],
                },
            },
        },
        SubscriptionsAndResourceGroupCasing: {
            description: "The subscriptions and resourceGroup in resource uri should follow lower camel case.",
            message: "{{error}}",
            severity: "error",
            resolved: false,
            formats: [oas2],
            given: ["$.paths", "$.x-ms-paths"],
            then: {
                function: pathSegmentCasing,
                functionOptions: {
                    segments: ["resourceGroups", "subscriptions"],
                },
            },
        },
        PatchBodyParametersSchema: {
            description: "A request parameter of the Patch Operation must not have a required/default/'x-ms-mutability: [\"create\"]' value.",
            message: "{{error}}",
            severity: "error",
            resolved: true,
            formats: [oas2],
            given: ["$.paths.*.patch.parameters[?(@.in === 'body')]"],
            then: {
                function: pathBodyParameters,
            },
        },
        ArrayMustHaveType: {
            description: "Array type must have a type except for any type.",
            message: "{{error}}",
            severity: "error",
            resolved: false,
            formats: [oas2],
            given: ["$.definitions..items[?(@object())]^"],
            then: {
                function: truthy,
                field: "type",
            },
        },
        LroWithOriginalUriAsFinalState: {
            description: "The long running operation with final-state-via:original-uri should have a sibling 'get' operation.",
            message: "{{description}}",
            severity: "error",
            resolved: true,
            formats: [oas2],
            given: [
                "$[paths,'x-ms-paths'].*[put,patch,delete].x-ms-long-running-operation-options[?(@property === 'final-state-via' && @ === 'original-uri')]^",
            ],
            then: {
                function: validateOriginalUri,
            },
        },
        LroPostMustNotUseOriginalUriAsFinalState: {
            description: "The long running post operation must not use final-stat-via:original-uri.",
            message: "{{description}}",
            severity: "error",
            resolved: true,
            formats: [oas2],
            given: [
                "$[paths,'x-ms-paths'].*.post.x-ms-long-running-operation-options[?(@property === 'final-state-via' && @ === 'original-uri')]^",
            ],
            then: {
                function: falsy,
            },
        },
        URIContainsSubscriptionId: {
            description: "Uri for resource group scoped CRUD methods MUST contain a subscriptionId parameter.",
            message: "{{error}}",
            severity: "error",
            resolved: false,
            formats: [oas2],
            given: "$[paths,'x-ms-paths'].*[get,patch,put,delete]^~",
            then: {
                function: verifyArmPath,
                functionOptions: {
                    segmentToCheck: "subscriptionIdParam",
                },
            },
        },
        URIContainsResourceType: {
            description: "Uri for resource CRUD methods MUST contain a resource type.",
            message: "{{error}}",
            severity: "error",
            resolved: false,
            formats: [oas2],
            given: "$[paths,'x-ms-paths'].*[get,patch,put,delete]^~",
            then: {
                function: verifyArmPath,
                functionOptions: {
                    segmentToCheck: "resourceType",
                },
            },
        },
        URIContainsResourceGroup: {
            description: "Uri for resource group scoped CRUD methods MUST contain a resourceGroupName parameter.",
            message: "{{error}}",
            severity: "error",
            resolved: false,
            formats: [oas2],
            given: ["$[paths,'x-ms-paths'].*[get,patch,put,delete]^~"],
            then: {
                function: verifyArmPath,
                functionOptions: {
                    segmentToCheck: "resourceGroupParam",
                },
            },
        },
        URIForPutOperation: {
            description: "The URI for 'put' operation must be under a subscription and resource group.",
            message: "{{description}}",
            severity: "warn",
            resolved: false,
            formats: [oas2],
            given: "$[paths,'x-ms-paths'].*[put]^~",
            then: {
                function: verifyArmPath,
                functionOptions: {
                    segmentToCheck: "resourceGroupScope",
                },
            },
        },
        URIForNestedResource: {
            description: "Uri for CRUD methods on a nested resource type MUST follow valid resource naming.",
            message: "{{error}}",
            severity: "warn",
            resolved: false,
            formats: [oas2],
            given: "$[paths,'x-ms-paths'].*[get,patch,delete,put]^~",
            then: {
                function: verifyArmPath,
                functionOptions: {
                    segmentToCheck: "nestedResourceType",
                },
            },
        },
        URIForResourceAction: {
            description: "Uri for 'post' method on a resource type MUST follow valid resource naming.",
            message: "{{description}}",
            severity: "warn",
            resolved: false,
            formats: [oas2],
            given: ["$[paths,'x-ms-paths'].*.post^~"],
            then: {
                function: pattern,
                functionOptions: {
                    match: ".*/providers/[\\w\\.]+(?:/\\w+/(default|{\\w+}))*/\\w+$",
                },
            },
        },
        RepeatedUriInfo: {
            description: "Information in the URI should not be repeated in the request body (i.e. subscription ID, resource group name, resource name).",
            message: "The '{{error}}' already appears in the URI, please don't repeat it in the request body.",
            severity: "warn",
            resolved: true,
            formats: [oas2],
            given: ["$[paths,'x-ms-paths'].*.put^"],
            then: {
                function: bodyParamRepeatedInfo,
            },
        },
    },
};

export { ruleset as default };<|MERGE_RESOLUTION|>--- conflicted
+++ resolved
@@ -1,741 +1,6 @@
-<<<<<<< HEAD
-import { oas2, oas3 } from '@stoplight/spectral-formats';
-import { falsy, truthy, pattern, undefined as undefined$1, casing } from '@stoplight/spectral-functions';
+import { oas2 } from '@stoplight/spectral-formats';
+import { truthy, falsy, pattern } from '@stoplight/spectral-functions';
 import { createRulesetFunction } from '@stoplight/spectral-core';
-
-const avoidAnonymousParameter = (parameters, _opts, paths) => {
-    if (parameters === null || parameters.schema === undefined || parameters["x-ms-client-name"] !== undefined) {
-        return [];
-    }
-    const path = paths.path || [];
-    const properties = parameters.schema.properties;
-    if ((properties === undefined || Object.keys(properties).length === 0) &&
-        parameters.schema.additionalProperties === undefined &&
-        parameters.schema.allOf === undefined) {
-        return [];
-    }
-    return [{
-            message: 'Inline/anonymous models must not be used, instead define a schema with a model name in the "definitions" section and refer to it. This allows operations to share the models.',
-            path,
-        }];
-};
-
-const consistentresponsebody = (pathItem, _opts, paths) => {
-    if (pathItem === null || typeof pathItem !== 'object') {
-        return [];
-    }
-    const path = paths.path || [];
-    const errors = [];
-    const createResponseSchema = ((op) => { var _a, _b; return (_b = (_a = op === null || op === void 0 ? void 0 : op.responses) === null || _a === void 0 ? void 0 : _a['201']) === null || _b === void 0 ? void 0 : _b.schema; });
-    const resourceSchema = createResponseSchema(pathItem.put) || createResponseSchema(pathItem.patch);
-    if (resourceSchema) {
-        ['put', 'get', 'patch'].forEach((method) => {
-            var _a, _b, _c;
-            const responseSchema = (_c = (_b = (_a = pathItem[method]) === null || _a === void 0 ? void 0 : _a.responses) === null || _b === void 0 ? void 0 : _b['200']) === null || _c === void 0 ? void 0 : _c.schema;
-            if (responseSchema && responseSchema !== resourceSchema) {
-                errors.push({
-                    message: 'Response body schema does not match create response body schema.',
-                    path: [...path, method, 'responses', '200', 'schema'],
-                });
-            }
-        });
-    }
-    return errors;
-};
-
-const defaultInEnum = (swaggerObj, _opts, paths) => {
-    const defaultValue = swaggerObj.default;
-    const enumValue = swaggerObj.enum;
-    if (swaggerObj === null ||
-        typeof swaggerObj !== 'object' ||
-        defaultValue === null ||
-        defaultValue === undefined ||
-        enumValue === null ||
-        enumValue === undefined) {
-        return [];
-    }
-    if (!Array.isArray(enumValue)) {
-        return [];
-    }
-    const path = paths.path || [];
-    if (enumValue && !enumValue.includes(defaultValue)) {
-        return [{
-                message: 'Default value should appear in the enum constraint for a schema.',
-                path,
-            }];
-    }
-    return [];
-};
-
-const delete204Response = (deleteResponses, _opts, paths) => {
-    if (deleteResponses === null || typeof deleteResponses !== 'object') {
-        return [];
-    }
-    const path = paths.path || [];
-    if (!deleteResponses['204'] && !deleteResponses['202']) {
-        return [{
-                message: 'A delete operation should have a 204 response.',
-                path,
-            }];
-    }
-    return [];
-};
-
-const enumInsteadOfBoolean = (swaggerObj, _opts, paths) => {
-    if (swaggerObj === null) {
-        return [];
-    }
-    const path = paths.path || [];
-    return [{
-            message: 'Booleans properties are not descriptive in all cases and can make them to use, evaluate whether is makes sense to keep the property as boolean or turn it into an enum.',
-            path,
-        }];
-};
-
-function isArraySchema(schema) {
-    return schema.type === 'array' || !!schema.items;
-}
-function isObjectSchema(schema) {
-    return schema.type === 'object' || !!schema.properties || schema.$ref;
-}
-function validateErrorResponseSchema(errorResponseSchema, pathToSchema) {
-    var _a, _b;
-    const errors = [];
-    if (!errorResponseSchema.properties) {
-        errors.push({
-            message: 'Error response schema must be an object schema.',
-            path: pathToSchema,
-        });
-        return errors;
-    }
-    if (!errorResponseSchema.properties.error || !errorResponseSchema.properties.error.properties) {
-        errors.push({
-            message: 'Error response schema should contain an object property named `error`.',
-            path: [...pathToSchema, 'properties', 'error'],
-        });
-        return errors;
-    }
-    if (!((_b = (_a = errorResponseSchema.required) === null || _a === void 0 ? void 0 : _a.includes) === null || _b === void 0 ? void 0 : _b.call(_a, 'error'))) {
-        errors.push({
-            message: 'The `error` property in the error response schema should be required.',
-            path: [...pathToSchema, 'required'],
-        });
-    }
-    const errorSchema = errorResponseSchema.properties.error;
-    const pathToErrorSchema = [...pathToSchema, 'properties', 'error'];
-    const hasCode = !!errorSchema.properties.code;
-    const hasMessage = !!errorSchema.properties.message;
-    if (!hasCode && hasMessage) {
-        errors.push({
-            message: 'Error schema should contain `code` property.',
-            path: [...pathToErrorSchema, 'properties'],
-        });
-    }
-    else if (hasCode && !hasMessage) {
-        errors.push({
-            message: 'Error schema should contain `message` property.',
-            path: [...pathToErrorSchema, 'properties'],
-        });
-    }
-    else if (!hasCode && !hasMessage) {
-        errors.push({
-            message: 'Error schema should contain `code` and `message` properties.',
-            path: [...pathToErrorSchema, 'properties'],
-        });
-    }
-    if (hasCode && errorSchema.properties.code.type !== 'string') {
-        errors.push({
-            message: 'The `code` property of error schema should be type `string`.',
-            path: [...pathToErrorSchema, 'properties', 'code', 'type'],
-        });
-    }
-    if (hasMessage && errorSchema.properties.message.type !== 'string') {
-        errors.push({
-            message: 'The `message` property of error schema should be type `string`.',
-            path: [...pathToErrorSchema, 'properties', 'message', 'type'],
-        });
-    }
-    if (['code', 'message'].every((prop) => { var _a, _b; return !((_b = (_a = errorSchema.required) === null || _a === void 0 ? void 0 : _a.includes) === null || _b === void 0 ? void 0 : _b.call(_a, prop)); })) {
-        errors.push({
-            message: 'Error schema should define `code` and `message` properties as required.',
-            path: [...pathToErrorSchema, 'required'],
-        });
-    }
-    else if (!errorSchema.required.includes('code')) {
-        errors.push({
-            message: 'Error schema should define `code` property as required.',
-            path: [...pathToErrorSchema, 'required'],
-        });
-    }
-    else if (!errorSchema.required.includes('message')) {
-        errors.push({
-            message: 'Error schema should define `message` property as required.',
-            path: [...pathToErrorSchema, 'required'],
-        });
-    }
-    if (!!errorSchema.properties.target && errorSchema.properties.target.type !== 'string') {
-        errors.push({
-            message: 'The `target` property of the error schema should be type `string`.',
-            path: [...pathToErrorSchema, 'properties', 'target'],
-        });
-    }
-    if (!!errorSchema.properties.details && !isArraySchema(errorSchema.properties.details)) {
-        errors.push({
-            message: 'The `details` property of the error schema should be an array.',
-            path: [...pathToErrorSchema, 'properties', 'details'],
-        });
-    }
-    if (!!errorSchema.properties.innererror && !isObjectSchema(errorSchema.properties.innererror)) {
-        errors.push({
-            message: 'The `innererror` property of the error schema should be an object.',
-            path: [...pathToErrorSchema, 'properties', 'innererror'],
-        });
-    }
-    return errors;
-}
-function validateErrorResponse(errorResponse, responsePath) {
-    const errors = [];
-    if (!errorResponse.schema) {
-        errors.push({
-            message: 'Error response should have a schema.',
-            path: responsePath,
-        });
-    }
-    else {
-        errors.push(...validateErrorResponseSchema(errorResponse.schema, [...responsePath, 'schema']));
-    }
-    if (!errorResponse.headers || !errorResponse.headers['x-ms-error-code']) {
-        errors.push({
-            message: 'Error response should contain a x-ms-error-code header.',
-            path: !errorResponse.headers ? responsePath : [...responsePath, 'headers'],
-        });
-    }
-    return errors;
-}
-function errorResponse(responses, _opts, paths) {
-    const errors = [];
-    const path = paths.path || [];
-    if (responses.default) {
-        errors.push(...validateErrorResponse(responses.default, [...path, 'default']));
-    }
-    Object.keys(responses).filter((code) => code.match(/[45]\d\d/)).forEach((code) => {
-        errors.push(...validateErrorResponse(responses[code], [...path, code]));
-        if (!(responses[code]['x-ms-error-response'])) {
-            errors.push({
-                message: 'Error response should contain x-ms-error-response.',
-                path: [...path, code],
-            });
-        }
-    });
-    return errors;
-}
-
-const hasHeader = (response, opts, paths) => {
-    if (response === null || typeof response !== 'object') {
-        return [];
-    }
-    if (opts === null || typeof opts !== 'object' || !opts.name) {
-        return [];
-    }
-    const path = paths.path || [];
-    const hasHeader = Object.keys(response.headers || {})
-        .some((name) => name.toLowerCase() === opts.name.toLowerCase());
-    if (!hasHeader) {
-        return [
-            {
-                message: `Response should include an "${opts.name}" response header.`,
-                path: [...path, 'headers'],
-            },
-        ];
-    }
-    return [];
-};
-
-const operationId = (operation, _opts, paths) => {
-    var _a, _b;
-    if (operation === null || typeof operation !== 'object') {
-        return [];
-    }
-    const path = paths.path || [];
-    const errors = [];
-    if (!operation.operationId) {
-        return errors;
-    }
-    const m = operation.operationId.match(/[A-Za-z0-9]+_([A-Za-z0-9]+)/);
-    if (!m) {
-        errors.push({
-            message: 'OperationId should be of the form "Noun_Verb"',
-            path: [...path, 'operationId'],
-        });
-    }
-    const verb = m ? m[1] : operation.operationId;
-    const method = path[path.length - 1];
-    const isCreate = ['put', 'patch'].includes(method) && ((_a = operation.responses) === null || _a === void 0 ? void 0 : _a['201']);
-    const isUpdate = ['put', 'patch'].includes(method) && ((_b = operation.responses) === null || _b === void 0 ? void 0 : _b['200']);
-    if (isCreate && isUpdate) {
-        if (!verb.match(/create/i) || !verb.match(/update/i)) {
-            errors.push({
-                message: `OperationId for ${method} method should contain both "Create" and "Update"`,
-                path: [...path, 'operationId'],
-            });
-        }
-    }
-    else {
-        const isList = method === 'get' && operation['x-ms-pageable'];
-        const patterns = {
-            get: isList ? /list/i : /(get|list)/i,
-            put: isCreate ? /create/i : /(create|update)/i,
-            patch: /update/i,
-            delete: /delete/i,
-        };
-        const frags = {
-            get: isList ? '"List"' : '"Get" or "list"',
-            put: isCreate ? '"Create"' : '"Create" or "Update"',
-            patch: '"Update"',
-            delete: '"Delete"',
-        };
-        if (patterns[method] && !verb.match(patterns[method])) {
-            if (isList) {
-                errors.push({
-                    message: 'OperationId for get method on a collection should contain "List"',
-                    path: [...path, 'operationId'],
-                });
-            }
-            else {
-                errors.push({
-                    message: `OperationId for ${method} method should contain ${frags[method]}`,
-                    path: [...path, 'operationId'],
-                });
-            }
-        }
-    }
-    return errors;
-};
-
-const paginationResponse = (operation, _opts, paths) => {
-    var _a, _b;
-    if (operation === null || typeof operation !== 'object') {
-        return [];
-    }
-    const path = paths.path || [];
-    if (!operation.responses || typeof operation.responses !== 'object') {
-        return [];
-    }
-    const resp = Object.keys(operation.responses)
-        .find((code) => code.startsWith('2'));
-    if (!resp) {
-        return [];
-    }
-    const responseSchema = operation.responses[resp].schema || {};
-    const errors = [];
-    if (operation['x-ms-pageable']) {
-        if (responseSchema.properties && 'value' in responseSchema.properties) {
-            if (responseSchema.properties.value.type !== 'array') {
-                errors.push({
-                    message: '`value` property in pageable response should be type: array',
-                    path: [...path, 'responses', resp, 'schema', 'properties', 'value', 'type'],
-                });
-            }
-            if (!((_a = responseSchema.required) === null || _a === void 0 ? void 0 : _a.includes('value'))) {
-                errors.push({
-                    message: '`value` property in pageable response should be required',
-                    path: [...path, 'responses', resp, 'schema', 'required'],
-                });
-            }
-        }
-        else if (!responseSchema.allOf) {
-            errors.push({
-                message: 'Response body schema of pageable response should contain top-level array property `value`',
-                path: [...path, 'responses', resp, 'schema', 'properties'],
-            });
-        }
-        const nextLinkName = operation['x-ms-pageable'].nextLinkName || 'nextLink';
-        if (responseSchema.properties && nextLinkName in responseSchema.properties) {
-            if (responseSchema.properties[nextLinkName].type !== 'string') {
-                errors.push({
-                    message: `\`${nextLinkName}\` property in pageable response should be type: string`,
-                    path: [...path, 'responses', resp, 'schema', 'properties', nextLinkName, 'type'],
-                });
-            }
-            if ((_b = responseSchema.required) === null || _b === void 0 ? void 0 : _b.includes(nextLinkName)) {
-                errors.push({
-                    message: `\`${nextLinkName}\` property in pageable response should be optional.`,
-                    path: [...path, 'responses', resp, 'schema', 'required'],
-                });
-            }
-        }
-        else if (!responseSchema.allOf) {
-            errors.push({
-                message: `Response body schema of pageable response should contain top-level property \`${nextLinkName}\``,
-                path: [...path, 'responses', resp, 'schema', 'properties'],
-            });
-        }
-    }
-    else {
-        const responseHasArray = Object.values(responseSchema.properties || {})
-            .some((prop) => (prop === null || prop === void 0 ? void 0 : prop.type) === 'array');
-        if (responseHasArray && Object.keys(responseSchema.properties).length <= 3) {
-            errors.push({
-                message: 'Operation might be pageable. Consider adding the x-ms-pageable extension.',
-                path,
-            });
-        }
-    }
-    return errors;
-};
-
-const paramNames = (targetVal, _opts, paths) => {
-    if (targetVal === null || typeof targetVal !== 'object') {
-        return [];
-    }
-    const path = paths.path || [];
-    if (!targetVal.in || !targetVal.name) {
-        return [];
-    }
-    if (targetVal.name.match(/^[$@]/)) {
-        return [
-            {
-                message: `Parameter name "${targetVal.name}" should not begin with '$' or '@'.`,
-                path: [...path, 'name'],
-            },
-        ];
-    }
-    if (['path', 'query'].includes(targetVal.in) && targetVal.name !== 'api-version') {
-        if (!targetVal.name.match(/^[a-z][a-z0-9]*([A-Z][a-z0-9]+)*$/)) {
-            return [
-                {
-                    message: `Parameter name "${targetVal.name}" should be camel case.`,
-                    path: [...path, 'name'],
-                },
-            ];
-        }
-    }
-    else if (targetVal.in === 'header') {
-        if (!targetVal.name.match(/^[A-Za-z][a-z0-9]*(-[A-Za-z][a-z0-9]*)*$/)) {
-            return [
-                {
-                    message: `header parameter name "${targetVal.name}" should be kebab case.`,
-                    path: [...path, 'name'],
-                },
-            ];
-        }
-    }
-    return [];
-};
-
-function canonical(name) {
-    return typeof (name) === 'string' ? name.toLowerCase() : name;
-}
-function dupIgnoreCase(arr) {
-    if (!Array.isArray(arr)) {
-        return [];
-    }
-    const isDup = (value, index, self) => self.indexOf(value) !== index;
-    return [...new Set(arr.map((v) => canonical(v)).filter(isDup))];
-}
-const paramNamesUnique = (pathItem, _opts, paths) => {
-    if (pathItem === null || typeof pathItem !== 'object') {
-        return [];
-    }
-    const path = paths.path || [];
-    const errors = [];
-    const pathParams = pathItem.parameters ? pathItem.parameters.map((p) => p.name) : [];
-    const pathDups = dupIgnoreCase(pathParams);
-    pathDups.forEach((dup) => {
-        const dupKeys = [...pathParams.keys()].filter((k) => canonical(pathParams[k]) === dup);
-        const first = `parameters.${dupKeys[0]}`;
-        dupKeys.slice(1).forEach((key) => {
-            errors.push({
-                message: `Duplicate parameter name (ignoring case) with ${first}.`,
-                path: [...path, 'parameters', key, 'name'],
-            });
-        });
-    });
-    ['get', 'post', 'put', 'patch', 'delete', 'options', 'head'].forEach((method) => {
-        if (pathItem[method] && Array.isArray(pathItem[method].parameters)) {
-            const allParams = [...pathParams, ...pathItem[method].parameters.map((p) => p.name)];
-            const dups = dupIgnoreCase(allParams);
-            dups.forEach((dup) => {
-                const dupKeys = [...allParams.keys()].filter((k) => canonical(allParams[k]) === dup);
-                const first = dupKeys[0] < pathParams.length ? `parameters.${dupKeys[0]}`
-                    : `${method}.parameters.${dupKeys[0] - pathParams.length}`;
-                dupKeys.slice(1).filter((k) => k >= pathParams.length).forEach((key) => {
-                    errors.push({
-                        message: `Duplicate parameter name (ignoring case) with ${first}.`,
-                        path: [...path, method, 'parameters', key - pathParams.length, 'name'],
-                    });
-                });
-            });
-        }
-    });
-    return errors;
-};
-
-const paramOrder = (paths) => {
-    var _a, _b, _c;
-    if (paths === null || typeof paths !== 'object') {
-        return [];
-    }
-    const inPath = (p) => p.in === 'path';
-    const paramName = (p) => p.name;
-    const methods = ['get', 'post', 'put', 'patch', 'delete', 'options', 'head'];
-    const errors = [];
-    for (const pathKey of Object.keys(paths)) {
-        const paramsInPath = (_a = pathKey.match(/[^{}]+(?=})/g)) !== null && _a !== void 0 ? _a : [];
-        if (paramsInPath.length > 0) {
-            const pathItem = paths[pathKey];
-            const pathItemPathParams = (_c = (_b = pathItem.parameters) === null || _b === void 0 ? void 0 : _b.filter(inPath).map(paramName)) !== null && _c !== void 0 ? _c : [];
-            const indx = pathItemPathParams.findIndex((v, i) => v !== paramsInPath[i]);
-            if (indx >= 0 && indx < paramsInPath.length) {
-                errors.push({
-                    message: `Path parameter "${paramsInPath[indx]}" should appear before "${pathItemPathParams[indx]}".`,
-                    path: ['paths', pathKey, 'parameters'],
-                });
-            }
-            else {
-                const offset = pathItemPathParams.length;
-                methods.filter((m) => pathItem[m]).forEach((method) => {
-                    var _a, _b;
-                    const opPathParams = (_b = (_a = pathItem[method].parameters) === null || _a === void 0 ? void 0 : _a.filter(inPath).map(paramName)) !== null && _b !== void 0 ? _b : [];
-                    const indx2 = opPathParams.findIndex((v, i) => v !== paramsInPath[offset + i]);
-                    if (indx2 >= 0 && (offset + indx2) < paramsInPath.length) {
-                        errors.push({
-                            message: `Path parameter "${paramsInPath[offset + indx2]}" should appear before "${opPathParams[indx2]}".`,
-                            path: ['paths', pathKey, method, 'parameters'],
-                        });
-                    }
-                });
-            }
-        }
-    }
-    return errors;
-};
-
-const MERGE_PATCH = 'application/merge-patch+json';
-function checkOperationConsumes(targetVal) {
-    const { paths } = targetVal;
-    const errors = [];
-    if (paths && typeof paths === 'object') {
-        Object.keys(paths).forEach((path) => {
-            ['post', 'put'].forEach((method) => {
-                if (paths[path][method]) {
-                    const { consumes } = paths[path][method];
-                    if (consumes === null || consumes === void 0 ? void 0 : consumes.includes(MERGE_PATCH)) {
-                        errors.push({
-                            message: `A ${method} operation should not consume 'application/merge-patch+json' content type.`,
-                            path: ['paths', path, method, 'consumes'],
-                        });
-                    }
-                }
-            });
-            if (paths[path].patch) {
-                const { consumes } = paths[path].patch;
-                if (!consumes || !consumes.includes(MERGE_PATCH)) {
-                    errors.push({
-                        message: "A patch operation should consume 'application/merge-patch+json' content type.",
-                        path: ['paths', path, 'patch', ...(consumes ? ['consumes'] : [])],
-                    });
-                }
-                else if (consumes.length > 1) {
-                    errors.push({
-                        message: "A patch operation should only consume 'application/merge-patch+json' content type.",
-                        path: ['paths', path, 'patch', 'consumes'],
-                    });
-                }
-            }
-        });
-    }
-    return errors;
-}
-const patchContentYype = (targetVal) => {
-    var _a;
-    if (targetVal === null || typeof targetVal !== 'object') {
-        return [];
-    }
-    const errors = [];
-    if ((_a = targetVal.consumes) === null || _a === void 0 ? void 0 : _a.includes(MERGE_PATCH)) {
-        errors.push({
-            message: 'Global consumes should not specify `application/merge-patch+json` content type.',
-            path: ['consumes'],
-        });
-    }
-    errors.push(...checkOperationConsumes(targetVal));
-    return errors;
-};
-
-const pathParamNames = (paths) => {
-    if (paths === null || typeof paths !== 'object') {
-        return [];
-    }
-    const errors = [];
-    const paramNameForSegment = {};
-    for (const pathKey of Object.keys(paths)) {
-        const parts = pathKey.split('/').slice(1);
-        parts.slice(1).forEach((v, i) => {
-            var _a;
-            if (v.includes('}')) {
-                const param = (_a = v.match(/[^{}]+(?=})/)) === null || _a === void 0 ? void 0 : _a[0];
-                const p = parts[i];
-                if (paramNameForSegment[p]) {
-                    if (paramNameForSegment[p] !== param) {
-                        errors.push({
-                            message: `Inconsistent path parameter names "${param}" and "${paramNameForSegment[p]}".`,
-                            path: ['paths', pathKey],
-                        });
-                    }
-                }
-                else {
-                    paramNameForSegment[p] = param;
-                }
-            }
-        });
-    }
-    return errors;
-};
-
-const URL_MAX_LENGTH = 2083;
-const pathParamSchema = (param, _opts, paths) => {
-    if (param === null || typeof param !== 'object') {
-        return [];
-    }
-    const path = paths.path || [];
-    if (!param.in || !param.name) {
-        return [];
-    }
-    const errors = [];
-    const isOas3 = !!param.schema;
-    const schema = isOas3 ? param.schema : param;
-    if (isOas3) {
-        path.push('schema');
-    }
-    if (schema.type !== 'string') {
-        errors.push({
-            message: 'Path parameter should be defined as type: string.',
-            path: [...path, 'type'],
-        });
-    }
-    if (!schema.maxLength && !schema.pattern) {
-        errors.push({
-            message: 'Path parameter should specify a maximum length (maxLength) and characters allowed (pattern).',
-            path,
-        });
-    }
-    else if (!schema.maxLength) {
-        errors.push({
-            message: 'Path parameter should specify a maximum length (maxLength).',
-            path,
-        });
-    }
-    else if (schema.maxLength && schema.maxLength >= URL_MAX_LENGTH) {
-        errors.push({
-            message: `Path parameter maximum length should be less than ${URL_MAX_LENGTH}`,
-            path,
-        });
-    }
-    else if (!schema.pattern) {
-        errors.push({
-            message: 'Path parameter should specify characters allowed (pattern).',
-            path,
-        });
-    }
-    return errors;
-};
-
-function getVersion(path) {
-    const url = new URL(path, 'https://foo.bar');
-    const segments = url.pathname.split('/');
-    return segments.find((segment) => segment.match(/v[0-9]+(.[0-9]+)?/));
-}
-function checkPaths(targetVal) {
-    const oas2 = targetVal.swagger;
-    if (oas2) {
-        const basePath = targetVal.basePath || '';
-        const version = getVersion(basePath);
-        if (version) {
-            return [
-                {
-                    message: `Version segment "${version}" in basePath violates Azure versioning policy.`,
-                    path: ['basePath'],
-                },
-            ];
-        }
-    }
-    const { paths } = targetVal;
-    const errors = [];
-    if (paths && typeof paths === 'object') {
-        Object.keys(paths).forEach((path) => {
-            const version = getVersion(path);
-            if (version) {
-                errors.push({
-                    message: `Version segment "${version}" in path violates Azure versioning policy.`,
-                    path: ['paths', path],
-                });
-            }
-        });
-    }
-    return errors;
-}
-function findVersionParam(params) {
-    const isApiVersion = (elem) => elem.name === 'api-version' && elem.in === 'query';
-    if (params && Array.isArray(params)) {
-        return params.filter(isApiVersion).shift();
-    }
-    return undefined;
-}
-function validateVersionParam(param, path) {
-    const errors = [];
-    if (!param.required) {
-        errors.push({
-            message: '"api-version" should be a required parameter',
-            path,
-        });
-    }
-    return errors;
-}
-function checkVersionParam(targetVal) {
-    const { paths } = targetVal;
-    const errors = [];
-    if (paths && typeof paths === 'object') {
-        Object.keys(paths).forEach((path) => {
-            if (paths[path].parameters && Array.isArray(paths[path].parameters)) {
-                const versionParam = findVersionParam(paths[path].parameters);
-                if (versionParam) {
-                    const index = paths[path].parameters.indexOf(versionParam);
-                    errors.push(...validateVersionParam(versionParam, ['paths', path, 'parameters', index.toString()]));
-                    return;
-                }
-            }
-            ['get', 'post', 'put', 'patch', 'delete'].forEach((method) => {
-                if (paths[path][method]) {
-                    const versionParam = findVersionParam(paths[path][method].parameters);
-                    if (versionParam) {
-                        const index = paths[path][method].parameters.indexOf(versionParam);
-                        errors.push(...validateVersionParam(versionParam, ['paths', path, method, 'parameters', index]));
-                    }
-                    else {
-                        errors.push({
-                            message: 'Operation does not define an "api-version" query parameter.',
-                            path: ['paths', path, method, 'parameters'],
-                        });
-                    }
-                }
-            });
-        });
-    }
-    return errors;
-}
-const versionPolicy = (targetVal) => {
-    if (targetVal === null || typeof targetVal !== 'object') {
-        return [];
-    }
-    const errors = checkPaths(targetVal);
-    errors.push(...checkVersionParam(targetVal));
-    return errors;
-};
-=======
-import { oas2 } from '@stoplight/spectral-formats';
-import { truthy, falsy } from '@stoplight/spectral-functions';
->>>>>>> c2e42601
 
 const ruleset$1 = {
     extends: [],
@@ -788,16 +53,19 @@
         type: 'object',
         properties: {
             segmentToCheck: {
-                oneOf: [{
+                oneOf: [
+                    {
                         type: "string",
-                        "enum": ["resourceGroupParam", "subscriptionIdParam", "resourceType", "nestedResourceType", "resourceGroupScope"]
-                    }, {
+                        enum: ["resourceGroupParam", "subscriptionIdParam", "resourceType", "nestedResourceType", "resourceGroupScope"]
+                    },
+                    {
                         type: "array",
                         items: {
                             type: "string",
                             "enum": ["resourceGroupParam", "subscriptionIdParam", "resourceType", "nestedResourceType", "resourceGroupScope"]
                         }
-                    }]
+                    }
+                ]
             },
         },
         additionalProperties: false,
