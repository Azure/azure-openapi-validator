--- conflicted
+++ resolved
@@ -104,11 +104,7 @@
     return run('cd src/typescript && npm pack').exec();
 });
 
-<<<<<<< HEAD
-gulp.task('pack/dotnet', ['dotnet/pack'], function () {
-=======
 gulp.task('pack/dotnet', [], function () {
->>>>>>> 5b4e46a9
     return run('cd src/dotnet/AutoRest && npm pack').exec();
 });
 
