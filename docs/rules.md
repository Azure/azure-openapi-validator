# Azure Rules

There are a number of rules that can be validated with azure openapi validator, they are focused with Azure API specs ( ARM and/or Dataplane).

## Rules

### AdditionalPropertiesAndProperties

Don't specify both additionalProperties and properties in the same object schema. Only use additionalProperties to define "map" structures.

Please refer to [additional-properties-and-properties.md](./additional-properties-and-properties.md) for details.

### AdditionalPropertiesObject

Specifying `additionalProperties` with `type: object` is a common error.

Please refer to [additional-properties-object.md](./additional-properties-object.md) for details.

### AllProxyResourcesShouldHaveDelete

All proxy resources SHOULD support delete.

Please refer to [all-proxy-resources-should-have-delete.md](./all-proxy-resources-should-have-delete.md) for details.

### AllResourcesMustHaveGetOperation

Per [ARM guidelines](https://github.com/Azure/azure-resource-manager-rpc/blob/master/v1.0/resource-api-reference.md) ,all the resources ,including top-level and nested resources, must have a get operation.

Please refer to [all-resources-must-have-get-operation.md](./all-resources-must-have-get-operation.md) for details.

### AllTrackedResourcesMustHaveDelete

All tracked resources MUST support delete.

Please refer to [all-tracked-resources-must-have-delete.md](./all-tracked-resources-must-have-delete.md) for details.

### AnonymousBodyParameter

This rule appears if in the parameter definition you have anonymous types.

Please refer to [anonymous-body-parameter.md](./anonymous-body-parameter.md) for details.

### ApiHost

The host is required for management plane specs.

Please refer to [api-host.md](./api-host.md) for details.

### ApiVersionEnum

The `api-version` parameter should not be an enum. This rule is primarily to discourage a practice observed
in some APIs of defining `api-version` as an enum with a single value -- the most current API version.
This requires removing the old API version when a new version is defined, which is disallowed by the breaking changes policy.

Please refer to [api-version-enum.md](./api-version-enum.md) for details.

### ApiVersionParameterRequired

Operation is missing the 'api-version' parameter.

Please refer to [api-version-parameter-required.md](./api-version-parameter-required.md) for details.

### APIVersionPattern

The API Version parameter MUST be in the Year-Month-Date format (i.e. 2016-07-04.) NOTE that this is the en-US ordering of month and date.
The date MAY optionally be followed by one of:

- -preview - Indicates the API version is in (public) preview

Please refer to [api-version-pattern.md](./api-version-pattern.md) for details.

### ArmResourcePropertiesBag

Per [ARM guidelines](https://github.com/Azure/azure-resource-manager-rpc/blob/master/v1.0/resource-api-reference.md), top level properties should not be repeated inside the properties bag for ARM resources.

Please refer to [arm-resource-properties-bag.md](./arm-resource-properties-bag.md) for details.

### ArrayMustHaveType

An array must claim "type:'array'" explicitly.

Please refer to [array-must-have-type.md](./array-must-have-type.md) for details.

### ArraySchemaMustHaveItems

A schema of `array` type must always contain an `items` property. without it, AutoRest will fail to generate an SDK.

Please refer to [array-schema-must-have-items.md](./array-schema-must-have-items.md) for details.

### AvoidAnonymousTypes

This rule appears when you define a model type inline, rather than in the definitions section. If the model represents the same type as another parameter in a different operation, then it becomes impossible to reuse that same class for both operations.

Please refer to [avoid-anonymous-types.md](./avoid-anonymous-types.md) for details.

### AvoidEmptyResponseSchema

Response schema must not be empty, or it will block code generation.

Please refer to [avoid-empty-response-schema.md](./avoid-empty-response-schema.md) for details.

### AvoidMsdnReferences

The documentation is being generated from the OpenAPI(swagger) and published at "docs.microsoft.com". From that perspective, documentation team would like to avoid having links to the "msdn.microsoft.com" in the OpenAPI(swagger) and SDK documentations.

Please refer to [avoid-msdn-references.md](./avoid-msdn-references.md) for details.

### AvoidNestedProperties

Nested properties can result into bad user experience especially when creating request objects. `x-ms-client-flatten` flattens the model properties so that the users can analyze and set the properties much more easily.

Please refer to [avoid-nested-properties.md](./avoid-nested-properties.md) for details.

### AzureResourceTagsSchemaValidation

This rule is to check if the tags definition of a resource conforms to the common tags definition.

Please refer to [azure-resource-tags-schema-validation.md](./azure-resource-tags-schema-validation.md) for details.

### BodyPropertiesNamesCamelCase

This violation is flagged if a request body parameter's property name (BodyPropertiesNamesCamelCase) is not in `camelCase` format. This is because the model's properties are sent across the wire and must adhere to common Json conventions for naming. This implies that every property name must start with a lower cased letter and all subsequent words within the name must start with a capital letter. In cases where there are acronyms involved, a maximum of three contiguous capital letters are allowed (acronyms should not be longer that 2 characters - see https://msdn.microsoft.com/en-us/library/141e06ef(v=vs.71).aspx, third upper case could be start of next word). Eg: `redisCache`, `publicIPAddress`, `location` are valid, but `sampleSQLQuery` is not (must be renamed as `sampleSqlQuery`).

Please refer to [body-properties-names-camel-case.md](./body-properties-names-camel-case.md) for details.

### BodyTopLevelProperties

Per [ARM guidelines](https://github.com/Azure/azure-resource-manager-rpc/blob/master/v1.0/resource-api-reference.md), top level properties of a resource should be only ones from the allowed set.

Please refer to [body-top-level-properties.md](./body-top-level-properties.md) for details.

### BooleanPropertyNotRecommended

Booleans may not be descriptive enough to use in the case. Instead, consider using string enums with allowed set of values defined..

Please refer to [boolean-property.md](./boolean-property.md) for details.

### CollectionObjectPropertiesNaming

Per ARM guidelines, a model returned by an `x-ms-pageable` operation must have a property named `value`. This property indicates what type of array the object is.

Please refer to [collection-object-properties-naming.md](./collection-object-properties-naming.md) for details.

### ConsistentPatchProperties

The properties in the patch body must be present in the resource model and follow json merge patch.

Please refer to [consistent-patch-properties.md](./consistent-patch-properties.md) for details.

### ConsistentResponseBody

The standard pattern for REST operations is that a create (PUT), read (GET), and update (PATCH) all return
a representation of the resource.
For a path with a "create" operation (put or patch that returns 201), the 200 response of get, put, and patch, if present,
should have the same response body schema as the create operation 201 response.

Please refer to [consistent-response-body.md](./consistent-response-body.md) for details.

### ControlCharactersNotAllowed

Verifies whether if a specification does not have any control characters in it.
Control characters are not allowed in a specification.

Please refer to [control-characters-not-allowed.md](./control-characters-not-allowed.md) for details.

### CreateOperationAsyncResponseValidation

An async PUT operation response include status code 201 with 'Azure-async-operation' header. Must also support status code 200, for simple updates that can be completed synchronously (ex: tags). Operation must also add "x-ms-long-running-operation and x-ms-long-running-operation-options" to mark that it is a long running operation (in case of 201) and how it is tracked (Azure-async-operation header).

Please refer to [create-operation-async-response-validation.md](./create-operation-async-response-validation.md) for details.

### DefaultErrorResponseSchema

The default error response schema SHOULD correspond to the schema documented at [common-api-details](https://github.com/Azure/azure-resource-manager-rpc/blob/master/v1.0/common-api-details.md#error-response-content).

Please refer to [default-error-response-schema.md](./default-error-response-schema.md) for details.

### DefaultInEnum

This rule applies when the default value specified by the property does not appear in the enum constraint for a schema.

Please refer to [default-in-enum.md](./default-in-enum.md) for details.

### DefaultMustBeInEnum

The value assigned as a default for an enum property must be present in the enums' list.

Please refer to [default-must-be-in-enum.md](./default-must-be-in-enum.md) for details.

### DefaultResponse

All operations should have a default (error) response.

Please refer to [default-response.md](./default-response.md) for details.

### DefinitionsPropertiesNamesCamelCase

Property names must use lowerCamelCase style.
If the property is a single word (ex: foo, bar, etc.) it will be all lowercase.
Two-letter acronyms (ex: ID, IO, IP, etc.) should be capitalized.
Three-letter acronyms (ex: API, URL, etc.) should only have the first letter capitalized (ex: Api, Url, etc.)
For more capitalization guidance, see: [https://msdn.microsoft.com/en-us/library/141e06ef(v=vs.71).aspx](<https://msdn.microsoft.com/en-us/library/141e06ef(v=vs.71).aspx>)

Please refer to [definitions-properties-names-camel-case.md](./definitions-properties-names-camel-case.md) for details.

### DeleteInOperationName

Verifies whether value for `operationId` is named as per ARM guidelines.

Please refer to [delete-in-operation-name.md](./delete-in-operation-name.md) for details.

### DeleteMustNotHaveRequestBody

The request body of a delete operation must be empty.

Please refer to [delete-must-not-have-request-body.md](./delete-must-not-have-request-body.md) for details.

### DeleteOperationAsyncResponseValidation

An async DELETE operation response include status code 202 with 'Location' header. Must support status code 200 if operation can be completed synchronously. Must support 204 (resource doesn't exists). Operation must also add "x-ms-long-running-operation and x-ms-long-running-operation-options" to mark that it is a long running operation (in case of 202) and how it is tracked (Location header).

Please refer to [delete-operation-async-response-validation.md](./delete-operation-async-response-validation.md) for details.

### DeleteOperationResponses

Per ARM Specs, all DELETE methods (non-async) must have responses code implementation: 200, 204.

Please refer to [delete-operation-responses.md](./delete-operation-responses.md) for details.

### DeleteResponseBodyEmpty

The delete response body must be empty.

Please refer to [delete-response-body-empty.md](./delete-response-body-empty.md) for details.

### Delete204Response

A delete operation should have a 204 response.

Please refer to [delete204-response.md](./delete204-response.md) for details.

### DeprecatedXmsCodeGenerationSetting

The x-ms-code-generation-settings is being deprecated. AutoRest (v3) is using settings in readme file for code generation and will stop supporting it inside the swagger file. Please ensure to remove the parameter from swagger spec and move settings to readme.

Please refer to [deprecated-xms-code-generation-setting.md](./deprecated-xms-code-generation-setting.md) for details.

### DescriptionAndTitleMissing

The definition must have at least one of the properties - description/title.

Please refer to [description-and-title-missing.md](./description-and-title-missing.md) for details.

### DescriptionMustNotBeNodeName

Description section must provide details on the current operation or model. Using the name of node in description does not provide any value.

Please refer to [description-must-not-be-node-name.md](./description-must-not-be-node-name.md) for details.

### DescriptiveDescriptionRequired

The value of the 'description' property must be descriptive. It cannot be spaces or empty description.

Please refer to [descriptive-description-required.md](./descriptive-description-required.md) for details.

### docLinkLocale

This rule is to ensure the documentation link in the description does not contains any locale.

Please refer to [doc-link-locale.md](./doc-link-locale.md) for details.

### EnumInsteadOfBoolean

Booleans properties are not descriptive in all cases and can make them to use, evaluate whether is makes sense to keep the property as boolean or turn it into an enum.

Please refer to [enum-instead-of-boolean.md](./enum-instead-of-boolean.md) for details.

### EnumMustHaveType

Enum must define type, and type must not be object. Or it will fail SDK auto-generation.

Please refer to [enum-must-have-type.md](./enum-must-have-type.md) for details.

### EnumMustNotHaveEmptyValue

Enum must not be empty, or contain special character, like space, tab, etc. It will lead to code generation failure in downstream pipeline.

Please refer to [enum-must-not-have-empty-value.md](./enum-must-not-have-empty-value.md) for details.

### EnumMustRespectType

This rule is to check if the enum values conform to the type.

Please refer to [enum-must-respect-type.md](./enum-must-respect-type.md) for details.

### EnumUniqueValue

Enum must not contain duplicated value (case insensitive).

Please refer to [enum-unique-value.md](./enum-unique-value.md) for details.

### ErrorResponse

Error response body should conform to [Azure API Guidelines](https://github.com/microsoft/api-guidelines/blob/vNext/azure/Guidelines.md#handling-errors).

Please refer to [error-response.md](./error-response.md) for details.

### ExtensionResourcePathPattern

Path (operation) for 'extension routing type' (that has additional /providers/ segment in parent scope) must be of the form '{scope}/provider/RPNamespace/resourceTypeName' (shouldn't include parent scope)

Please refer to [extension-resource-path-pattern.md](./extension-resource-path-pattern.md) for details.

### FormData

It can be appropriate to use formData parameters when sending multiple file-type parameters or an array of file-type parameters.
But it is usually unnecessary and can be overly complicated to use formData when all you are doing is sending a single file-type parameter.
Instead, consider defining a `body` parameter with `type: string, format: binary` and use content-type `application/octet-stream`.

Please refer to [formdata.md](./formdata.md) for details.

### GetCollectionResponseSchema

Per [ARM guidelines](https://github.com/Azure/azure-resource-manager-rpc/blob/master/v1.0/resource-api-reference.md#get-resource), for all resources (top-level and nested), collection GETs should have a response definition with a property "value" containing an array of the "resource" schema.The definition returned in the collection "value" array should be the same as the response body for the individual GET.

Please refer to [get-collection-response-schema.md](./get-collection-response-schema.md) for details.

### GetInOperationName

Verifies whether value for `operationId` is named as per ARM guidelines.

Please refer to [get-in-operation-name.md](./get-in-operation-name.md) for details.

### GetMustNotHaveRequestBody

The request body of a get operation must be empty.

Please refer to [get-must-not-have-request-body.md](./get-must-not-have-request-body.md) for details.

### GetOperation200

The get operation should only return 200, also it should not be a long running operation.

Please refer to [get-operation200.md](./get-operation200.md) for details.

### GuidUsage

Verifies whether format is specified as "uuid" or not.

Please refer to [guid-usage.md](./guid-usage.md) for details.

### HeaderDisallowed

Authorization, Content-type, and Accept headers should not be defined explicitly.

Please refer to [header-disallowed.md](./header-disallowed.md) for details.

### HostParametersValidation

This is to validate if parameters in the 'x-ms-parameterized-host' follow the following rules::

1. If a parameter matches belows, therefore it must be called 'endpoint' and be typed 'type:string, format:url'.
   - Client level (x-ms-parameter-location: client)
   - A path component (in: path)
   - Part of a 'x-ms-parametrized-host' with 'useSchemePrefix: false'
   - Tagged 'x-ms-skip-encoding: true'

Please refer to [host-parameters-validation.md](./host-parameters-validation.md) for details.

### HttpsSupportedScheme

Verifies whether specification supports HTTPS scheme or not.

Please refer to [https-supported-scheme.md](./https-supported-scheme.md) for details.

### ImplementPrivateEndpointAPIs

This rule is to check if all the APIs for private endpoint are implemented. Per design spec, for supporting private endpoint, the service should implement the following APIs:
PUT/DELETE/GET https://management.azure.com/subscriptions/{subscriptionId}/resourceGroups/{groupName}/providers/Microsoft.[Service]/{resourceType}/{resourceName}/privateEndpointConnections/{privateEndpointConnectionName}?api-version=[version]
GET https://management.azure.com/subscriptions/{subId}/resourceGroups/{rgName}/providers/Microsoft.[Service]/[resources]/{resourceName}/privateEndpointConnections?api-version=[version]
GET https://management.azure.com/subscriptions/{subscriptionId}/resourceGroups/{groupName}/providers/Microsoft.[Service]/[resources]/[resourceName]/privateLinkResources?api-version=[version]

Please refer to [implement-private-endpoint-ap-is.md](./implement-private-endpoint-ap-is.md) for details.

### IntegerTypeMustHaveFormat

The type:integer must have a required format. Possible value for format are int32 and int64.

Please refer to [integer-type-must-have-format.md](./integer-type-must-have-format.md) for details.

### InvalidSkuModel

Sku model definition needs to follow [ARM guidelines](https://github.com/Azure/azure-resource-manager-rpc/blob/master/v1.0/resource-api-reference.md) and can contain only a certain set of properties as described in the message.

Please refer to [invalid-sku-model.md](./invalid-sku-model.md) for details.

### InvalidVerbUsed

Each operation definition must have a HTTP verb and it must be DELETE/GET/PUT/PATCH/HEAD/OPTIONS/POST/TRACE.

Please refer to [invalid-verb-used.md](./invalid-verb-used.md) for details.

### LicenseHeaderMustNotBeSpecified

`x-ms-code-generation-settings` must not have the license section specified in the OpenAPI documents since each generated SDK can have a different licensing header. This information must be provided either from the command line or the configuration file when actually generating the sdk.

Please refer to [license-header-must-not-be-specified.md](./license-header-must-not-be-specified.md) for details.

### ListInOperationName

Verifies whether value for `operationId` is named as per ARM guidelines when response contains array of items.

Please refer to [list-in-operation-name.md](./list-in-operation-name.md) for details.

### LocationMustHaveXmsMutability

A tracked resource's `location` property must have the `x-ms-mutability` properties set as `read`, `create`.

Please refer to [location-must-have-xms-mutability.md](./location-must-have-xms-mutability.md) for details.

### LongRunningOperationsOptionsValidator

This is a rule introduced to make the understanding of Long Running Operations more clear.
In case of LRO Post operation with return schema, it MAY be ambiguous for the SDK to understand automatically what the return schema is modeling. To avoid any confusion that would lead SDK to incorrectly instantiate the return type, service team needs to explain if the return schema is modeling a result from a "Location" header, or from an "Azure-AsyncOperation" header.
More details on LRO operation could be found [here](https://github.com/Azure/autorest/blob/main/docs/extensions/readme.md#x-ms-long-running-operation)

Please refer to [long-running-operations-options-validator.md](./long-running-operations-options-validator.md) for details.

### LongRunningOperationsWithLongRunningExtension

Per [x-ms-long-running-operation](https://github.com/Azure/autorest/tree/main/docs/extensions.md#x-ms-long-running-operation) ,The operation which returns 202 status code indicates a long running operation. Every long running operation must have the x-ms-long-running-operation enabled.

Please refer to [long-running-operations-with-long-running-extension.md](./long-running-operations-with-long-running-extension.md) for details.

### LongRunningResponseStatusCode

For ARM spec, the allowed response status codes for a long DELETE operation are "200" & "204"; the allowed response status codes for a POST operation are "200", "201" ,"202", & "204"; the allowed response status codes for a PUT/PATCH operation are "200" & "201".
For Data plane spec, the allowed response status codes for a long DELETE operation are "200","202", & "204"; the allowed response status codes for a POST operation are "200", "201" ,"202", & "204"; the allowed response status codes for a PUT/PATCH operation are "200","201", & "202".

Please refer to [long-running-response-status-code-data-plane.md](./long-running-response-status-code-data-plane.md) for details.

### LongRunningResponseStatusCode

For ARM spec, the allowed response status codes for a long DELETE operation are "200" & "204"; the allowed response status codes for a POST operation are "200", "201" ,"202", & "204"; the allowed response status codes for a PUT/PATCH operation are "200" & "201".
For Data plane spec, the allowed response status codes for a long DELETE operation are "200","202", & "204"; the allowed response status codes for a POST operation are "200", "201" ,"202", & "204"; the allowed response status codes for a PUT/PATCH operation are "200","201", & "202".

Please refer to [long-running-response-status-code.md](./long-running-response-status-code.md) for details.

<<<<<<< HEAD
### ProvisioningStateSpecifiedForLRODelete

This is a rule introduced to validate if a LRO DELETE operations response schema has "ProvisioningState" property specified for the 200 status code.

Please refer to [lro-delete-provisioning-state-specified.md](./lro-delete-provisioning-state-specified.md) for details.
=======
### LroErrorContent

Error response content of long running operations must follow the error schema provided in the common types.

Please refer to [lro-error-response.md](./lro-error-response.md) for details.
>>>>>>> a6085fcf

### LroExtension

Operations with a 202 response should specify `x-ms-long-running-operation: true`.

Please refer to [lro-extension.md](./lro-extension.md) for details.

### LroHeaders

A 202 response should include an `Operation-Location` response header.

Please refer to [lro-headers.md](./lro-headers.md) for details.

### LroLocationHeader

Location header must be supported for all async operations that return 202.

Please refer to [lro-location-header.md](./lro-location-header.md) for details.

### ProvisioningStateSpecifiedForLROPatch

This is a rule introduced to validate if a LRO PATCH operations response schema has "ProvisioningState" property specified for the 200 status code.

Please refer to [lro-patch-provisioning-state-specified.md](./lro-patch-provisioning-state-specified.md) for details.

### LroPatch202

Async PATCH should return 202.

Please refer to [lro-patch202.md](./lro-patch202.md) for details.

### PatchResponseCode

Synchronous PATCH must have 200 return code and LRO PATCH must have 200 and 202 return codes.

Please refer to [patch-response-code.md](./patch-response-code.md) for details.

### LroPostMustNotUseOriginalUriAsFinalState

The long running post operation must not use final-stat-via:original-uri.

Please refer to [lro-post-must-not-use-original-url-as-final-state.md](./lro-post-must-not-use-original-url-as-final-state.md) for details.

<<<<<<< HEAD
### ProvisioningStateSpecifiedForLROPut
=======
### LroPostReturn

A long running Post operation should return 200 with response schema and 202 without response schema.

Please refer to [lro-post-return.md](./lro-post-return.md) for details.

### ProvisioningStateSpecified
>>>>>>> a6085fcf

This is a rule introduced to validate if a LRO PUT operations response schema has "ProvisioningState" property specified for the 200 and 201 status codes.

Please refer to [lro-put-provisioning-state-specified.md](./lro-put-provisioning-state-specified.md) for details.

### LROStatusCodesReturnTypeSchema

The '200'/'201' responses of the long running operation must have a schema definition.

Please refer to [lro-status-codes-return-type-schema.md](./lro-status-codes-return-type-schema.md) for details.

### LroWithOriginalUriAsFinalState

The long running operation with final-state-via:original-uri should have a sibling 'get' operation.

Please refer to [lro-with-original-url-as-final-state.md](./lro-with-original-url-as-final-state.md) for details.

### MissingDefaultResponse

All operations should have a default (error) response.

Please refer to [missing-default-response.md](./missing-default-response.md) for details.

### MissingTypeObject

The rule should apply to any schema with "properties" or "additionalProperties". It is to ensure a schema with "properties" or "additionalProperties" must have explicit "type:object" statement, which means a schema is an object.

Please refer to [missing-type-object.md](./missing-type-object.md) for details.

### MissingXmsErrorResponse

If defines response code 4xx or 5xx , x-ms-error-response:true is required. There is one exception: a HEAD operation with 404 SHOULD have x-ms-error-response:false, as it is often used to check for existence of resources, the HEAD with 404 means the resource doesn’t exist.

Please refer to [missing-xms-error-response.md](./missing-xms-error-response.md) for details.

### MsPaths

Don't use `x-ms-paths` except where necessary to support legacy APIs.
It is non-standard and therefore ignored by tooling that has not been specifically designed to support it.

Please refer to [ms-paths.md](./ms-paths.md) for details.

### MutabilityWithReadOnly

Verifies whether a model property which has a readOnly property set has the appropriate `x-ms-mutability` options. If `readonly: true`, `x-ms-mutability` must be `["read"]`. If `readonly: false`, `x-ms-mutability` can be any of the `x-ms-mutability` options. More details about this extension can be found [here](https://github.com/Azure/autorest/blob/main/docs/extensions/readme.md#x-ms-mutability).

Please refer to [mutability-with-read-only.md](./mutability-with-read-only.md) for details.

### NamePropertyDefinitionInParameter

A parameter must have a `name` property for the SDK to be properly generated.

Please refer to [name-property-definition-in-parameter.md](./name-property-definition-in-parameter.md) for details.

### NestedResourcesMustHaveListOperation

Per [ARM guidelines](https://github.com/Azure/azure-resource-manager-rpc/blob/master/v1.0/resource-api-reference.md), all the nested must have a list operation which returns the collection of the resource.

Please refer to [nested-resources-must-have-list-operation.md](./nested-resources-must-have-list-operation.md) for details.

### NextLinkPropertyMustExist

Per definition of AutoRest [x-ms-pageable extension](https://github.com/Azure/autorest/blob/main/docs/extensions/readme.md#x-ms-pageable), the property specified by nextLinkName must exist in the 200 response schema.

Please refer to [next-link-property-must-exist.md](./next-link-property-must-exist.md) for details.

### NoDuplicatePathsForScopeParameter

Swagger authors that use the `scope` path parameter to indicate that an API is applicable to various scopes (Tenant, Management Group, Subscription, Resource Group, etc.), must not include API paths with explicitly defined scopes (e.g. a `subscription` path parameter).

Please refer to [no-duplicate-paths-for-scope-parameter.md](./no-duplicate-paths-for-scope-parameter.md) for details.

### NonApplicationJsonType

Verifies whether operation supports "application/json" as consumes or produces section.

Please refer to [non-application-json-type.md](./non-application-json-type.md) for details.

### NonEmptyClientName

The [`x-ms-client-name`](https://github.com/Azure/autorest/tree/main/docs/extensions#x-ms-client-name) extension is used to change the name of a parameter or property in the generated code.

Please refer to [non-empty-client-name.md](./non-empty-client-name.md) for details.

### Nullable

You should avoid the use of `x-nullable: true`. Properties with no value should simply be omitted from the payload.

Please refer to [nullable.md](./nullable.md) for details.

### OneUnderscoreInOperationId

An operationId can have exactly one underscore, not adhering to it can cause errors in code generation.

Please refer to [one-underscore-in-operation-id.md](./one-underscore-in-operation-id.md) for details.

### OperationDescriptionOrSummaryRequired

Every operation must have a 'description'/'summary' property.

Please refer to [operation-description-or-summary-required.md](./operation-description-or-summary-required.md) for details.

### OperationIdNounConflictingModelNames

The first part of an operation Id separated by an underscore i.e., `Noun` in a `Noun_Verb` should not conflict with names of the models defined in the definitions section. If this happens, AutoRest appends `Model` to the name of the model to resolve the conflict (`NounModel` in given example) with the name of the client itself (which will be named as `Noun` in given example). This can result in an inconsistent user experience.

Please refer to [operation-id-noun-conflicting-model-names.md](./operation-id-noun-conflicting-model-names.md) for details.

### OperationIdNounVerb

OperationId should be of the form `Noun_Verb`.

Please refer to [operation-id-noun-verb.md](./operation-id-noun-verb.md) for details.

### OperationIdRequired

Each operation must have a unique operationId.

Please refer to [operation-id-required.md](./operation-id-required.md) for details.

### OperationId

OperationId should conform to Azure API Guidelines.

Please refer to [operation-id.md](./operation-id.md) for details.

### OperationSummaryOrDescription

Every operation should have a summary or description.

Please refer to [operation-summary-or-description.md](./operation-summary-or-description.md) for details.

### OperationsAPIImplementation

Per [ARM guidelines](https://github.com/Azure/azure-resource-manager-rpc/blob/master/v1.0/resource-api-reference.md), each RP must expose an operations API that returns information about all the operations available with the service.

Please refer to [operations-api-implementation.md](./operations-api-implementation.md) for details.

### OperationsApiResponseSchema

The operations API should have a response body schema consistent with the [contract spec](https://github.com/Azure/azure-resource-manager-rpc/blob/master/v1.0/proxy-api-reference.md#exposing-available-operations). The required properties such as `isDataAction`,`display.description` and `display.resource`,must be included.

Please refer to [operations-api-response-schema.md](./operations-api-response-schema.md) for details.

### OperationsApiSchemaUsesCommonTypes

Response content of operations API must follow the error schema provided in the common types.

Please refer to [operations-api-schema-uses-common-types.md](./operations-api-schema-uses-common-types.md) for details.

### PageableOperation

This rule was introduced to check if a pageable operation has x-ms-pageable enabled.

Please refer to [pageable-operation.md](./pageable-operation.md) for details.

### PageableRequires200Response

Per definition of AutoRest [x-ms-pageable extension](https://github.com/Azure/autorest/blob/main/docs/extensions/readme.md#x-ms-pageable), the response schema must contain a 200 response schema.

Please refer to [pageable-requires200-response.md](./pageable-requires200-response.md) for details.

### PaginationResponse

Pagination parameters must conform to Azure guidelines.

Please refer to [pagination-response.md](./pagination-response.md) for details.

### ParameterDefaultNotAllowed

A required parameter should not specify a default value.

Please refer to [parameter-default-not-allowed.md](./parameter-default-not-allowed.md) for details.

### ParameterDescriptionRequired

A parameter must have 'description' property.

Please refer to [parameter-description-required.md](./parameter-description-required.md) for details.

### ParameterDescriptionRequired

All parameters should have a description.

Please refer to [parameter-description.md](./parameter-description.md) for details.

### ParameterNamesConvention

Parameter names should conform to Azure naming conventions.

Please refer to [parameter-names-convention.md](./parameter-names-convention.md) for details.

### ParameterNamesUnique

All parameter names for an operation should be case-insensitive unique.

Please refer to [parameter-names-unique.md](./parameter-names-unique.md) for details.

### ParameterNotDefinedInGlobalParameters

Per ARM guidelines, if `subscriptionId` is used anywhere as a path parameter, it must always be defined as global parameter. `api-version` is almost always an input parameter in any ARM spec and must also be defined as a global parameter.

Please refer to [parameter-not-defined-in-global-parameters.md](./parameter-not-defined-in-global-parameters.md) for details.

### ParameterNotUsingCommonTypes

Some commonly used parameters are defined in the common-types directory. These parameters should be referenced instead of explicitly redefining them.

Please refer to [parameter-not-using-common-types.md](./parameter-not-using-common-types.md) for details.

### ParameterOrder

Path parameters must be in the same order as in the path.

Please refer to [parameter-order.md](./parameter-order.md) for details.

### ParametersOrder

The rule is to ensure the parameters in the same order as they are ranked in the path. Since it can introduce a breaking change when updating parameter order, for services that have already shipped public versions, you may request to suppress the rule following the process documented here: https://dev.azure.com/azure-sdk/internal/_wiki/wikis/internal.wiki/85/Swagger-Suppression-Process

Please refer to [parameters-order.md](./parameters-order.md) for details.

### PatchBodyParametersSchema

A request parameter of the Patch Operation must not have a required/default/'x-ms-mutability:"create"' value.

Please refer to [patch-body-parameters-schema.md](./patch-body-parameters-schema.md) for details.

### PatchContentType

The request body content type for patch operations should be JSON merge patch.

Please refer to [patch-content-type.md](./patch-content-type.md) for details.

### PatchIdentityProperty

RP must implement PATCH for the 'identity' envelope property if it's defined in the resource model.

Please refer to [patch-identity-property.md](./patch-identity-property.md) for details.

### PatchInOperationName

Verifies whether value for `operationId` is named as per ARM guidelines.

Please refer to [patch-in-operation-name.md](./patch-in-operation-name.md) for details.

### PatchSkuProperty

RP must implement PATCH for the 'SKU' envelope property if it's defined in the resource model.

Please refer to [patch-sku-property.md](./patch-sku-property.md) for details.

### PathCharacters

Path should contain only recommended characters.
The recommended characters are 0-9, A-Z, a-z, -, ., \_, ~, and :.

Please refer to [path-characters.md](./path-characters.md) for details.

### PathContainsResourceGroup

Path for resource group scoped CRUD methods MUST contain a resourceGroupName parameter.

Please refer to [path-contains-resource-group.md](./path-contains-resource-group.md) for details.

### PathContainsResourceType

Per ARM RPC,Uri for resource CRUD methods MUST contain a resource type.
Uri path starts with \<scope\>/providers/\<namespace\>/\<resourcetype\> format, where

- \<scope\> is one of:
  1.  Tenant/Global: '/'
  2.  Subscription: "/subscriptions/{subscriptionId}"
  3.  Resource group: "/subscriptions/{subscriptionId}/resourceGroups/{resourceGroupName}",
- \<namespace\> is a literal (e.g. "Microsoft.Compute") consisting of alphanumeric characters, plus '.'.
- \<resourcetype\> is a literal resource type name, follow below rules:
  1.  MUST consist of alphanumeric characters only
  2.  SHOULD describe the resource type
  3.  Must be lowerCamelCase words
  4.  Must be a plural

Please refer to [path-contains-resource-type.md](./path-contains-resource-type.md) for details.

### PathContainsSubscriptionId

Path for resource group scoped CRUD methods MUST contain a subscriptionId parameter, like '/subscriptions/{subscriptionId}/resourceGroups/{resourceGroupName}/providers/Microsoft.MyNameSpace/MyResourceType/{Name}'.

Please refer to [path-contains-subscription-id.md](./path-contains-subscription-id.md) for details.

### PathForNestedResource

Path for CRUD methods on a nested resource type MUST follow valid resource naming, like '/subscriptions/{subscriptionId}/resourceGroups/{resourceGroupName}/providers/Microsoft.MyNameSpace/MyResourceType/{Name}/NestedResourceType/{nestedResourceName}'.

Please refer to [path-for-nested-resource.md](./path-for-nested-resource.md) for details.

### PathForPutOperation

For a PUT operation, If a uri segment has subscription, it needs to have a resource group segment as well.

Please refer to [path-for-put-operation.md](./path-for-put-operation.md) for details.

### PathForResourceAction

Path for 'post' method on a resource type MUST follow valid resource naming, like '/subscriptions/{subscriptionId}/resourceGroups/{resourceGroupName}/providers/Microsoft.MyNameSpace/MyResourceType/{Name}/Action'.

Please refer to [path-for-resource-action.md](./path-for-resource-action.md) for details.

### PathParameterNames

Path parameter names should be consistent across all paths.

Please refer to [path-parameter-names.md](./path-parameter-names.md) for details.

### PathParameterSchema

Path parameter should be type: string and specify maxLength and pattern.

Please refer to [path-parameter-schema.md](./path-parameter-schema.md) for details.

### PathResourceProviderMatchNamespace

Verifies whether the resource provider namespace in the last segment of the path matches the namespace to which the specification file belongs. E.g the path /providers/Microsoft.Compute/virtualMachines/{vmName}/providers/Microsoft.Insights/extResource/{extType}' is allowed only if the segment /Microsoft.Insights matches the namespace name to which the specification file belongs (Microsoft.Insights).

Please refer to [path-resource-provider-match-namespace.md](./path-resource-provider-match-namespace.md) for details.

### PathResourceProviderNamePascalCase

Resource provider naming in path SHOULD follow the pascal case. (e.g. Microsoft.Insights/components/proactiveDetectionConfigs)
For more detail, pls refer to https://github.com/microsoft/api-guidelines/blob/vNext/Guidelines.md#172-casing

Please refer to [path-resource-provider-name-pascal-case.md](./path-resource-provider-name-pascal-case.md) for details.

### PathResourceTypeNameCamelCase

Resource type or other identifiers (include: namespace, entityTypes) SHOULD follow camel case. (e.g. Microsoft.Insights/components/proactiveDetectionConfigs, not ProactiveDetectionConfig)
For more detail, pls refer to https://github.com/microsoft/api-guidelines/blob/vNext/Guidelines.md#172-casing

Please refer to [path-resource-type-name-camel-case.md](./path-resource-type-name-camel-case.md) for details.

### Post201Response

Using post for a create operation is discouraged.

Please refer to [post-201-response.md](./post-201-response.md) for details.

### ParametersInPost

For a POST action parameters MUST be in the payload and not in the URI.

Please refer to [parameters-in-post.md](./parameters-in-post.md) for details.

### PostOperationAsyncResponseValidation

An async POST operation response include status code 202 with 'Location' header. Must support status code 200 if operation can be completed synchronously. Operation must also add "x-ms-long-running-operation and x-ms-long-running-operation-options" to mark that it is a long running operation (in case of 202) and how it is tracked (Location header).

Please refer to [post-operation-async-response-validation.md](./post-operation-async-response-validation.md) for details.

### PostOperationIdContainsUrlVerb

A POST operation's operationId should contain the verb indicated at the end of the corresponding url.

Please refer to [post-operation-id-contains-url-verb.md](./post-operation-id-contains-url-verb.md) for details.

### PreviewVersionOverOneYear

Per [Retirement-of-Previews](https://dev.azure.com/msazure/AzureWiki/_wiki/wikis/AzureWiki.wiki/37683/Retirement-of-Previews), service, feature, API, and SKU in preview for over one year need to move to GA or retire.

Please refer to [preview-version-over-one-year.md](./preview-version-over-one-year.md) for details.

### PrivateEndpointResourceSchemaValidation

This rule is to check if the schemas used by private endpoint conform to the common [privateLink](https://github.com/Azure/azure-rest-api-specs/blob/main/specification/common-types/resource-management/v1/privatelinks.json). The rule will check the schemas of following models and their properties:

1. PrivateEndpointConnection
2. PrivateEndpointConnectionProperties
3. PrivateEndpointConnectionListResult
4. PrivateLinkResource
5. PrivateLinkResourceProperties
6. PrivateLinkResourceListResult

Please refer to [private-endpoint-resource-schema-validation.md](./private-endpoint-resource-schema-validation.md) for details.

### PropertyDescription

Property should have a description.

Please refer to [property-description.md](./property-description.md) for details.

### PropertyNameConvention

Property names should be camel case.

Please refer to [property-names-convention.md](./property-names-convention.md) for details.

### PropertyType

Schema property should have a defined type.

Please refer to [property-type.md](./property-type.md) for details.

### ProvisioningStateValidation

Per ARM guideline, provisioningState must have terminal states: Succeeded, Failed and Canceled.

Please refer to [provisioning-state-validation.md](./provisioning-state-validation.md) for details.

### PutResponseSchemaDescription

For any PUT, response code should be 201 if resource was newly created and 200 if updated.

Please refer to [put-get-patch-response-schema.md](./put-get-patch-response-schema.md) for details.

### PutGetPatchResponseSchema

For a given path with PUT, GET and PATCH operations, the schema of the response must be the same.

Please refer to [put-get-patch-response-schema.md](./put-get-patch-response-schema.md) for details.

### PutInOperationName

Verifies whether value for `operationId` is named as per ARM guidelines.

Please refer to [put-in-operation-name.md](./put-in-operation-name.md) for details.

### PutPath

The put method should be used for resource create or replace, which generally requires the resource id to specified as the final path parameter.

Please refer to [put-path.md](./put-path.md) for details.

### PutRequestResponseScheme

The request & response('200') schema of the PUT operation must be same.

Please refer to [put-request-response-scheme.md](./put-request-response-scheme.md) for details.

### RepeatedPathInfo

Information in the URI should not be repeated in the request body (i.e. subscription ID, resource group name, resource name).

Please refer to [repeated-path-info.md](./repeated-path-info.md) for details.

### RequestBodyNotAllowed

A get or delete operation must not accept a body parameter.

Please refer to [request-body-not-allowed.md](./request-body-not-allowed.md) for details.

### RequestBodyOptional

The body parameter is not marked as required -- this is a common error.
While there are some cases where a body may be optional, they are rare.

Please refer to [request-body-optional.md](./request-body-optional.md) for details.

### RequiredDefaultResponse

Per ARM Specs, every operation must have a default error response implementation.

Please refer to [required-default-response.md](./required-default-response.md) for details.

### RequiredPropertiesMissingInResourceModel

Per [ARM guidelines](https://github.com/Azure/azure-resource-manager-rpc/blob/master/v1.0/resource-api-reference.md), a `Resource` model must have the `name`, `id` and `type` properties defined as `readOnly` in its hierarchy.

Please refer to [required-properties-missing-in-resource-model.md](./required-properties-missing-in-resource-model.md) for details.

### RequiredReadOnlyProperties

A model property cannot be both `readOnly` and `required`. A `readOnly` property is something that the server sets when returning the model object while `required` is a property to be set when sending it as a part of the request body.

Please refer to [required-read-only-properties.md](./required-read-only-properties.md) for details.

### RequiredReadOnlySystemData

Per [common-api-contracts](https://github.com/Azure/azure-resource-manager-rpc/blob/master/v1.0/common-api-contracts.md#system-metadata-for-all-azure-resources), all Azure resources should implement the `systemData` object property in new api-version. The systemData should be readonly.

Please refer to [required-read-only-system-data.md](./required-read-only-system-data.md) for details.

### ResourceHasXMsResourceEnabled

A 'Resource' definition must have x-ms-azure-resource extension enabled and set to true. This will indicate that the model is an Azure resource.

Please refer to [resource-has-x-ms-resource-enabled.md](./resource-has-x-ms-resource-enabled.md) for details.

### ResourceNameRestriction

This rule ensures that the authors explicitly define these restrictions as a regex on the resource name. If a team does not have custom rules then the ARM's default rule should get applied.

Please refer to [resource-name-restriction.md](./resource-name-restriction.md) for details.

### ResponseSchemaSpecifiedForSuccessStatusCode

Validates if 200 & 201 success status codes for an ARM PUT operation has a response schema specified.

Please refer to [response-schema-specified-for-success-status-code.md](./response-schema-specified-for-success-status-code.md) for details.

### RPaasResourceProvisioningState

Verifies if a Azure resource has a corresponding 'provisioningState' property. If the 'provisioningState' is not defining explicitly , the client will drop the state when the service does return it.

Please refer to [rpaas-resource-provisioning-state.md](./rpaas-resource-provisioning-state.md) for details.

### SchemaDescriptionOrTitle

All schemas should have a description or title.

Please refer to [schema-description-or-title.md](./schema-description-or-title.md) for details.

### SchemaNamesConvention

Schema names should be Pascal case. This includes any acronyms.

Please refer to [schema-names-convention.md](./schema-names-convention.md) for details.

### SchemaTypeAndFormat

Every schema should specify a well-defined combination of `type` and `format`.
`format` is required for type integer and number, optional for type string,
and not allowed for any other types.
The well-defined type/format combinations are:
**type: integer**
| format | description | comments |
| -------- | --------------- | ------------------------- |
| int32 | signed 32 bits | from [oas2][oas2] |
| int64 | signed 64 bits | from [oas2][oas2] |
| unixtime | Unix time stamp | from [autorest][autorest] |
**type: number**
| format | description | comments |
| ------- | ---------------------- | ------------------------- |
| float | 32 bit floating point | from [oas2][oas2] |
| int64 | 64 bit floating point | from [oas2][oas2] |
| decimal | 128 bit floating point | from [autorest][autorest] |
**type: string**
| format | description | comments |
| ----------------- | ---------------------------- | ------------------------- |
| byte | base64 encoded characters | from [oas2][oas2] |
| binary | any sequence of octets | from [oas2][oas2] |
| date | [RFC3339][rfc3339] full-date | from [oas2][oas2] |
| date-time | [RFC3339][rfc3339] date-time | from [oas2][oas2] |
| password | sensitive value | from [oas2][oas2] |
| char | | from [autorest][autorest] |
| time | | from [autorest][autorest] |
| date-time-rfc1123 | | from [autorest][autorest] |
| duration | | from [autorest][autorest] |
| uuid | | from [autorest][autorest] |
| base64url | | from [autorest][autorest] |
| url | | from [autorest][autorest] |
| odata-query | | from [autorest][autorest] |
| certificate | | from [autorest][autorest] |
oas2: https://github.com/OAI/OpenAPI-Specification/blob/main/versions/2.0.md#data-types
autorest: https://github.com/Azure/autorest/blob/main/packages/libs/openapi/src/v3/formats.ts
rfc3339: https://xml2rfc.tools.ietf.org/public/rfc/

Please refer to [schema-type-and-format.md](./schema-type-and-format.md) for details.

### SecurityDefinitionDescription

All security definitions should have a description.

Please refer to [security-definition-description.md](./security-definition-description.md) for details.

### SecurityDefinitionsStructure

Each OpenAPI json document must contain a security definitions section and the section must adhere to a certain format.

Please refer to [security-definitions-structure.md](./security-definitions-structure.md) for details.

### SubscriptionIdParameterInOperations

`subscriptionId` must not be an operation parameter and must be declared in the global parameters section.

Please refer to [subscription-id-parameter-in-operations.md](./subscription-id-parameter-in-operations.md) for details.

### SubscriptionsAndResourceGroupCasing

The URLs should be checked for consistency. It is easy to type "resourcegroups" instead of "resourceGroups". The current rules allow that through, which causes an issue at the resource provider registration step. When that happens, the APIs get split into two sets in the swagger. The RPaaS registration is very strict and requires the same resource to have all APIs in one set. The pipeline needs to be aware of this kind of behavior and provider URL validation.

Please refer to [subscriptions-and-resource-group-casing.md](./subscriptions-and-resource-group-casing.md) for details.

### SuccessResponseBody

All success responses except 202 & 204 should define a response body.

Please refer to [success-response-body.md](./success-response-body.md) for details.

### SummaryAndDescriptionMustNotBeSame

Each operation has a summary and description values. They must not be same.

Please refer to [summary-and-description-must-not-be-same.md](./summary-and-description-must-not-be-same.md) for details.

### SyncPostReturn

A synchronous Post operation should return 200 with response schema or 204 without response schema.

Please refer to [synchronous-post-return.md](./synchronous-post-return.md) for details.

### TopLevelResourcesListByResourceGroup

Per [ARM guidelines](https://github.com/Azure/azure-resource-manager-rpc/blob/master/v1.0/resource-api-reference.md), all the top-level resources must have a list by resource group operation which returns the collection of the resource.

Please refer to [top-level-resources-list-by-resource-group.md](./top-level-resources-list-by-resource-group.md) for details.

### TopLevelResourcesListBySubscription

Per [ARM guidelines](https://github.com/Azure/azure-resource-manager-rpc/blob/master/v1.0/resource-api-reference.md), all the top-level resources must have a list by subscription operation which returns the collection of the resource.

Please refer to [top-level-resources-list-by-subscription.md](./top-level-resources-list-by-subscription.md) for details.

### TrackedResourceBeyondsThirdLevel

Tracked resources must not be used beyond the third level of nesting.

Please refer to [tracked-resource-beyond-thrid-level.md](./tracked-resource-beyond-thrid-level.md) for details.

### TrackedResourceGetOperation

Verifies if a tracked resource has a corresponding GET operation.
What's a tracked resource? A Tracked Resource is an ARM Resource with "location" as a required property.

Please refer to [tracked-resource-get-operation.md](./tracked-resource-get-operation.md) for details.

### TrackedResourceListByImmediateParent

Verifies if a tracked resource has a corresponding list by immediate parent operation.
What's a tracked resource? A Tracked Resource is an ARM Resource with "location" as a required property.

Please refer to [tracked-resource-list-by-immediate-parent.md](./tracked-resource-list-by-immediate-parent.md) for details.

### TrackedResourceListByResourceGroup

Verifies if a tracked resource has a corresponding ListByResourceGroup operation.
What's a tracked resource? A Tracked Resource is an ARM Resource with "location" as a required property.

Please refer to [tracked-resource-list-by-resource-group.md](./tracked-resource-list-by-resource-group.md) for details.

### TrackedResourceListBySubscription

Verifies if a tracked resource has a corresponding ListByResourceGroup operation.
What's a tracked resource? A Tracked Resource is an ARM Resource with "location" as a required property.

Please refer to [tracked-resource-list-by-subscription.md](./tracked-resource-list-by-subscription.md) for details.

### TrackedResourcePatchOperation

Verifies if a tracked resource has a corresponding PATCH operation.
What's a tracked resource? A Tracked Resource is an ARM Resource with "location" as a required property.

Please refer to [tracked-resource-patch-operation.md](./tracked-resource-patch-operation.md) for details.

### TrackedResourceSchemaTags

Every tracked resource MUST support tags as an optional property.

Please refer to [tracked-resource-schema-tags.md](./tracked-resource-schema-tags.md) for details.

### TrackedResourcesMustHavePut

Tracked resources must have put operation.

Please refer to [tracked-resources-must-have-put.md](./tracked-resources-must-have-put.md) for details.

### UnSupportedPatchProperties

Patch may not change the name, location, or type of the resource.

Please refer to [un-supported-patch-properties.md](./un-supported-patch-properties.md) for details.

### UniqueClientParameterName

This may cause a problem when different swagger files come together. If two APIs with different client name have the same client parameter subscriptionId, but with different reference name in swaggers, the generated model will also have two clients with two client parameters subscriptionId and subscriptionId1 (the latter one has been renamed to avoid collision). We should ensure that the client parameters are all unique in the same API version.

Please refer to [unique-client-parameter-name.md](./unique-client-parameter-name.md) for details.

### UniqueModelName

Do not rely on case sensitivity to differentiate models.

Please refer to [unique-model-name.md](./unique-model-name.md) for details.

### UniqueXmsEnumName

This rule will check all the swagger files with the same api-version, and ensure there is no duplicate x-ms-enum name.
The following cases are deemed as violation:

1. if two enums have the same x-ms-enum name , but types are different.
2. if two enums have the same x-ms-enum name , but 'modelAsString' are different.
3. if two enums have the same x-ms-enum name , but include different values.
4. if two enums have the same x-ms-enum name and 'modelAsString' is false , but enums' values have different order.

Please refer to [unique-xms-enum-name.md](./unique-xms-enum-name.md) for details.

### UniqueXmsExample

x-ms-example name should be unique in the same API version.

Please refer to [unique-xms-example.md](./unique-xms-example.md) for details.

### ValidFormats

Only valid types are allowed for properties.

Please refer to [valid-formats.md](./valid-formats.md) for details.

### ValidResponseCodeRequired

Every operation response must contain a valid code like "200","201","202" or "204" which indicates the operation is succeed and it's not allowed that a response schema just contains a "default" code.

Please refer to [valid-response-code-required.md](./valid-response-code-required.md) for details.

### VersionConvention

API version should be a date in YYYY-MM-DD format, optionally suffixed with '-preview'.

Please refer to [version-convention.md](./version-convention.md) for details.

### VersionPolicy

All services should follow the Azure API Guidelines for specifying the API version using a query parameter with a date-based value.

Please refer to [version-policy.md](./version-policy.md) for details.

### XmsClientNameParameter

The [`x-ms-client-name`](https://github.com/Azure/autorest/tree/main/docs/extensions#x-ms-client-name) extension is used to change the name of a parameter or property in the generated code. By using the 'x-ms-client-name' extension, a name can be defined for use specifically in code generation, separately from the name on the wire. It can be used for query parameters and header parameters, as well as properties of schemas. This name is case sensitive.

Please refer to [xms-client-name-parameter.md](./xms-client-name-parameter.md) for details.

### XmsClientNameProperty

The [`x-ms-client-name`](https://github.com/Azure/autorest/tree/main/docs/extensions#x-ms-client-name) extension is used to change the name of a parameter or property in the generated code. By using the 'x-ms-client-name' extension, a name can be defined for use specifically in code generation, separately from the name on the wire. It can be used for query parameters and header parameters, as well as properties of schemas. This name is case sensitive.

Please refer to [xms-client-name-property.md](./xms-client-name-property.md) for details.

### XmsEnumValidation

AutoRest defines [x-ms-enum extension](https://github.com/Azure/autorest/blob/main/docs/extensions/readme.md#x-ms-enum) to provide more flexibility for enum types, please refer to the documentation.

Please refer to [xms-enum-validation.md](./xms-enum-validation.md) for details.

### XmsExamplesRequired

Verifies whether [x-ms-examples](https://github.com/Azure/azure-rest-api-specs/blob/main/documentation/x-ms-examples.md#why-x-ms-examples) are provided for each operation or not.

Please refer to [xms-examples-required.md](./xms-examples-required.md) for details.

### XmsIdentifierValidation

This rule is to check the `id` property or identifier of objects in the array. See more here: [x-ms-identifiers](https://github.com/Azure/autorest/tree/main/docs/extensions#x-ms-identifiers).

Please refer to [xms-identifier-validation.md](./xms-identifier-validation.md) for details.

### XmsLongRunningOperationOptions

The x-ms-long-running-operation-options should be specified explicitly to indicate the type of response header to track the async operation, see [x-ms-long-running-operation-options](https://github.com/Azure/autorest/tree/main/docs/extensions#x-ms-long-running-operation-options)

Please refer to [xms-long-running-operation-options.md](./xms-long-running-operation-options.md) for details.

### XmsPageableListByRGAndSubscriptions

When a tracked resource has list by resource group and subscription operations, the x-ms-pageable extension values must be same for both operations. A tracked resource is a resource with a 'location' property as required. If this rule flags a resource which does not have a 'location' property, then it might be a false positive.

Please refer to [xms-pageable-list-by-rg-and-subscriptions.md](./xms-pageable-list-by-rg-and-subscriptions.md) for details.

### XmsPageableMustHaveCorrespondingResponse

Per [extensions](https://github.com/Azure/autorest/blob/main/docs/extensions/readme.md#x-ms-pageable) ,when specifying a x-ms-pageable/nextLinkName, the corresponding nextlink property must be defined in the response schema.

Please refer to [xms-pageable-must-have-corresponding-response.md](./xms-pageable-must-have-corresponding-response.md) for details.

### XmsParameterLocation

SDKs generated by AutoRest have two types of operation parameters: method arguments and client fields. The `x-ms-parameter-location` extension gives the Swagger author control of how an operation-parameter will be interpreted by AutoRest, and as such is one of few things in a Swagger document that has semantic value only relevant to the shape of the generated SDKs.
Some parameters, such as API Version and Subscription ID will make sense as part of nearly every request. For these, having developers specify them for each method call would be burdensome; attaching them to the client and automatically including them in each request makes way more sense. Other parameters will be very operation specific and should be provided each time the method is called.

Please refer to [xms-parameter-location.md](./xms-parameter-location.md) for details.

### XmsPathsMustOverloadPaths

The `x-ms-paths` extension allows us to overload an existing path based on path parameters. We cannot specify an `x-ms-paths` without a path that already exists in the `paths` section. For more details about this extension please refer [here](https://github.com/Azure/azure-rest-api-specs/blob/dce4da0d748565efd2ab97a43d0683c2979a974a/documentation/swagger-extensions.md#x-ms-paths).

Please refer to [xms-paths-must-overload-paths.md](./xms-paths-must-overload-paths.md) for details.

### XmsResourceInPutResponse

The 200 response model for an ARM PUT operation must have x-ms-azure-resource extension set to true in its hierarchy. Operation: '{0}' Model: '{1}'.

Please refer to [xms-resource-in-put-response.md](./xms-resource-in-put-response.md) for details.<|MERGE_RESOLUTION|>--- conflicted
+++ resolved
@@ -62,10 +62,9 @@
 
 ### APIVersionPattern
 
-The API Version parameter MUST be in the Year-Month-Date format (i.e. 2016-07-04.) NOTE that this is the en-US ordering of month and date.
+The API Version parameter MUST be in the Year-Month-Date format (i.e. 2016-07-04.)  NOTE that this is the en-US ordering of month and date.
 The date MAY optionally be followed by one of:
-
-- -preview - Indicates the API version is in (public) preview
+* -preview - Indicates the API version is in (public) preview
 
 Please refer to [api-version-pattern.md](./api-version-pattern.md) for details.
 
@@ -196,10 +195,10 @@
 ### DefinitionsPropertiesNamesCamelCase
 
 Property names must use lowerCamelCase style.
-If the property is a single word (ex: foo, bar, etc.) it will be all lowercase.
-Two-letter acronyms (ex: ID, IO, IP, etc.) should be capitalized.
-Three-letter acronyms (ex: API, URL, etc.) should only have the first letter capitalized (ex: Api, Url, etc.)
-For more capitalization guidance, see: [https://msdn.microsoft.com/en-us/library/141e06ef(v=vs.71).aspx](<https://msdn.microsoft.com/en-us/library/141e06ef(v=vs.71).aspx>)
+If the property is a single word (ex: foo, bar, etc.) it will be all lowercase. 
+Two-letter acronyms (ex: ID, IO, IP, etc.) should be capitalized. 
+Three-letter acronyms (ex: API, URL, etc.) should only have the first letter capitalized (ex: Api, Url, etc.) 
+For more capitalization guidance, see: [https://msdn.microsoft.com/en-us/library/141e06ef(v=vs.71).aspx](https://msdn.microsoft.com/en-us/library/141e06ef(v=vs.71).aspx)
 
 Please refer to [definitions-properties-names-camel-case.md](./definitions-properties-names-camel-case.md) for details.
 
@@ -358,7 +357,6 @@
 ### HostParametersValidation
 
 This is to validate if parameters in the 'x-ms-parameterized-host' follow the following rules::
-
 1. If a parameter matches belows, therefore it must be called 'endpoint' and be typed 'type:string, format:url'.
    - Client level (x-ms-parameter-location: client)
    - A path component (in: path)
@@ -446,19 +444,29 @@
 
 Please refer to [long-running-response-status-code.md](./long-running-response-status-code.md) for details.
 
-<<<<<<< HEAD
+### ProvisioningStateSpecifiedForLROPut
+
+This is a rule introduced to validate if a LRO PUT operations response schema has "ProvisioningState" property specified for the 200 and 201 status codes.
+
+Please refer to [lro-put-provisioning-state-specified.md](./lro-put-provisioning-state-specified.md) for details.
+
+### ProvisioningStateSpecifiedForLROPatch
+
+This is a rule introduced to validate if a LRO PATCH operations response schema has "ProvisioningState" property specified for the 200 status code.
+
+Please refer to [lro-patch-provisioning-state-specified.md](./lro-patch-provisioning-state-specified.md) for details.
+
 ### ProvisioningStateSpecifiedForLRODelete
 
 This is a rule introduced to validate if a LRO DELETE operations response schema has "ProvisioningState" property specified for the 200 status code.
 
 Please refer to [lro-delete-provisioning-state-specified.md](./lro-delete-provisioning-state-specified.md) for details.
-=======
+
 ### LroErrorContent
 
-Error response content of long running operations must follow the error schema provided in the common types.
+Error response content of long running operations must follow the error schema provided in the common types v2 and above.
 
 Please refer to [lro-error-response.md](./lro-error-response.md) for details.
->>>>>>> a6085fcf
 
 ### LroExtension
 
@@ -478,45 +486,23 @@
 
 Please refer to [lro-location-header.md](./lro-location-header.md) for details.
 
-### ProvisioningStateSpecifiedForLROPatch
-
-This is a rule introduced to validate if a LRO PATCH operations response schema has "ProvisioningState" property specified for the 200 status code.
-
-Please refer to [lro-patch-provisioning-state-specified.md](./lro-patch-provisioning-state-specified.md) for details.
-
 ### LroPatch202
 
 Async PATCH should return 202.
 
 Please refer to [lro-patch202.md](./lro-patch202.md) for details.
 
-### PatchResponseCode
-
-Synchronous PATCH must have 200 return code and LRO PATCH must have 200 and 202 return codes.
-
-Please refer to [patch-response-code.md](./patch-response-code.md) for details.
-
 ### LroPostMustNotUseOriginalUriAsFinalState
 
 The long running post operation must not use final-stat-via:original-uri.
 
 Please refer to [lro-post-must-not-use-original-url-as-final-state.md](./lro-post-must-not-use-original-url-as-final-state.md) for details.
 
-<<<<<<< HEAD
-### ProvisioningStateSpecifiedForLROPut
-=======
 ### LroPostReturn
 
 A long running Post operation should return 200 with response schema and 202 without response schema.
 
 Please refer to [lro-post-return.md](./lro-post-return.md) for details.
-
-### ProvisioningStateSpecified
->>>>>>> a6085fcf
-
-This is a rule introduced to validate if a LRO PUT operations response schema has "ProvisioningState" property specified for the 200 and 201 status codes.
-
-Please refer to [lro-put-provisioning-state-specified.md](./lro-put-provisioning-state-specified.md) for details.
 
 ### LROStatusCodesReturnTypeSchema
 
@@ -729,6 +715,12 @@
 
 Please refer to [parameter-order.md](./parameter-order.md) for details.
 
+### ParametersInPost
+
+For a POST action parameters MUST be in the payload and not in the URI.
+
+Please refer to [parameters-in-post.md](./parameters-in-post.md) for details.
+
 ### ParametersOrder
 
 The rule is to ensure the parameters in the same order as they are ranked in the path. Since it can introduce a breaking change when updating parameter order, for services that have already shipped public versions, you may request to suppress the rule following the process documented here: https://dev.azure.com/azure-sdk/internal/_wiki/wikis/internal.wiki/85/Swagger-Suppression-Process
@@ -759,6 +751,12 @@
 
 Please refer to [patch-in-operation-name.md](./patch-in-operation-name.md) for details.
 
+### PatchResponseCode
+
+Synchronous PATCH must have 200 return code and LRO PATCH must have 200 and 202 return codes.
+
+Please refer to [patch-response-code.md](./patch-response-code.md) for details.
+
 ### PatchSkuProperty
 
 RP must implement PATCH for the 'SKU' envelope property if it's defined in the resource model.
@@ -768,7 +766,7 @@
 ### PathCharacters
 
 Path should contain only recommended characters.
-The recommended characters are 0-9, A-Z, a-z, -, ., \_, ~, and :.
+The recommended characters are 0-9, A-Z, a-z, -, ., _, ~, and :.
 
 Please refer to [path-characters.md](./path-characters.md) for details.
 
@@ -782,7 +780,6 @@
 
 Per ARM RPC,Uri for resource CRUD methods MUST contain a resource type.
 Uri path starts with \<scope\>/providers/\<namespace\>/\<resourcetype\> format, where
-
 - \<scope\> is one of:
   1.  Tenant/Global: '/'
   2.  Subscription: "/subscriptions/{subscriptionId}"
@@ -858,12 +855,6 @@
 
 Please refer to [post-201-response.md](./post-201-response.md) for details.
 
-### ParametersInPost
-
-For a POST action parameters MUST be in the payload and not in the URI.
-
-Please refer to [parameters-in-post.md](./parameters-in-post.md) for details.
-
 ### PostOperationAsyncResponseValidation
 
 An async POST operation response include status code 202 with 'Location' header. Must support status code 200 if operation can be completed synchronously. Operation must also add "x-ms-long-running-operation and x-ms-long-running-operation-options" to mark that it is a long running operation (in case of 202) and how it is tracked (Location header).
@@ -885,7 +876,6 @@
 ### PrivateEndpointResourceSchemaValidation
 
 This rule is to check if the schemas used by private endpoint conform to the common [privateLink](https://github.com/Azure/azure-rest-api-specs/blob/main/specification/common-types/resource-management/v1/privatelinks.json). The rule will check the schemas of following models and their properties:
-
 1. PrivateEndpointConnection
 2. PrivateEndpointConnectionProperties
 3. PrivateEndpointConnectionListResult
@@ -919,35 +909,35 @@
 
 Please refer to [provisioning-state-validation.md](./provisioning-state-validation.md) for details.
 
+### PutGetPatchResponseSchema
+
+For a given path with PUT, GET and PATCH operations, the schema of the response must be the same.
+
+Please refer to [put-get-patch-response-schema.md](./put-get-patch-response-schema.md) for details.
+
+### PutInOperationName
+
+Verifies whether value for `operationId` is named as per ARM guidelines.
+
+Please refer to [put-in-operation-name.md](./put-in-operation-name.md) for details.
+
+### PutPath
+
+The put method should be used for resource create or replace, which generally requires the resource id to specified as the final path parameter.
+
+Please refer to [put-path.md](./put-path.md) for details.
+
+### PutRequestResponseScheme
+
+The request & response('200') schema of the PUT operation must be same.
+
+Please refer to [put-request-response-scheme.md](./put-request-response-scheme.md) for details.
+
 ### PutResponseSchemaDescription
 
 For any PUT, response code should be 201 if resource was newly created and 200 if updated.
 
-Please refer to [put-get-patch-response-schema.md](./put-get-patch-response-schema.md) for details.
-
-### PutGetPatchResponseSchema
-
-For a given path with PUT, GET and PATCH operations, the schema of the response must be the same.
-
-Please refer to [put-get-patch-response-schema.md](./put-get-patch-response-schema.md) for details.
-
-### PutInOperationName
-
-Verifies whether value for `operationId` is named as per ARM guidelines.
-
-Please refer to [put-in-operation-name.md](./put-in-operation-name.md) for details.
-
-### PutPath
-
-The put method should be used for resource create or replace, which generally requires the resource id to specified as the final path parameter.
-
-Please refer to [put-path.md](./put-path.md) for details.
-
-### PutRequestResponseScheme
-
-The request & response('200') schema of the PUT operation must be same.
-
-Please refer to [put-request-response-scheme.md](./put-request-response-scheme.md) for details.
+Please refer to [put-resonse-schema-description.md](./put-resonse-schema-description.md) for details.
 
 ### RepeatedPathInfo
 
@@ -1035,34 +1025,34 @@
 and not allowed for any other types.
 The well-defined type/format combinations are:
 **type: integer**
-| format | description | comments |
+| format   | description     | comments                  |
 | -------- | --------------- | ------------------------- |
-| int32 | signed 32 bits | from [oas2][oas2] |
-| int64 | signed 64 bits | from [oas2][oas2] |
+| int32    | signed 32 bits  | from [oas2][oas2]         |
+| int64    | signed 64 bits  | from [oas2][oas2]         |
 | unixtime | Unix time stamp | from [autorest][autorest] |
 **type: number**
-| format | description | comments |
+| format  | description            | comments                  |
 | ------- | ---------------------- | ------------------------- |
-| float | 32 bit floating point | from [oas2][oas2] |
-| int64 | 64 bit floating point | from [oas2][oas2] |
+| float   | 32 bit floating point  | from [oas2][oas2]         |
+| int64   | 64 bit floating point  | from [oas2][oas2]         |
 | decimal | 128 bit floating point | from [autorest][autorest] |
 **type: string**
-| format | description | comments |
+| format            | description                  | comments                  |
 | ----------------- | ---------------------------- | ------------------------- |
-| byte | base64 encoded characters | from [oas2][oas2] |
-| binary | any sequence of octets | from [oas2][oas2] |
-| date | [RFC3339][rfc3339] full-date | from [oas2][oas2] |
-| date-time | [RFC3339][rfc3339] date-time | from [oas2][oas2] |
-| password | sensitive value | from [oas2][oas2] |
-| char | | from [autorest][autorest] |
-| time | | from [autorest][autorest] |
-| date-time-rfc1123 | | from [autorest][autorest] |
-| duration | | from [autorest][autorest] |
-| uuid | | from [autorest][autorest] |
-| base64url | | from [autorest][autorest] |
-| url | | from [autorest][autorest] |
-| odata-query | | from [autorest][autorest] |
-| certificate | | from [autorest][autorest] |
+| byte              | base64 encoded characters    | from [oas2][oas2]         |
+| binary            | any sequence of octets       | from [oas2][oas2]         |
+| date              | [RFC3339][rfc3339] full-date | from [oas2][oas2]         |
+| date-time         | [RFC3339][rfc3339] date-time | from [oas2][oas2]         |
+| password          | sensitive value              | from [oas2][oas2]         |
+| char              |                              | from [autorest][autorest] |
+| time              |                              | from [autorest][autorest] |
+| date-time-rfc1123 |                              | from [autorest][autorest] |
+| duration          |                              | from [autorest][autorest] |
+| uuid              |                              | from [autorest][autorest] |
+| base64url         |                              | from [autorest][autorest] |
+| url               |                              | from [autorest][autorest] |
+| odata-query       |                              | from [autorest][autorest] |
+| certificate       |                              | from [autorest][autorest] |
 oas2: https://github.com/OAI/OpenAPI-Specification/blob/main/versions/2.0.md#data-types
 autorest: https://github.com/Azure/autorest/blob/main/packages/libs/openapi/src/v3/formats.ts
 rfc3339: https://xml2rfc.tools.ietf.org/public/rfc/
@@ -1198,7 +1188,6 @@
 
 This rule will check all the swagger files with the same api-version, and ensure there is no duplicate x-ms-enum name.
 The following cases are deemed as violation:
-
 1. if two enums have the same x-ms-enum name , but types are different.
 2. if two enums have the same x-ms-enum name , but 'modelAsString' are different.
 3. if two enums have the same x-ms-enum name , but include different values.
