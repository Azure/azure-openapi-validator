# Azure Rules

There are a number of rules that can be validated with azure openapi validator, they are focused with Azure API specs ( ARM and/or Dataplane).

## Rules

### AdditionalPropertiesAndProperties

Don't specify both additionalProperties and properties in the same object schema. Only use additionalProperties to define "map" structures.

Please refer to [additional-properties-and-properties.md](./additional-properties-and-properties.md) for details.

### AdditionalPropertiesObject

Specifying `additionalProperties` with `type: object` is a common error.

Please refer to [additional-properties-object.md](./additional-properties-object.md) for details.

### AllProxyResourcesShouldHaveDelete

All proxy resources SHOULD support delete.

Please refer to [all-proxy-resources-should-have-delete.md](./all-proxy-resources-should-have-delete.md) for details.

### AllResourcesMustHaveGetOperation

Per [ARM guidelines](https://github.com/Azure/azure-resource-manager-rpc/blob/master/v1.0/resource-api-reference.md) ,all the resources ,including top-level and nested resources, must have a get operation.

Please refer to [all-resources-must-have-get-operation.md](./all-resources-must-have-get-operation.md) for details.

### AllTrackedResourcesMustHaveDelete

All tracked resources MUST support delete.

Please refer to [all-tracked-resources-must-have-delete.md](./all-tracked-resources-must-have-delete.md) for details.

### AnonymousBodyParameter

This rule appears if in the parameter definition you have anonymous types.

Please refer to [anonymous-body-parameter.md](./anonymous-body-parameter.md) for details.

### ApiHost

The host is required for management plane specs.

Please refer to [api-host.md](./api-host.md) for details.

### ApiVersionEnum

The `api-version` parameter should not be an enum. This rule is primarily to discourage a practice observed
in some APIs of defining `api-version` as an enum with a single value -- the most current API version.
This requires removing the old API version when a new version is defined, which is disallowed by the breaking changes policy.

Please refer to [api-version-enum.md](./api-version-enum.md) for details.

### ApiVersionParameterRequired

Operation is missing the 'api-version' parameter.

Please refer to [api-version-parameter-required.md](./api-version-parameter-required.md) for details.

### APIVersionPattern

The API Version parameter MUST be in the Year-Month-Date format (i.e. 2016-07-04.)  NOTE that this is the en-US ordering of month and date.
The date MAY optionally be followed by one of:
* -preview - Indicates the API version is in (public) preview

Please refer to [api-version-pattern.md](./api-version-pattern.md) for details.

### ArmResourcePropertiesBag

Per [ARM guidelines](https://github.com/Azure/azure-resource-manager-rpc/blob/master/v1.0/resource-api-reference.md), top level properties should not be repeated inside the properties bag for ARM resources.

Please refer to [arm-resource-properties-bag.md](./arm-resource-properties-bag.md) for details.

### ArrayMustHaveType

An array must claim "type:'array'" explicitly.

Please refer to [array-must-have-type.md](./array-must-have-type.md) for details.

### ArraySchemaMustHaveItems

A schema of `array` type must always contain an `items` property. without it, AutoRest will fail to generate an SDK.

Please refer to [array-schema-must-have-items.md](./array-schema-must-have-items.md) for details.

### AvoidAnonymousTypes

This rule appears when you define a model type inline, rather than in the definitions section. If the model represents the same type as another parameter in a different operation, then it becomes impossible to reuse that same class for both operations.

Please refer to [avoid-anonymous-types.md](./avoid-anonymous-types.md) for details.

### AvoidEmptyResponseSchema

Response schema must not be empty, or it will block code generation.

Please refer to [avoid-empty-response-schema.md](./avoid-empty-response-schema.md) for details.

### AvoidMsdnReferences

The documentation is being generated from the OpenAPI(swagger) and published at "docs.microsoft.com". From that perspective, documentation team would like to avoid having links to the "msdn.microsoft.com" in the OpenAPI(swagger) and SDK documentations.

Please refer to [avoid-msdn-references.md](./avoid-msdn-references.md) for details.

### AvoidNestedProperties

Nested properties can result into bad user experience especially when creating request objects. `x-ms-client-flatten` flattens the model properties so that the users can analyze and set the properties much more easily.

Please refer to [avoid-nested-properties.md](./avoid-nested-properties.md) for details.

### AzureResourceTagsSchemaValidation

This rule is to check if the tags definition of a resource conforms to the common tags definition.

Please refer to [azure-resource-tags-schema-validation.md](./azure-resource-tags-schema-validation.md) for details.

### BodyPropertiesNamesCamelCase

This violation is flagged if a request body parameter's property name (BodyPropertiesNamesCamelCase) is not in `camelCase` format. This is because the model's properties are sent across the wire and must adhere to common Json conventions for naming. This implies that every property name must start with a lower cased letter and all subsequent words within the name must start with a capital letter. In cases where there are acronyms involved, a maximum of three contiguous capital letters are allowed (acronyms should not be longer that 2 characters - see https://msdn.microsoft.com/en-us/library/141e06ef(v=vs.71).aspx, third upper case could be start of next word). Eg: `redisCache`, `publicIPAddress`, `location` are valid, but `sampleSQLQuery` is not (must be renamed as `sampleSqlQuery`).

Please refer to [body-properties-names-camel-case.md](./body-properties-names-camel-case.md) for details.

### BodyTopLevelProperties

Per [ARM guidelines](https://github.com/Azure/azure-resource-manager-rpc/blob/master/v1.0/resource-api-reference.md), top level properties of a resource should be only ones from the allowed set.

Please refer to [body-top-level-properties.md](./body-top-level-properties.md) for details.

### BooleanPropertyNotRecommended

Booleans may not be descriptive enough to use in the case. Instead, consider using string enums with allowed set of values defined..

Please refer to [boolean-property.md](./boolean-property.md) for details.

### CollectionObjectPropertiesNaming

Per ARM guidelines, a model returned by an `x-ms-pageable` operation must have a property named `value`. This property indicates what type of array the object is.

Please refer to [collection-object-properties-naming.md](./collection-object-properties-naming.md) for details.

### ConsistentPatchProperties

The properties in the patch body must be present in the resource model and follow json merge patch.

Please refer to [consistent-patch-properties.md](./consistent-patch-properties.md) for details.

### ConsistentResponseBody

The standard pattern for REST operations is that a create (PUT), read (GET), and update (PATCH) all return
a representation of the resource.
For a path with a "create" operation (put or patch that returns 201), the 200 response of get, put, and patch, if present,
should have the same response body schema as the create operation 201 response.

Please refer to [consistent-response-body.md](./consistent-response-body.md) for details.

### ControlCharactersNotAllowed

Verifies whether if a specification does not have any control characters in it.
Control characters are not allowed in a specification.

Please refer to [control-characters-not-allowed.md](./control-characters-not-allowed.md) for details.

### CreateOperationAsyncResponseValidation

An async PUT operation response include status code 201 with 'Azure-async-operation' header. Must also support status code 200, for simple updates that can be completed synchronously (ex: tags). Operation must also add "x-ms-long-running-operation and x-ms-long-running-operation-options" to mark that it is a long running operation (in case of 201) and how it is tracked (Azure-async-operation header).

Please refer to [create-operation-async-response-validation.md](./create-operation-async-response-validation.md) for details.

### DefaultErrorResponseSchema

The default error response schema SHOULD correspond to the schema documented at [common-api-details](https://github.com/Azure/azure-resource-manager-rpc/blob/master/v1.0/common-api-details.md#error-response-content).

Please refer to [default-error-response-schema.md](./default-error-response-schema.md) for details.

### DefaultInEnum

This rule applies when the default value specified by the property does not appear in the enum constraint for a schema.

Please refer to [default-in-enum.md](./default-in-enum.md) for details.

### DefaultMustBeInEnum

The value assigned as a default for an enum property must be present in the enums' list.

Please refer to [default-must-be-in-enum.md](./default-must-be-in-enum.md) for details.

### DefaultResponse

All operations should have a default (error) response.

Please refer to [default-response.md](./default-response.md) for details.

### DefinitionsPropertiesNamesCamelCase

Property names must use lowerCamelCase style.
If the property is a single word (ex: foo, bar, etc.) it will be all lowercase. 
Two-letter acronyms (ex: ID, IO, IP, etc.) should be capitalized. 
Three-letter acronyms (ex: API, URL, etc.) should only have the first letter capitalized (ex: Api, Url, etc.) 
For more capitalization guidance, see: [https://msdn.microsoft.com/en-us/library/141e06ef(v=vs.71).aspx](https://msdn.microsoft.com/en-us/library/141e06ef(v=vs.71).aspx)

Please refer to [definitions-properties-names-camel-case.md](./definitions-properties-names-camel-case.md) for details.

### DeleteInOperationName

Verifies whether value for `operationId` is named as per ARM guidelines.

Please refer to [delete-in-operation-name.md](./delete-in-operation-name.md) for details.

### DeleteMustNotHaveRequestBody

The request body of a delete operation must be empty.

Please refer to [delete-must-not-have-request-body.md](./delete-must-not-have-request-body.md) for details.

### DeleteOperationAsyncResponseValidation

An async DELETE operation response include status code 202 with 'Location' header. Must support status code 200 if operation can be completed synchronously. Must support 204 (resource doesn't exists). Operation must also add "x-ms-long-running-operation and x-ms-long-running-operation-options" to mark that it is a long running operation (in case of 202) and how it is tracked (Location header).

Please refer to [delete-operation-async-response-validation.md](./delete-operation-async-response-validation.md) for details.

### DeleteOperationResponses

Per ARM Specs, all DELETE methods (non-async) must have responses code implementation: 200, 204.

Please refer to [delete-operation-responses.md](./delete-operation-responses.md) for details.

### DeleteResponseBodyEmpty

The delete response body must be empty.

Please refer to [delete-response-body-empty.md](./delete-response-body-empty.md) for details.

### Delete204Response

A delete operation should have a 204 response.

Please refer to [delete204-response.md](./delete204-response.md) for details.

### DeprecatedXmsCodeGenerationSetting

The x-ms-code-generation-settings is being deprecated. AutoRest (v3) is using settings in readme file for code generation and will stop supporting it inside the swagger file. Please ensure to remove the parameter from swagger spec and move settings to readme.

Please refer to [deprecated-xms-code-generation-setting.md](./deprecated-xms-code-generation-setting.md) for details.

### DescriptionAndTitleMissing

The definition must have at least one of the properties - description/title.

Please refer to [description-and-title-missing.md](./description-and-title-missing.md) for details.

### DescriptionMustNotBeNodeName

Description section must provide details on the current operation or model. Using the name of node in description does not provide any value.

Please refer to [description-must-not-be-node-name.md](./description-must-not-be-node-name.md) for details.

### DescriptiveDescriptionRequired

The value of the 'description' property must be descriptive. It cannot be spaces or empty description.

Please refer to [descriptive-description-required.md](./descriptive-description-required.md) for details.

### docLinkLocale

This rule is to ensure the documentation link in the description does not contains any locale.

Please refer to [doc-link-locale.md](./doc-link-locale.md) for details.

### EnumInsteadOfBoolean

Booleans properties are not descriptive in all cases and can make them to use, evaluate whether is makes sense to keep the property as boolean or turn it into an enum.

Please refer to [enum-instead-of-boolean.md](./enum-instead-of-boolean.md) for details.

### EnumMustHaveType

Enum must define type, and type must not be object. Or it will fail SDK auto-generation.

Please refer to [enum-must-have-type.md](./enum-must-have-type.md) for details.

### EnumMustNotHaveEmptyValue

Enum must not be empty, or contain special character, like space, tab, etc. It will lead to code generation failure in downstream pipeline.

Please refer to [enum-must-not-have-empty-value.md](./enum-must-not-have-empty-value.md) for details.

### EnumMustRespectType

This rule is to check if the enum values conform to the type.

Please refer to [enum-must-respect-type.md](./enum-must-respect-type.md) for details.

### EnumUniqueValue

Enum must not contain duplicated value (case insensitive).

Please refer to [enum-unique-value.md](./enum-unique-value.md) for details.

### ErrorResponse

Error response body should conform to [Azure API Guidelines](https://github.com/microsoft/api-guidelines/blob/vNext/azure/Guidelines.md#handling-errors).

Please refer to [error-response.md](./error-response.md) for details.

### ExtensionResourcePathPattern

Path (operation) for 'extension routing type' (that has additional /providers/ segment in parent scope) must be of the form '{scope}/provider/RPNamespace/resourceTypeName' (shouldn't include parent scope)

Please refer to [extension-resource-path-pattern.md](./extension-resource-path-pattern.md) for details.

### FormData

It can be appropriate to use formData parameters when sending multiple file-type parameters or an array of file-type parameters.
But it is usually unnecessary and can be overly complicated to use formData when all you are doing is sending a single file-type parameter.
Instead, consider defining a `body` parameter with `type: string, format: binary` and use content-type `application/octet-stream`.

Please refer to [formdata.md](./formdata.md) for details.

### GetCollectionResponseSchema

Per [ARM guidelines](https://github.com/Azure/azure-resource-manager-rpc/blob/master/v1.0/resource-api-reference.md#get-resource), for all resources (top-level and nested), collection GETs should have a response definition with a property "value" containing an array of the "resource" schema.The definition returned in the collection "value" array should be the same as the response body for the individual GET.

Please refer to [get-collection-response-schema.md](./get-collection-response-schema.md) for details.

### GetInOperationName

Verifies whether value for `operationId` is named as per ARM guidelines.

Please refer to [get-in-operation-name.md](./get-in-operation-name.md) for details.

### GetMustNotHaveRequestBody

The request body of a get operation must be empty.

Please refer to [get-must-not-have-request-body.md](./get-must-not-have-request-body.md) for details.

### GetOperation200

The get operation should only return 200, also it should not be a long running operation.

Please refer to [get-operation200.md](./get-operation200.md) for details.

### GuidUsage

Verifies whether format is specified as "uuid" or not.

Please refer to [guid-usage.md](./guid-usage.md) for details.

### HeaderDisallowed

Authorization, Content-type, and Accept headers should not be defined explicitly.

Please refer to [header-disallowed.md](./header-disallowed.md) for details.

### HostParametersValidation

This is to validate if parameters in the 'x-ms-parameterized-host' follow the following rules::
1. If a parameter matches belows, therefore it must be called 'endpoint' and be typed 'type:string, format:url'.
   - Client level (x-ms-parameter-location: client)
   - A path component (in: path)
   - Part of a 'x-ms-parametrized-host' with 'useSchemePrefix: false'
   - Tagged 'x-ms-skip-encoding: true'

Please refer to [host-parameters-validation.md](./host-parameters-validation.md) for details.

### HttpsSupportedScheme

Verifies whether specification supports HTTPS scheme or not.

Please refer to [https-supported-scheme.md](./https-supported-scheme.md) for details.

### ImplementPrivateEndpointAPIs

This rule is to check if all the APIs for private endpoint are implemented. Per design spec, for supporting private endpoint, the service should implement the following APIs:
PUT/DELETE/GET https://management.azure.com/subscriptions/{subscriptionId}/resourceGroups/{groupName}/providers/Microsoft.[Service]/{resourceType}/{resourceName}/privateEndpointConnections/{privateEndpointConnectionName}?api-version=[version]
GET https://management.azure.com/subscriptions/{subId}/resourceGroups/{rgName}/providers/Microsoft.[Service]/[resources]/{resourceName}/privateEndpointConnections?api-version=[version]
GET https://management.azure.com/subscriptions/{subscriptionId}/resourceGroups/{groupName}/providers/Microsoft.[Service]/[resources]/[resourceName]/privateLinkResources?api-version=[version]

Please refer to [implement-private-endpoint-ap-is.md](./implement-private-endpoint-ap-is.md) for details.

### IntegerTypeMustHaveFormat

The type:integer must have a required format. Possible value for format are int32 and int64.

Please refer to [integer-type-must-have-format.md](./integer-type-must-have-format.md) for details.

### InvalidSkuModel

Sku model definition needs to follow [ARM guidelines](https://github.com/Azure/azure-resource-manager-rpc/blob/master/v1.0/resource-api-reference.md) and can contain only a certain set of properties as described in the message.

Please refer to [invalid-sku-model.md](./invalid-sku-model.md) for details.

### InvalidVerbUsed

Each operation definition must have a HTTP verb and it must be DELETE/GET/PUT/PATCH/HEAD/OPTIONS/POST/TRACE.

Please refer to [invalid-verb-used.md](./invalid-verb-used.md) for details.

### LicenseHeaderMustNotBeSpecified

`x-ms-code-generation-settings` must not have the license section specified in the OpenAPI documents since each generated SDK can have a different licensing header. This information must be provided either from the command line or the configuration file when actually generating the sdk.

Please refer to [license-header-must-not-be-specified.md](./license-header-must-not-be-specified.md) for details.

### ListInOperationName

Verifies whether value for `operationId` is named as per ARM guidelines when response contains array of items.

Please refer to [list-in-operation-name.md](./list-in-operation-name.md) for details.

### LocationMustHaveXmsMutability

A tracked resource's `location` property must have the `x-ms-mutability` properties set as `read`, `create`.

Please refer to [location-must-have-xms-mutability.md](./location-must-have-xms-mutability.md) for details.

### LongRunningOperationsOptionsValidator

This is a rule introduced to make the understanding of Long Running Operations more clear.
In case of LRO Post operation with return schema, it MAY be ambiguous for the SDK to understand automatically what the return schema is modeling. To avoid any confusion that would lead SDK to incorrectly instantiate the return type, service team needs to explain if the return schema is modeling a result from a "Location" header, or from an "Azure-AsyncOperation" header.
More details on LRO operation could be found [here](https://github.com/Azure/autorest/blob/main/docs/extensions/readme.md#x-ms-long-running-operation)

Please refer to [long-running-operations-options-validator.md](./long-running-operations-options-validator.md) for details.

### LongRunningOperationsWithLongRunningExtension

Per [x-ms-long-running-operation](https://github.com/Azure/autorest/tree/main/docs/extensions.md#x-ms-long-running-operation) ,The operation which returns 202 status code indicates a long running operation. Every long running operation must have the x-ms-long-running-operation enabled.

Please refer to [long-running-operations-with-long-running-extension.md](./long-running-operations-with-long-running-extension.md) for details.

### LongRunningResponseStatusCode

For ARM spec, the allowed response status codes for a long DELETE operation are "200" & "204"; the allowed response status codes for a POST operation are "200", "201" ,"202", & "204"; the allowed response status codes for a PUT/PATCH operation are "200" & "201".
For Data plane spec, the allowed response status codes for a long DELETE operation are "200","202", & "204"; the allowed response status codes for a POST operation are "200", "201" ,"202", & "204"; the allowed response status codes for a PUT/PATCH operation are "200","201", & "202".

Please refer to [long-running-response-status-code-data-plane.md](./long-running-response-status-code-data-plane.md) for details.

### LongRunningResponseStatusCode

For ARM spec, the allowed response status codes for a long DELETE operation are "200" & "204"; the allowed response status codes for a POST operation are "200", "201" ,"202", & "204"; the allowed response status codes for a PUT/PATCH operation are "200" & "201".
For Data plane spec, the allowed response status codes for a long DELETE operation are "200","202", & "204"; the allowed response status codes for a POST operation are "200", "201" ,"202", & "204"; the allowed response status codes for a PUT/PATCH operation are "200","201", & "202".

Please refer to [long-running-response-status-code.md](./long-running-response-status-code.md) for details.

### ProvisioningStateSpecifiedForLROPut

This is a rule introduced to validate if a LRO PUT operations response schema has "ProvisioningState" property specified for the 200 and 201 status codes.

Please refer to [lro-put-provisioning-state-specified.md](./lro-put-provisioning-state-specified.md) for details.

### ProvisioningStateSpecifiedForLROPatch

This is a rule introduced to validate if a LRO PATCH operations response schema has "ProvisioningState" property specified for the 200 status code.

Please refer to [lro-patch-provisioning-state-specified.md](./lro-patch-provisioning-state-specified.md) for details.

### ProvisioningStateSpecifiedForLRODelete

This is a rule introduced to validate if a LRO DELETE operations response schema has "ProvisioningState" property specified for the 200 status code.

Please refer to [lro-delete-provisioning-state-specified.md](./lro-delete-provisioning-state-specified.md) for details.

### LroErrorContent

Error response content of long running operations must follow the error schema provided in the common types v2 and above.

Please refer to [lro-error-response.md](./lro-error-response.md) for details.

### LroExtension

Operations with a 202 response should specify `x-ms-long-running-operation: true`.

Please refer to [lro-extension.md](./lro-extension.md) for details.

### LroHeaders

A 202 response should include an `Operation-Location` response header.

Please refer to [lro-headers.md](./lro-headers.md) for details.

### LroLocationHeader

Location header must be supported for all async operations that return 202.

Please refer to [lro-location-header.md](./lro-location-header.md) for details.

### LroPatch202

Async PATCH should return 202.

Please refer to [lro-patch202.md](./lro-patch202.md) for details.

### LroPostMustNotUseOriginalUriAsFinalState

The long running post operation must not use final-stat-via:original-uri.

Please refer to [lro-post-must-not-use-original-url-as-final-state.md](./lro-post-must-not-use-original-url-as-final-state.md) for details.

### LroPostReturn

A long running Post operation should return 200 with response schema and 202 without response schema.

Please refer to [lro-post-return.md](./lro-post-return.md) for details.

<<<<<<< HEAD
### LROPostFinalStateViaProperty

For a LRO POST long-running-operation-options must have location header in the final-state-via property.

Please refer to [lro-post-final-state-via-property.md](./lro-post-final-state-via-property.md) for details.

### ProvisioningStateSpecified

This is a rule introduced to validate if a LRO PUT and PATCH operations response schema has "ProvisioningState" property specified.

Please refer to [lro-provisioning-state-specified.md](./lro-provisioning-state-specified.md) for details.

=======
>>>>>>> 8bb09ca9
### LROStatusCodesReturnTypeSchema

The '200'/'201' responses of the long running operation must have a schema definition.

Please refer to [lro-status-codes-return-type-schema.md](./lro-status-codes-return-type-schema.md) for details.

### LroWithOriginalUriAsFinalState

The long running operation with final-state-via:original-uri should have a sibling 'get' operation.

Please refer to [lro-with-original-url-as-final-state.md](./lro-with-original-url-as-final-state.md) for details.

### MissingDefaultResponse

All operations should have a default (error) response.

Please refer to [missing-default-response.md](./missing-default-response.md) for details.

### MissingTypeObject

The rule should apply to any schema with "properties" or "additionalProperties". It is to ensure a schema with "properties" or "additionalProperties" must have explicit "type:object" statement, which means a schema is an object.

Please refer to [missing-type-object.md](./missing-type-object.md) for details.

### MissingXmsErrorResponse

If defines response code 4xx or 5xx , x-ms-error-response:true is required. There is one exception: a HEAD operation with 404 SHOULD have x-ms-error-response:false, as it is often used to check for existence of resources, the HEAD with 404 means the resource doesn’t exist.

Please refer to [missing-xms-error-response.md](./missing-xms-error-response.md) for details.

### MsPaths

Don't use `x-ms-paths` except where necessary to support legacy APIs.
It is non-standard and therefore ignored by tooling that has not been specifically designed to support it.

Please refer to [ms-paths.md](./ms-paths.md) for details.

### MutabilityWithReadOnly

Verifies whether a model property which has a readOnly property set has the appropriate `x-ms-mutability` options. If `readonly: true`, `x-ms-mutability` must be `["read"]`. If `readonly: false`, `x-ms-mutability` can be any of the `x-ms-mutability` options. More details about this extension can be found [here](https://github.com/Azure/autorest/blob/main/docs/extensions/readme.md#x-ms-mutability).

Please refer to [mutability-with-read-only.md](./mutability-with-read-only.md) for details.

### NamePropertyDefinitionInParameter

A parameter must have a `name` property for the SDK to be properly generated.

Please refer to [name-property-definition-in-parameter.md](./name-property-definition-in-parameter.md) for details.

### NestedResourcesMustHaveListOperation

Per [ARM guidelines](https://github.com/Azure/azure-resource-manager-rpc/blob/master/v1.0/resource-api-reference.md), all the nested must have a list operation which returns the collection of the resource.

Please refer to [nested-resources-must-have-list-operation.md](./nested-resources-must-have-list-operation.md) for details.

### NextLinkPropertyMustExist

Per definition of AutoRest [x-ms-pageable extension](https://github.com/Azure/autorest/blob/main/docs/extensions/readme.md#x-ms-pageable), the property specified by nextLinkName must exist in the 200 response schema.

Please refer to [next-link-property-must-exist.md](./next-link-property-must-exist.md) for details.

### NoDuplicatePathsForScopeParameter

Swagger authors that use the `scope` path parameter to indicate that an API is applicable to various scopes (Tenant, Management Group, Subscription, Resource Group, etc.), must not include API paths with explicitly defined scopes (e.g. a `subscription` path parameter).

Please refer to [no-duplicate-paths-for-scope-parameter.md](./no-duplicate-paths-for-scope-parameter.md) for details.

### NonApplicationJsonType

Verifies whether operation supports "application/json" as consumes or produces section.

Please refer to [non-application-json-type.md](./non-application-json-type.md) for details.

### NonEmptyClientName

The [`x-ms-client-name`](https://github.com/Azure/autorest/tree/main/docs/extensions#x-ms-client-name) extension is used to change the name of a parameter or property in the generated code.

Please refer to [non-empty-client-name.md](./non-empty-client-name.md) for details.

### Nullable

You should avoid the use of `x-nullable: true`. Properties with no value should simply be omitted from the payload.

Please refer to [nullable.md](./nullable.md) for details.

### OneUnderscoreInOperationId

An operationId can have exactly one underscore, not adhering to it can cause errors in code generation.

Please refer to [one-underscore-in-operation-id.md](./one-underscore-in-operation-id.md) for details.

### OperationDescriptionOrSummaryRequired

Every operation must have a 'description'/'summary' property.

Please refer to [operation-description-or-summary-required.md](./operation-description-or-summary-required.md) for details.

### OperationIdNounConflictingModelNames

The first part of an operation Id separated by an underscore i.e., `Noun` in a `Noun_Verb` should not conflict with names of the models defined in the definitions section. If this happens, AutoRest appends `Model` to the name of the model to resolve the conflict (`NounModel` in given example) with the name of the client itself (which will be named as `Noun` in given example). This can result in an inconsistent user experience.

Please refer to [operation-id-noun-conflicting-model-names.md](./operation-id-noun-conflicting-model-names.md) for details.

### OperationIdNounVerb

OperationId should be of the form `Noun_Verb`.

Please refer to [operation-id-noun-verb.md](./operation-id-noun-verb.md) for details.

### OperationIdRequired

Each operation must have a unique operationId.

Please refer to [operation-id-required.md](./operation-id-required.md) for details.

### OperationId

OperationId should conform to Azure API Guidelines.

Please refer to [operation-id.md](./operation-id.md) for details.

### OperationSummaryOrDescription

Every operation should have a summary or description.

Please refer to [operation-summary-or-description.md](./operation-summary-or-description.md) for details.

### OperationsAPIImplementation

Per [ARM guidelines](https://github.com/Azure/azure-resource-manager-rpc/blob/master/v1.0/resource-api-reference.md), each RP must expose an operations API that returns information about all the operations available with the service.

Please refer to [operations-api-implementation.md](./operations-api-implementation.md) for details.

### OperationsApiResponseSchema

The operations API should have a response body schema consistent with the [contract spec](https://github.com/Azure/azure-resource-manager-rpc/blob/master/v1.0/proxy-api-reference.md#exposing-available-operations). The required properties such as `isDataAction`,`display.description` and `display.resource`,must be included.

Please refer to [operations-api-response-schema.md](./operations-api-response-schema.md) for details.

### OperationsApiSchemaUsesCommonTypes

Response content of operations API must follow the error schema provided in the common types.

Please refer to [operations-api-schema-uses-common-types.md](./operations-api-schema-uses-common-types.md) for details.

### PageableOperation

This rule was introduced to check if a pageable operation has x-ms-pageable enabled.

Please refer to [pageable-operation.md](./pageable-operation.md) for details.

### PageableRequires200Response

Per definition of AutoRest [x-ms-pageable extension](https://github.com/Azure/autorest/blob/main/docs/extensions/readme.md#x-ms-pageable), the response schema must contain a 200 response schema.

Please refer to [pageable-requires200-response.md](./pageable-requires200-response.md) for details.

### PaginationResponse

Pagination parameters must conform to Azure guidelines.

Please refer to [pagination-response.md](./pagination-response.md) for details.

### ParameterDefaultNotAllowed

A required parameter should not specify a default value.

Please refer to [parameter-default-not-allowed.md](./parameter-default-not-allowed.md) for details.

### ParameterDescriptionRequired

A parameter must have 'description' property.

Please refer to [parameter-description-required.md](./parameter-description-required.md) for details.

### ParameterDescriptionRequired

All parameters should have a description.

Please refer to [parameter-description.md](./parameter-description.md) for details.

### ParameterNamesConvention

Parameter names should conform to Azure naming conventions.

Please refer to [parameter-names-convention.md](./parameter-names-convention.md) for details.

### ParameterNamesUnique

All parameter names for an operation should be case-insensitive unique.

Please refer to [parameter-names-unique.md](./parameter-names-unique.md) for details.

### ParameterNotDefinedInGlobalParameters

Per ARM guidelines, if `subscriptionId` is used anywhere as a path parameter, it must always be defined as global parameter. `api-version` is almost always an input parameter in any ARM spec and must also be defined as a global parameter.

Please refer to [parameter-not-defined-in-global-parameters.md](./parameter-not-defined-in-global-parameters.md) for details.

### ParameterNotUsingCommonTypes

Some commonly used parameters are defined in the common-types directory. These parameters should be referenced instead of explicitly redefining them.

Please refer to [parameter-not-using-common-types.md](./parameter-not-using-common-types.md) for details.

### ParameterOrder

Path parameters must be in the same order as in the path.

Please refer to [parameter-order.md](./parameter-order.md) for details.

### ParametersInPost

For a POST action parameters MUST be in the payload and not in the URI.

Please refer to [parameters-in-post.md](./parameters-in-post.md) for details.

### ParametersOrder

The rule is to ensure the parameters in the same order as they are ranked in the path. Since it can introduce a breaking change when updating parameter order, for services that have already shipped public versions, you may request to suppress the rule following the process documented here: https://dev.azure.com/azure-sdk/internal/_wiki/wikis/internal.wiki/85/Swagger-Suppression-Process

Please refer to [parameters-order.md](./parameters-order.md) for details.

### PatchBodyParametersSchema

A request parameter of the Patch Operation must not have a required/default/'x-ms-mutability:"create"' value.

Please refer to [patch-body-parameters-schema.md](./patch-body-parameters-schema.md) for details.

### PatchContentType

The request body content type for patch operations should be JSON merge patch.

Please refer to [patch-content-type.md](./patch-content-type.md) for details.

### PatchIdentityProperty

RP must implement PATCH for the 'identity' envelope property if it's defined in the resource model.

Please refer to [patch-identity-property.md](./patch-identity-property.md) for details.

### PatchInOperationName

Verifies whether value for `operationId` is named as per ARM guidelines.

Please refer to [patch-in-operation-name.md](./patch-in-operation-name.md) for details.

### PatchResponseCode

Synchronous PATCH must have 200 return code and LRO PATCH must have 200 and 202 return codes.

Please refer to [patch-response-code.md](./patch-response-code.md) for details.

### PatchSkuProperty

RP must implement PATCH for the 'SKU' envelope property if it's defined in the resource model.

Please refer to [patch-sku-property.md](./patch-sku-property.md) for details.

### PathCharacters

Path should contain only recommended characters.
The recommended characters are 0-9, A-Z, a-z, -, ., _, ~, and :.

Please refer to [path-characters.md](./path-characters.md) for details.

### PathContainsResourceGroup

Path for resource group scoped CRUD methods MUST contain a resourceGroupName parameter.

Please refer to [path-contains-resource-group.md](./path-contains-resource-group.md) for details.

### PathContainsResourceType

Per ARM RPC,Uri for resource CRUD methods MUST contain a resource type.
Uri path starts with \<scope\>/providers/\<namespace\>/\<resourcetype\> format, where
- \<scope\> is one of:
  1.  Tenant/Global: '/'
  2.  Subscription: "/subscriptions/{subscriptionId}"
  3.  Resource group: "/subscriptions/{subscriptionId}/resourceGroups/{resourceGroupName}",
- \<namespace\> is a literal (e.g. "Microsoft.Compute") consisting of alphanumeric characters, plus '.'.
- \<resourcetype\> is a literal resource type name, follow below rules:
  1.  MUST consist of alphanumeric characters only
  2.  SHOULD describe the resource type
  3.  Must be lowerCamelCase words
  4.  Must be a plural

Please refer to [path-contains-resource-type.md](./path-contains-resource-type.md) for details.

### PathContainsSubscriptionId

Path for resource group scoped CRUD methods MUST contain a subscriptionId parameter, like '/subscriptions/{subscriptionId}/resourceGroups/{resourceGroupName}/providers/Microsoft.MyNameSpace/MyResourceType/{Name}'.

Please refer to [path-contains-subscription-id.md](./path-contains-subscription-id.md) for details.

### PathForNestedResource

Path for CRUD methods on a nested resource type MUST follow valid resource naming, like '/subscriptions/{subscriptionId}/resourceGroups/{resourceGroupName}/providers/Microsoft.MyNameSpace/MyResourceType/{Name}/NestedResourceType/{nestedResourceName}'.

Please refer to [path-for-nested-resource.md](./path-for-nested-resource.md) for details.

### PathForPutOperation

For a PUT operation, If a uri segment has subscription, it needs to have a resource group segment as well.

Please refer to [path-for-put-operation.md](./path-for-put-operation.md) for details.

### PathForResourceAction

Path for 'post' method on a resource type MUST follow valid resource naming, like '/subscriptions/{subscriptionId}/resourceGroups/{resourceGroupName}/providers/Microsoft.MyNameSpace/MyResourceType/{Name}/Action'.

Please refer to [path-for-resource-action.md](./path-for-resource-action.md) for details.

### PathParameterNames

Path parameter names should be consistent across all paths.

Please refer to [path-parameter-names.md](./path-parameter-names.md) for details.

### PathParameterSchema

Path parameter should be type: string and specify maxLength and pattern.

Please refer to [path-parameter-schema.md](./path-parameter-schema.md) for details.

### PathResourceProviderMatchNamespace

Verifies whether the resource provider namespace in the last segment of the path matches the namespace to which the specification file belongs. E.g the path /providers/Microsoft.Compute/virtualMachines/{vmName}/providers/Microsoft.Insights/extResource/{extType}' is allowed only if the segment /Microsoft.Insights matches the namespace name to which the specification file belongs (Microsoft.Insights).

Please refer to [path-resource-provider-match-namespace.md](./path-resource-provider-match-namespace.md) for details.

### PathResourceProviderNamePascalCase

Resource provider naming in path SHOULD follow the pascal case. (e.g. Microsoft.Insights/components/proactiveDetectionConfigs)
For more detail, pls refer to https://github.com/microsoft/api-guidelines/blob/vNext/Guidelines.md#172-casing

Please refer to [path-resource-provider-name-pascal-case.md](./path-resource-provider-name-pascal-case.md) for details.

### PathResourceTypeNameCamelCase

Resource type or other identifiers (include: namespace, entityTypes) SHOULD follow camel case. (e.g. Microsoft.Insights/components/proactiveDetectionConfigs, not ProactiveDetectionConfig)
For more detail, pls refer to https://github.com/microsoft/api-guidelines/blob/vNext/Guidelines.md#172-casing

Please refer to [path-resource-type-name-camel-case.md](./path-resource-type-name-camel-case.md) for details.

### Post201Response

Using post for a create operation is discouraged.

Please refer to [post-201-response.md](./post-201-response.md) for details.

### PostOperationAsyncResponseValidation

An async POST operation response include status code 202 with 'Location' header. Must support status code 200 if operation can be completed synchronously. Operation must also add "x-ms-long-running-operation and x-ms-long-running-operation-options" to mark that it is a long running operation (in case of 202) and how it is tracked (Location header).

Please refer to [post-operation-async-response-validation.md](./post-operation-async-response-validation.md) for details.

### PostOperationIdContainsUrlVerb

A POST operation's operationId should contain the verb indicated at the end of the corresponding url.

Please refer to [post-operation-id-contains-url-verb.md](./post-operation-id-contains-url-verb.md) for details.

### PreviewVersionOverOneYear

Per [Retirement-of-Previews](https://dev.azure.com/msazure/AzureWiki/_wiki/wikis/AzureWiki.wiki/37683/Retirement-of-Previews), service, feature, API, and SKU in preview for over one year need to move to GA or retire.

Please refer to [preview-version-over-one-year.md](./preview-version-over-one-year.md) for details.

### PrivateEndpointResourceSchemaValidation

This rule is to check if the schemas used by private endpoint conform to the common [privateLink](https://github.com/Azure/azure-rest-api-specs/blob/main/specification/common-types/resource-management/v1/privatelinks.json). The rule will check the schemas of following models and their properties:
1. PrivateEndpointConnection
2. PrivateEndpointConnectionProperties
3. PrivateEndpointConnectionListResult
4. PrivateLinkResource
5. PrivateLinkResourceProperties
6. PrivateLinkResourceListResult

Please refer to [private-endpoint-resource-schema-validation.md](./private-endpoint-resource-schema-validation.md) for details.

### PropertyDescription

Property should have a description.

Please refer to [property-description.md](./property-description.md) for details.

### PropertyNameConvention

Property names should be camel case.

Please refer to [property-names-convention.md](./property-names-convention.md) for details.

### PropertyType

Schema property should have a defined type.

Please refer to [property-type.md](./property-type.md) for details.

### ProvisioningStateValidation

Per ARM guideline, provisioningState must have terminal states: Succeeded, Failed and Canceled.

Please refer to [provisioning-state-validation.md](./provisioning-state-validation.md) for details.

### PutGetPatchResponseSchema

For a given path with PUT, GET and PATCH operations, the schema of the response must be the same.

Please refer to [put-get-patch-response-schema.md](./put-get-patch-response-schema.md) for details.

### PutInOperationName

Verifies whether value for `operationId` is named as per ARM guidelines.

Please refer to [put-in-operation-name.md](./put-in-operation-name.md) for details.

### PutPath

The put method should be used for resource create or replace, which generally requires the resource id to specified as the final path parameter.

Please refer to [put-path.md](./put-path.md) for details.

### PutRequestResponseSchemeArm

The request & response('200') schema of the PUT operation must be same.

Please refer to [put-request-response-scheme-arm.md](./put-request-response-scheme-arm.md) for details.

### PutRequestResponseScheme

The request & response('200') schema of the PUT operation must be same.

Please refer to [put-request-response-scheme.md](./put-request-response-scheme.md) for details.

### PutResponseSchemaDescription

For any PUT, response code should be 201 if resource was newly created and 200 if updated.

Please refer to [put-resonse-schema-description.md](./put-resonse-schema-description.md) for details.

### RepeatedPathInfo

Information in the URI should not be repeated in the request body (i.e. subscription ID, resource group name, resource name).

Please refer to [repeated-path-info.md](./repeated-path-info.md) for details.

### RequestBodyNotAllowed

A get or delete operation must not accept a body parameter.

Please refer to [request-body-not-allowed.md](./request-body-not-allowed.md) for details.

### RequestBodyOptional

The body parameter is not marked as required -- this is a common error.
While there are some cases where a body may be optional, they are rare.

Please refer to [request-body-optional.md](./request-body-optional.md) for details.

### RequiredDefaultResponse

Per ARM Specs, every operation must have a default error response implementation.

Please refer to [required-default-response.md](./required-default-response.md) for details.

### RequiredPropertiesMissingInResourceModel

Per [ARM guidelines](https://github.com/Azure/azure-resource-manager-rpc/blob/master/v1.0/resource-api-reference.md), a `Resource` model must have the `name`, `id` and `type` properties defined as `readOnly` in its hierarchy.

Please refer to [required-properties-missing-in-resource-model.md](./required-properties-missing-in-resource-model.md) for details.

### RequiredReadOnlyProperties

A model property cannot be both `readOnly` and `required`. A `readOnly` property is something that the server sets when returning the model object while `required` is a property to be set when sending it as a part of the request body.

Please refer to [required-read-only-properties.md](./required-read-only-properties.md) for details.

### RequiredReadOnlySystemData

Per [common-api-contracts](https://github.com/Azure/azure-resource-manager-rpc/blob/master/v1.0/common-api-contracts.md#system-metadata-for-all-azure-resources), all Azure resources should implement the `systemData` object property in new api-version. The systemData should be readonly.

Please refer to [required-read-only-system-data.md](./required-read-only-system-data.md) for details.

### ResourceHasXMsResourceEnabled

A 'Resource' definition must have x-ms-azure-resource extension enabled and set to true. This will indicate that the model is an Azure resource.

Please refer to [resource-has-x-ms-resource-enabled.md](./resource-has-x-ms-resource-enabled.md) for details.

### ResourceNameRestriction

This rule ensures that the authors explicitly define these restrictions as a regex on the resource name. If a team does not have custom rules then the ARM's default rule should get applied.

Please refer to [resource-name-restriction.md](./resource-name-restriction.md) for details.

### ResponseSchemaSpecifiedForSuccessStatusCode

Validates if 200 & 201 success status codes for an ARM PUT operation has a response schema specified.

Please refer to [response-schema-specified-for-success-status-code.md](./response-schema-specified-for-success-status-code.md) for details.

### RPaasResourceProvisioningState

Verifies if a Azure resource has a corresponding 'provisioningState' property. If the 'provisioningState' is not defining explicitly , the client will drop the state when the service does return it.

Please refer to [rpaas-resource-provisioning-state.md](./rpaas-resource-provisioning-state.md) for details.

### SchemaDescriptionOrTitle

All schemas should have a description or title.

Please refer to [schema-description-or-title.md](./schema-description-or-title.md) for details.

### SchemaNamesConvention

Schema names should be Pascal case. This includes any acronyms.

Please refer to [schema-names-convention.md](./schema-names-convention.md) for details.

### SchemaTypeAndFormat

Every schema should specify a well-defined combination of `type` and `format`.
`format` is required for type integer and number, optional for type string,
and not allowed for any other types.
The well-defined type/format combinations are:
**type: integer**
| format   | description     | comments                  |
| -------- | --------------- | ------------------------- |
| int32    | signed 32 bits  | from [oas2][oas2]         |
| int64    | signed 64 bits  | from [oas2][oas2]         |
| unixtime | Unix time stamp | from [autorest][autorest] |
**type: number**
| format  | description            | comments                  |
| ------- | ---------------------- | ------------------------- |
| float   | 32 bit floating point  | from [oas2][oas2]         |
| int64   | 64 bit floating point  | from [oas2][oas2]         |
| decimal | 128 bit floating point | from [autorest][autorest] |
**type: string**
| format            | description                  | comments                  |
| ----------------- | ---------------------------- | ------------------------- |
| byte              | base64 encoded characters    | from [oas2][oas2]         |
| binary            | any sequence of octets       | from [oas2][oas2]         |
| date              | [RFC3339][rfc3339] full-date | from [oas2][oas2]         |
| date-time         | [RFC3339][rfc3339] date-time | from [oas2][oas2]         |
| password          | sensitive value              | from [oas2][oas2]         |
| char              |                              | from [autorest][autorest] |
| time              |                              | from [autorest][autorest] |
| date-time-rfc1123 |                              | from [autorest][autorest] |
| duration          |                              | from [autorest][autorest] |
| uuid              |                              | from [autorest][autorest] |
| base64url         |                              | from [autorest][autorest] |
| url               |                              | from [autorest][autorest] |
| odata-query       |                              | from [autorest][autorest] |
| certificate       |                              | from [autorest][autorest] |
oas2: https://github.com/OAI/OpenAPI-Specification/blob/main/versions/2.0.md#data-types
autorest: https://github.com/Azure/autorest/blob/main/packages/libs/openapi/src/v3/formats.ts
rfc3339: https://xml2rfc.tools.ietf.org/public/rfc/

Please refer to [schema-type-and-format.md](./schema-type-and-format.md) for details.

### SecurityDefinitionDescription

All security definitions should have a description.

Please refer to [security-definition-description.md](./security-definition-description.md) for details.

### SecurityDefinitionsStructure

Each OpenAPI json document must contain a security definitions section and the section must adhere to a certain format.

Please refer to [security-definitions-structure.md](./security-definitions-structure.md) for details.

### SubscriptionIdParameterInOperations

`subscriptionId` must not be an operation parameter and must be declared in the global parameters section.

Please refer to [subscription-id-parameter-in-operations.md](./subscription-id-parameter-in-operations.md) for details.

### SubscriptionsAndResourceGroupCasing

The URLs should be checked for consistency. It is easy to type "resourcegroups" instead of "resourceGroups". The current rules allow that through, which causes an issue at the resource provider registration step. When that happens, the APIs get split into two sets in the swagger. The RPaaS registration is very strict and requires the same resource to have all APIs in one set. The pipeline needs to be aware of this kind of behavior and provider URL validation.

Please refer to [subscriptions-and-resource-group-casing.md](./subscriptions-and-resource-group-casing.md) for details.

### SuccessResponseBody

All success responses except 202 & 204 should define a response body.

Please refer to [success-response-body.md](./success-response-body.md) for details.

### SummaryAndDescriptionMustNotBeSame

Each operation has a summary and description values. They must not be same.

Please refer to [summary-and-description-must-not-be-same.md](./summary-and-description-must-not-be-same.md) for details.

### SyncPostReturn

A synchronous Post operation should return 200 with response schema or 204 without response schema.

Please refer to [synchronous-post-return.md](./synchronous-post-return.md) for details.

### TopLevelResourcesListByResourceGroup

Per [ARM guidelines](https://github.com/Azure/azure-resource-manager-rpc/blob/master/v1.0/resource-api-reference.md), all the top-level resources must have a list by resource group operation which returns the collection of the resource.

Please refer to [top-level-resources-list-by-resource-group.md](./top-level-resources-list-by-resource-group.md) for details.

### TopLevelResourcesListBySubscription

Per [ARM guidelines](https://github.com/Azure/azure-resource-manager-rpc/blob/master/v1.0/resource-api-reference.md), all the top-level resources must have a list by subscription operation which returns the collection of the resource.

Please refer to [top-level-resources-list-by-subscription.md](./top-level-resources-list-by-subscription.md) for details.

### TrackedResourceBeyondsThirdLevel

Tracked resources must not be used beyond the third level of nesting.

Please refer to [tracked-resource-beyond-thrid-level.md](./tracked-resource-beyond-thrid-level.md) for details.

### TrackedResourceGetOperation

Verifies if a tracked resource has a corresponding GET operation.
What's a tracked resource? A Tracked Resource is an ARM Resource with "location" as a required property.

Please refer to [tracked-resource-get-operation.md](./tracked-resource-get-operation.md) for details.

### TrackedResourceListByImmediateParent

Verifies if a tracked resource has a corresponding list by immediate parent operation.
What's a tracked resource? A Tracked Resource is an ARM Resource with "location" as a required property.

Please refer to [tracked-resource-list-by-immediate-parent.md](./tracked-resource-list-by-immediate-parent.md) for details.

### TrackedResourceListByResourceGroup

Verifies if a tracked resource has a corresponding ListByResourceGroup operation.
What's a tracked resource? A Tracked Resource is an ARM Resource with "location" as a required property.

Please refer to [tracked-resource-list-by-resource-group.md](./tracked-resource-list-by-resource-group.md) for details.

### TrackedResourceListBySubscription

Verifies if a tracked resource has a corresponding ListByResourceGroup operation.
What's a tracked resource? A Tracked Resource is an ARM Resource with "location" as a required property.

Please refer to [tracked-resource-list-by-subscription.md](./tracked-resource-list-by-subscription.md) for details.

### TrackedResourcePatchOperation

Verifies if a tracked resource has a corresponding PATCH operation.
What's a tracked resource? A Tracked Resource is an ARM Resource with "location" as a required property.

Please refer to [tracked-resource-patch-operation.md](./tracked-resource-patch-operation.md) for details.

### TrackedResourceSchemaTags

Every tracked resource MUST support tags as an optional property.

Please refer to [tracked-resource-schema-tags.md](./tracked-resource-schema-tags.md) for details.

### TrackedResourcesMustHavePut

Tracked resources must have put operation.

Please refer to [tracked-resources-must-have-put.md](./tracked-resources-must-have-put.md) for details.

### UnSupportedPatchProperties

Patch may not change the name, location, or type of the resource.

Please refer to [un-supported-patch-properties.md](./un-supported-patch-properties.md) for details.

### UniqueClientParameterName

This may cause a problem when different swagger files come together. If two APIs with different client name have the same client parameter subscriptionId, but with different reference name in swaggers, the generated model will also have two clients with two client parameters subscriptionId and subscriptionId1 (the latter one has been renamed to avoid collision). We should ensure that the client parameters are all unique in the same API version.

Please refer to [unique-client-parameter-name.md](./unique-client-parameter-name.md) for details.

### UniqueModelName

Do not rely on case sensitivity to differentiate models.

Please refer to [unique-model-name.md](./unique-model-name.md) for details.

### UniqueXmsEnumName

This rule will check all the swagger files with the same api-version, and ensure there is no duplicate x-ms-enum name.
The following cases are deemed as violation:
1. if two enums have the same x-ms-enum name , but types are different.
2. if two enums have the same x-ms-enum name , but 'modelAsString' are different.
3. if two enums have the same x-ms-enum name , but include different values.
4. if two enums have the same x-ms-enum name and 'modelAsString' is false , but enums' values have different order.

Please refer to [unique-xms-enum-name.md](./unique-xms-enum-name.md) for details.

### UniqueXmsExample

x-ms-example name should be unique in the same API version.

Please refer to [unique-xms-example.md](./unique-xms-example.md) for details.

### ValidFormats

Only valid types are allowed for properties.

Please refer to [valid-formats.md](./valid-formats.md) for details.

### ValidResponseCodeRequired

Every operation response must contain a valid code like "200","201","202" or "204" which indicates the operation is succeed and it's not allowed that a response schema just contains a "default" code.

Please refer to [valid-response-code-required.md](./valid-response-code-required.md) for details.

### VersionConvention

API version should be a date in YYYY-MM-DD format, optionally suffixed with '-preview'.

Please refer to [version-convention.md](./version-convention.md) for details.

### VersionPolicy

All services should follow the Azure API Guidelines for specifying the API version using a query parameter with a date-based value.

Please refer to [version-policy.md](./version-policy.md) for details.

### XmsClientNameParameter

The [`x-ms-client-name`](https://github.com/Azure/autorest/tree/main/docs/extensions#x-ms-client-name) extension is used to change the name of a parameter or property in the generated code. By using the 'x-ms-client-name' extension, a name can be defined for use specifically in code generation, separately from the name on the wire. It can be used for query parameters and header parameters, as well as properties of schemas. This name is case sensitive.

Please refer to [xms-client-name-parameter.md](./xms-client-name-parameter.md) for details.

### XmsClientNameProperty

The [`x-ms-client-name`](https://github.com/Azure/autorest/tree/main/docs/extensions#x-ms-client-name) extension is used to change the name of a parameter or property in the generated code. By using the 'x-ms-client-name' extension, a name can be defined for use specifically in code generation, separately from the name on the wire. It can be used for query parameters and header parameters, as well as properties of schemas. This name is case sensitive.

Please refer to [xms-client-name-property.md](./xms-client-name-property.md) for details.

### XmsEnumValidation

AutoRest defines [x-ms-enum extension](https://github.com/Azure/autorest/blob/main/docs/extensions/readme.md#x-ms-enum) to provide more flexibility for enum types, please refer to the documentation.

Please refer to [xms-enum-validation.md](./xms-enum-validation.md) for details.

### XmsExamplesRequired

Verifies whether [x-ms-examples](https://github.com/Azure/azure-rest-api-specs/blob/main/documentation/x-ms-examples.md#why-x-ms-examples) are provided for each operation or not.

Please refer to [xms-examples-required.md](./xms-examples-required.md) for details.

### XmsIdentifierValidation

This rule is to check the `id` property or identifier of objects in the array. See more here: [x-ms-identifiers](https://github.com/Azure/autorest/tree/main/docs/extensions#x-ms-identifiers).

Please refer to [xms-identifier-validation.md](./xms-identifier-validation.md) for details.

### XmsLongRunningOperationOptions

The x-ms-long-running-operation-options should be specified explicitly to indicate the type of response header to track the async operation, see [x-ms-long-running-operation-options](https://github.com/Azure/autorest/tree/main/docs/extensions#x-ms-long-running-operation-options)

Please refer to [xms-long-running-operation-options.md](./xms-long-running-operation-options.md) for details.

### XmsPageableListByRGAndSubscriptions

When a tracked resource has list by resource group and subscription operations, the x-ms-pageable extension values must be same for both operations. A tracked resource is a resource with a 'location' property as required. If this rule flags a resource which does not have a 'location' property, then it might be a false positive.

Please refer to [xms-pageable-list-by-rg-and-subscriptions.md](./xms-pageable-list-by-rg-and-subscriptions.md) for details.

### XmsPageableMustHaveCorrespondingResponse

Per [extensions](https://github.com/Azure/autorest/blob/main/docs/extensions/readme.md#x-ms-pageable) ,when specifying a x-ms-pageable/nextLinkName, the corresponding nextlink property must be defined in the response schema.

Please refer to [xms-pageable-must-have-corresponding-response.md](./xms-pageable-must-have-corresponding-response.md) for details.

### XmsParameterLocation

SDKs generated by AutoRest have two types of operation parameters: method arguments and client fields. The `x-ms-parameter-location` extension gives the Swagger author control of how an operation-parameter will be interpreted by AutoRest, and as such is one of few things in a Swagger document that has semantic value only relevant to the shape of the generated SDKs.
Some parameters, such as API Version and Subscription ID will make sense as part of nearly every request. For these, having developers specify them for each method call would be burdensome; attaching them to the client and automatically including them in each request makes way more sense. Other parameters will be very operation specific and should be provided each time the method is called.

Please refer to [xms-parameter-location.md](./xms-parameter-location.md) for details.

### XmsPathsMustOverloadPaths

The `x-ms-paths` extension allows us to overload an existing path based on path parameters. We cannot specify an `x-ms-paths` without a path that already exists in the `paths` section. For more details about this extension please refer [here](https://github.com/Azure/azure-rest-api-specs/blob/dce4da0d748565efd2ab97a43d0683c2979a974a/documentation/swagger-extensions.md#x-ms-paths).

Please refer to [xms-paths-must-overload-paths.md](./xms-paths-must-overload-paths.md) for details.

### XmsResourceInPutResponse

The 200 response model for an ARM PUT operation must have x-ms-azure-resource extension set to true in its hierarchy. Operation: '{0}' Model: '{1}'.

Please refer to [xms-resource-in-put-response.md](./xms-resource-in-put-response.md) for details.<|MERGE_RESOLUTION|>--- conflicted
+++ resolved
@@ -504,21 +504,6 @@
 
 Please refer to [lro-post-return.md](./lro-post-return.md) for details.
 
-<<<<<<< HEAD
-### LROPostFinalStateViaProperty
-
-For a LRO POST long-running-operation-options must have location header in the final-state-via property.
-
-Please refer to [lro-post-final-state-via-property.md](./lro-post-final-state-via-property.md) for details.
-
-### ProvisioningStateSpecified
-
-This is a rule introduced to validate if a LRO PUT and PATCH operations response schema has "ProvisioningState" property specified.
-
-Please refer to [lro-provisioning-state-specified.md](./lro-provisioning-state-specified.md) for details.
-
-=======
->>>>>>> 8bb09ca9
 ### LROStatusCodesReturnTypeSchema
 
 The '200'/'201' responses of the long running operation must have a schema definition.
@@ -735,6 +720,12 @@
 For a POST action parameters MUST be in the payload and not in the URI.
 
 Please refer to [parameters-in-post.md](./parameters-in-post.md) for details.
+
+### LROPostFinalStateViaProperty
+
+For a LRO POST long-running-operation-options must have location header in the final-state-via property.
+
+Please refer to [lro-post-final-state-via-property.md](./lro-post-final-state-via-property.md) for details.
 
 ### ParametersOrder
 
