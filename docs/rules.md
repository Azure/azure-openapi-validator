--- conflicted
+++ resolved
@@ -488,19 +488,17 @@
 
 Please refer to [lro-post-must-not-use-original-url-as-final-state.md](./lro-post-must-not-use-original-url-as-final-state.md) for details.
 
-<<<<<<< HEAD
+### LroPostReturn
+
+A long running Post operation should return 200 with response schema and 202 without response schema.
+
+Please refer to [lro-post-return.md](./lro-post-return.md) for details.
+
 ### LROPostFinalStateViaProperty
 
 For a LRO POST long-running-operation-options must have location header in the final-state-via property.
 
 Please refer to [lro-post-final-state-via-property.md](./lro-post-final-state-via-property.md) for details.
-=======
-### LroPostReturn
-
-A long running Post operation should return 200 with response schema and 202 without response schema.
-
-Please refer to [lro-post-return.md](./lro-post-return.md) for details.
->>>>>>> a6085fcf
 
 ### ProvisioningStateSpecified
 
