# Azure Rules

There are a number of rules that can be validated with azure openapi validator, they are focused with Azure API specs ( ARM and/or Dataplane).

## Rules

### AdditionalPropertiesAndProperties

Don't specify both additionalProperties and properties in the same object schema. Only use additionalProperties to define "map" structures.

Please refer to [additional-properties-and-properties.md](./additional-properties-and-properties.md) for details.

### AdditionalPropertiesObject

Specifying `additionalProperties` with `type: object` is a common error.

Please refer to [additional-properties-object.md](./additional-properties-object.md) for details.

### AllProxyResourcesShouldHaveDelete

All proxy resources SHOULD support delete.

Please refer to [all-proxy-resources-should-have-delete.md](./all-proxy-resources-should-have-delete.md) for details.

### AllResourcesMustHaveGetOperation

Per [ARM guidelines](https://github.com/Azure/azure-resource-manager-rpc/blob/master/v1.0/resource-api-reference.md) ,all the resources ,including top-level and nested resources, must have a get operation.

Please refer to [all-resources-must-have-get-operation.md](./all-resources-must-have-get-operation.md) for details.

### AllTrackedResourcesMustHaveDelete

All tracked resources MUST support delete.

Please refer to [all-tracked-resources-must-have-delete.md](./all-tracked-resources-must-have-delete.md) for details.

### AnonymousBodyParameter

This rule appears if in the parameter definition you have anonymous types.

Please refer to [anonymous-body-parameter.md](./anonymous-body-parameter.md) for details.

### ApiHost

The host is required for management plane specs.

Please refer to [api-host.md](./api-host.md) for details.

### ApiVersionEnum

The `api-version` parameter should not be an enum. This rule is primarily to discourage a practice observed
in some APIs of defining `api-version` as an enum with a single value -- the most current API version.
This requires removing the old API version when a new version is defined, which is disallowed by the breaking changes policy.

Please refer to [api-version-enum.md](./api-version-enum.md) for details.

### ApiVersionParameterRequired

Operation is missing the 'api-version' parameter.

Please refer to [api-version-parameter-required.md](./api-version-parameter-required.md) for details.

### APIVersionPattern

The API Version parameter MUST be in the Year-Month-Date format (i.e. 2016-07-04.)  NOTE that this is the en-US ordering of month and date.
The date MAY optionally be followed by one of:
* -preview - Indicates the API version is in (public) preview

Please refer to [api-version-pattern.md](./api-version-pattern.md) for details.

### ArmResourcePropertiesBag

Per [ARM guidelines](https://github.com/Azure/azure-resource-manager-rpc/blob/master/v1.0/resource-api-reference.md), top level properties should not be repeated inside the properties bag for ARM resources.

Please refer to [arm-resource-properties-bag.md](./arm-resource-properties-bag.md) for details.

### ArrayMustHaveType

An array must claim "type:'array'" explicitly.

Please refer to [array-must-have-type.md](./array-must-have-type.md) for details.

### ArraySchemaMustHaveItems

A schema of `array` type must always contain an `items` property. without it, AutoRest will fail to generate an SDK.

Please refer to [array-schema-must-have-items.md](./array-schema-must-have-items.md) for details.

### AvoidAnonymousTypes

This rule appears when you define a model type inline, rather than in the definitions section. If the model represents the same type as another parameter in a different operation, then it becomes impossible to reuse that same class for both operations.

Please refer to [avoid-anonymous-types.md](./avoid-anonymous-types.md) for details.

### AvoidEmptyResponseSchema

Response schema must not be empty, or it will block code generation.

Please refer to [avoid-empty-response-schema.md](./avoid-empty-response-schema.md) for details.

### AvoidMsdnReferences

The documentation is being generated from the OpenAPI(swagger) and published at "docs.microsoft.com". From that perspective, documentation team would like to avoid having links to the "msdn.microsoft.com" in the OpenAPI(swagger) and SDK documentations.

Please refer to [avoid-msdn-references.md](./avoid-msdn-references.md) for details.

### AvoidNestedProperties

Nested properties can result into bad user experience especially when creating request objects. `x-ms-client-flatten` flattens the model properties so that the users can analyze and set the properties much more easily.

Please refer to [avoid-nested-properties.md](./avoid-nested-properties.md) for details.

### AzureResourceTagsSchemaValidation

This rule is to check if the tags definition of a resource conforms to the common tags definition.

Please refer to [azure-resource-tags-schema-validation.md](./azure-resource-tags-schema-validation.md) for details.

### BodyPropertiesNamesCamelCase

This violation is flagged if a request body parameter's property name (BodyPropertiesNamesCamelCase) is not in `camelCase` format. This is because the model's properties are sent across the wire and must adhere to common Json conventions for naming. This implies that every property name must start with a lower cased letter and all subsequent words within the name must start with a capital letter. In cases where there are acronyms involved, a maximum of three contiguous capital letters are allowed (acronyms should not be longer that 2 characters - see https://msdn.microsoft.com/en-us/library/141e06ef(v=vs.71).aspx, third upper case could be start of next word). Eg: `redisCache`, `publicIPAddress`, `location` are valid, but `sampleSQLQuery` is not (must be renamed as `sampleSqlQuery`).

Please refer to [body-properties-names-camel-case.md](./body-properties-names-camel-case.md) for details.

### BodyTopLevelProperties

Per [ARM guidelines](https://github.com/Azure/azure-resource-manager-rpc/blob/master/v1.0/resource-api-reference.md), top level properties of a resource should be only ones from the allowed set.

Please refer to [body-top-level-properties.md](./body-top-level-properties.md) for details.

### BooleanPropertyNotRecommended

Booleans may not be descriptive enough to use in the case. Instead, consider using string enums with allowed set of values defined..

Please refer to [boolean-property.md](./boolean-property.md) for details.

### CollectionObjectPropertiesNaming

Per ARM guidelines, a model returned by an `x-ms-pageable` operation must have a property named `value`. This property indicates what type of array the object is.

Please refer to [collection-object-properties-naming.md](./collection-object-properties-naming.md) for details.

### ConsistentPatchProperties

The properties in the patch body must be present in the resource model and follow json merge patch.

Please refer to [consistent-patch-properties.md](./consistent-patch-properties.md) for details.

### ConsistentResponseBody

The standard pattern for REST operations is that a create (PUT), read (GET), and update (PATCH) all return
a representation of the resource.
For a path with a "create" operation (put or patch that returns 201), the 200 response of get, put, and patch, if present,
should have the same response body schema as the create operation 201 response.

Please refer to [consistent-response-body.md](./consistent-response-body.md) for details.

### ControlCharactersNotAllowed

Verifies whether if a specification does not have any control characters in it.
Control characters are not allowed in a specification.

Please refer to [control-characters-not-allowed.md](./control-characters-not-allowed.md) for details.

### CreateOperationAsyncResponseValidation

An async PUT operation response include status code 201 with 'Azure-async-operation' header. Must also support status code 200, for simple updates that can be completed synchronously (ex: tags). Operation must also add "x-ms-long-running-operation and x-ms-long-running-operation-options" to mark that it is a long running operation (in case of 201) and how it is tracked (Azure-async-operation header).

Please refer to [create-operation-async-response-validation.md](./create-operation-async-response-validation.md) for details.

### DefaultErrorResponseSchema

The default error response schema SHOULD correspond to the schema documented at [common-api-details](https://github.com/Azure/azure-resource-manager-rpc/blob/master/v1.0/common-api-details.md#error-response-content).

Please refer to [default-error-response-schema.md](./default-error-response-schema.md) for details.

### DefaultInEnum

This rule applies when the default value specified by the property does not appear in the enum constraint for a schema.

Please refer to [default-in-enum.md](./default-in-enum.md) for details.

### DefaultMustBeInEnum

The value assigned as a default for an enum property must be present in the enums' list.

Please refer to [default-must-be-in-enum.md](./default-must-be-in-enum.md) for details.

### DefaultResponse

All operations should have a default (error) response.

Please refer to [default-response.md](./default-response.md) for details.

### DefinitionsPropertiesNamesCamelCase

Property names must use lowerCamelCase style.
If the property is a single word (ex: foo, bar, etc.) it will be all lowercase. 
Two-letter acronyms (ex: ID, IO, IP, etc.) should be capitalized. 
Three-letter acronyms (ex: API, URL, etc.) should only have the first letter capitalized (ex: Api, Url, etc.) 
For more capitalization guidance, see: [https://msdn.microsoft.com/en-us/library/141e06ef(v=vs.71).aspx](https://msdn.microsoft.com/en-us/library/141e06ef(v=vs.71).aspx)

Please refer to [definitions-properties-names-camel-case.md](./definitions-properties-names-camel-case.md) for details.

### DeleteInOperationName

Verifies whether value for `operationId` is named as per ARM guidelines.

Please refer to [delete-in-operation-name.md](./delete-in-operation-name.md) for details.

### DeleteMustNotHaveRequestBody

The request body of a delete operation must be empty.

Please refer to [delete-must-not-have-request-body.md](./delete-must-not-have-request-body.md) for details.

### DeleteOperationAsyncResponseValidation

An async DELETE operation response include status code 202 with 'Location' header. Must support status code 200 if operation can be completed synchronously. Must support 204 (resource doesn't exists). Operation must also add "x-ms-long-running-operation and x-ms-long-running-operation-options" to mark that it is a long running operation (in case of 202) and how it is tracked (Location header).

Please refer to [delete-operation-async-response-validation.md](./delete-operation-async-response-validation.md) for details.

### DeleteOperationResponses

Per ARM Specs, all DELETE methods (non-async) must have responses code implementation: 200, 204.

Please refer to [delete-operation-responses.md](./delete-operation-responses.md) for details.

### DeleteResponseBodyEmpty

The delete response body must be empty.

Please refer to [delete-response-body-empty.md](./delete-response-body-empty.md) for details.

### Delete204Response

A delete operation should have a 204 response.

Please refer to [delete204-response.md](./delete204-response.md) for details.

### DeprecatedXmsCodeGenerationSetting

The x-ms-code-generation-settings is being deprecated. AutoRest (v3) is using settings in readme file for code generation and will stop supporting it inside the swagger file. Please ensure to remove the parameter from swagger spec and move settings to readme.

Please refer to [deprecated-xms-code-generation-setting.md](./deprecated-xms-code-generation-setting.md) for details.

### DescriptionAndTitleMissing

The definition must have at least one of the properties - description/title.

Please refer to [description-and-title-missing.md](./description-and-title-missing.md) for details.

### DescriptionMustNotBeNodeName

Description section must provide details on the current operation or model. Using the name of node in description does not provide any value.

Please refer to [description-must-not-be-node-name.md](./description-must-not-be-node-name.md) for details.

### DescriptiveDescriptionRequired

The value of the 'description' property must be descriptive. It cannot be spaces or empty description.

Please refer to [descriptive-description-required.md](./descriptive-description-required.md) for details.

### docLinkLocale

This rule is to ensure the documentation link in the description does not contains any locale.

Please refer to [doc-link-locale.md](./doc-link-locale.md) for details.

### ResourceMustReferenceCommonTypes


Please refer to [DOCS_TEMPLATE.md](./DOCS_TEMPLATE.md) for details.

### EnumInsteadOfBoolean

Booleans properties are not descriptive in all cases and can make them to use, evaluate whether is makes sense to keep the property as boolean or turn it into an enum.

Please refer to [enum-instead-of-boolean.md](./enum-instead-of-boolean.md) for details.

### EnumMustHaveType

Enum must define type, and type must not be object. Or it will fail SDK auto-generation.

Please refer to [enum-must-have-type.md](./enum-must-have-type.md) for details.

### EnumMustNotHaveEmptyValue

Enum must not be empty, or contain special character, like space, tab, etc. It will lead to code generation failure in downstream pipeline.

Please refer to [enum-must-not-have-empty-value.md](./enum-must-not-have-empty-value.md) for details.

### EnumMustRespectType

This rule is to check if the enum values conform to the type.

Please refer to [enum-must-respect-type.md](./enum-must-respect-type.md) for details.

### EnumUniqueValue

Enum must not contain duplicated value (case insensitive).

Please refer to [enum-unique-value.md](./enum-unique-value.md) for details.

### ErrorResponse

Error response body should conform to [Azure API Guidelines](https://github.com/microsoft/api-guidelines/blob/vNext/azure/Guidelines.md#handling-errors).

Please refer to [error-response.md](./error-response.md) for details.

### ExtensionResourcePathPattern

Path (operation) for 'extension routing type' (that has additional /providers/ segment in parent scope) must be of the form '{scope}/provider/RPNamespace/resourceTypeName' (shouldn't include parent scope)

Please refer to [extension-resource-path-pattern.md](./extension-resource-path-pattern.md) for details.

### FormData

It can be appropriate to use formData parameters when sending multiple file-type parameters or an array of file-type parameters.
But it is usually unnecessary and can be overly complicated to use formData when all you are doing is sending a single file-type parameter.
Instead, consider defining a `body` parameter with `type: string, format: binary` and use content-type `application/octet-stream`.

Please refer to [formdata.md](./formdata.md) for details.

### GetCollectionOnlyHasValueAndNextLink

List GET endpoints (collection GET) must only have `value` and `nextLink` in `properties`.

Please refer to [get-collection-only-has-value-nextlink.md](./get-collection-only-has-value-nextlink.md) for details.

### GetCollectionResponseSchema

Per [ARM guidelines](https://github.com/Azure/azure-resource-manager-rpc/blob/master/v1.0/resource-api-reference.md#get-resource), for all resources (top-level and nested), collection GETs should have a response definition with a property "value" containing an array of the "resource" schema.The definition returned in the collection "value" array should be the same as the response body for the individual GET.

Please refer to [get-collection-response-schema.md](./get-collection-response-schema.md) for details.

### GetInOperationName

Verifies whether value for `operationId` is named as per ARM guidelines.

Please refer to [get-in-operation-name.md](./get-in-operation-name.md) for details.

### GetMustNotHaveRequestBody

The request body of a get operation must be empty.

Please refer to [get-must-not-have-request-body.md](./get-must-not-have-request-body.md) for details.

### GetOperation200

The get operation should only return 200, also it should not be a long running operation.

Please refer to [get-operation200.md](./get-operation200.md) for details.

### GuidUsage

Verifies whether format is specified as "uuid" or not.

Please refer to [guid-usage.md](./guid-usage.md) for details.

### HeaderDisallowed

Authorization, Content-type, and Accept headers should not be defined explicitly.

Please refer to [header-disallowed.md](./header-disallowed.md) for details.

### HostParametersValidation

This is to validate if parameters in the 'x-ms-parameterized-host' follow the following rules::
1. If a parameter matches belows, therefore it must be called 'endpoint' and be typed 'type:string, format:url'.
   - Client level (x-ms-parameter-location: client)
   - A path component (in: path)
   - Part of a 'x-ms-parametrized-host' with 'useSchemePrefix: false'
   - Tagged 'x-ms-skip-encoding: true'

Please refer to [host-parameters-validation.md](./host-parameters-validation.md) for details.

### HttpsSupportedScheme

Verifies whether specification supports HTTPS scheme or not.

Please refer to [https-supported-scheme.md](./https-supported-scheme.md) for details.

### ImplementPrivateEndpointAPIs

This rule is to check if all the APIs for private endpoint are implemented. Per design spec, for supporting private endpoint, the service should implement the following APIs:
PUT/DELETE/GET https://management.azure.com/subscriptions/{subscriptionId}/resourceGroups/{groupName}/providers/Microsoft.[Service]/{resourceType}/{resourceName}/privateEndpointConnections/{privateEndpointConnectionName}?api-version=[version]
GET https://management.azure.com/subscriptions/{subId}/resourceGroups/{rgName}/providers/Microsoft.[Service]/[resources]/{resourceName}/privateEndpointConnections?api-version=[version]
GET https://management.azure.com/subscriptions/{subscriptionId}/resourceGroups/{groupName}/providers/Microsoft.[Service]/[resources]/[resourceName]/privateLinkResources?api-version=[version]

Please refer to [implement-private-endpoint-ap-is.md](./implement-private-endpoint-ap-is.md) for details.

### IntegerTypeMustHaveFormat

The type:integer must have a required format. Possible value for format are int32 and int64.

Please refer to [integer-type-must-have-format.md](./integer-type-must-have-format.md) for details.

### InvalidSkuModel

Sku model definition needs to follow [ARM guidelines](https://github.com/Azure/azure-resource-manager-rpc/blob/master/v1.0/resource-api-reference.md) and can contain only a certain set of properties as described in the message.

Please refer to [invalid-sku-model.md](./invalid-sku-model.md) for details.

### InvalidVerbUsed

Each operation definition must have a HTTP verb and it must be DELETE/GET/PUT/PATCH/HEAD/OPTIONS/POST/TRACE.

Please refer to [invalid-verb-used.md](./invalid-verb-used.md) for details.

### LicenseHeaderMustNotBeSpecified

`x-ms-code-generation-settings` must not have the license section specified in the OpenAPI documents since each generated SDK can have a different licensing header. This information must be provided either from the command line or the configuration file when actually generating the sdk.

Please refer to [license-header-must-not-be-specified.md](./license-header-must-not-be-specified.md) for details.

### ListInOperationName

Verifies whether value for `operationId` is named as per ARM guidelines when response contains array of items.

Please refer to [list-in-operation-name.md](./list-in-operation-name.md) for details.

### LocationMustHaveXmsMutability

A tracked resource's `location` property must have the `x-ms-mutability` properties set as `read`, `create`.

Please refer to [location-must-have-xms-mutability.md](./location-must-have-xms-mutability.md) for details.

### LongRunningOperationsOptionsValidator

This is a rule introduced to make the understanding of Long Running Operations more clear.
In case of LRO Post operation with return schema, it MAY be ambiguous for the SDK to understand automatically what the return schema is modeling. To avoid any confusion that would lead SDK to incorrectly instantiate the return type, service team needs to explain if the return schema is modeling a result from a "Location" header, or from an "Azure-AsyncOperation" header.
More details on LRO operation could be found [here](https://github.com/Azure/autorest/blob/main/docs/extensions/readme.md#x-ms-long-running-operation)

Please refer to [long-running-operations-options-validator.md](./long-running-operations-options-validator.md) for details.

### LongRunningOperationsWithLongRunningExtension

Per [x-ms-long-running-operation](https://github.com/Azure/autorest/tree/main/docs/extensions.md#x-ms-long-running-operation) ,The operation which returns 202 status code indicates a long running operation. Every long running operation must have the x-ms-long-running-operation enabled.

Please refer to [long-running-operations-with-long-running-extension.md](./long-running-operations-with-long-running-extension.md) for details.

### LongRunningResponseStatusCode

For ARM spec, the allowed response status codes for a long DELETE operation are "200" & "204"; the allowed response status codes for a POST operation are "200", "201" ,"202", & "204"; the allowed response status codes for a PUT/PATCH operation are "200" & "201".
For Data plane spec, the allowed response status codes for a long DELETE operation are "200","202", & "204"; the allowed response status codes for a POST operation are "200", "201" ,"202", & "204"; the allowed response status codes for a PUT/PATCH operation are "200","201", & "202".

Please refer to [long-running-response-status-code-data-plane.md](./long-running-response-status-code-data-plane.md) for details.

### LongRunningResponseStatusCode

For ARM spec, the allowed response status codes for a long DELETE operation are "200" & "204"; the allowed response status codes for a POST operation are "200", "201" ,"202", & "204"; the allowed response status codes for a PUT/PATCH operation are "200" & "201".
For Data plane spec, the allowed response status codes for a long DELETE operation are "200","202", & "204"; the allowed response status codes for a POST operation are "200", "201" ,"202", & "204"; the allowed response status codes for a PUT/PATCH operation are "200","201", & "202".

Please refer to [long-running-response-status-code.md](./long-running-response-status-code.md) for details.

### ProvisioningStateSpecifiedForLRODelete

This is a rule introduced to validate if a LRO DELETE operations response schema has "ProvisioningState" property specified for the 200 status code.

Please refer to [lro-delete-provisioning-state-specified.md](./lro-delete-provisioning-state-specified.md) for details.

### LroErrorContent

Error response content of long running operations must follow the error schema provided in the common types v2 and above.

Please refer to [lro-error-response.md](./lro-error-response.md) for details.

### LroExtension

Operations with a 202 response should specify `x-ms-long-running-operation: true`.

Please refer to [lro-extension.md](./lro-extension.md) for details.

### LroHeaders

A 202 response should include an `Operation-Location` response header.

Please refer to [lro-headers.md](./lro-headers.md) for details.

### LroLocationHeader

Location header must be supported for all async operations that return 202.

Please refer to [lro-location-header.md](./lro-location-header.md) for details.

### ProvisioningStateSpecifiedForLROPatch

This is a rule introduced to validate if a LRO PATCH operations response schema has "ProvisioningState" property specified for the 200 status code.

Please refer to [lro-patch-provisioning-state-specified.md](./lro-patch-provisioning-state-specified.md) for details.

### LroPatch202

Async PATCH should return 202.

Please refer to [lro-patch202.md](./lro-patch202.md) for details.

<<<<<<< HEAD
=======
For long running (LRO) post operations, 'long-running-operation-options' must be present and have the 'final-state-via' property set to 'azure-async-operation'.

Please refer to [lro-post-final-state-via-property.md](./lro-post-final-state-via-property.md) for details.

>>>>>>> 2828690a
### LroPostMustNotUseOriginalUriAsFinalState

The long running post operation must not use final-stat-via:original-uri.

Please refer to [lro-post-must-not-use-original-url-as-final-state.md](./lro-post-must-not-use-original-url-as-final-state.md) for details.

### LroPostReturn

A long running Post operation should return 200 with response schema and 202 without response schema.

Please refer to [lro-post-return.md](./lro-post-return.md) for details.

### ProvisioningStateSpecifiedForLROPut

This is a rule introduced to validate if a LRO PUT operations response schema has "ProvisioningState" property specified for the 200 and 201 status codes.

Please refer to [lro-put-provisioning-state-specified.md](./lro-put-provisioning-state-specified.md) for details.

### LROStatusCodesReturnTypeSchema

The '200'/'201' responses of the long running operation must have a schema definition.

Please refer to [lro-status-codes-return-type-schema.md](./lro-status-codes-return-type-schema.md) for details.

### LroWithOriginalUriAsFinalState

The long running operation with final-state-via:original-uri should have a sibling 'get' operation.

Please refer to [lro-with-original-url-as-final-state.md](./lro-with-original-url-as-final-state.md) for details.

### MissingDefaultResponse

All operations should have a default (error) response.

Please refer to [missing-default-response.md](./missing-default-response.md) for details.

### MissingTypeObject

The rule should apply to any schema with "properties" or "additionalProperties". It is to ensure a schema with "properties" or "additionalProperties" must have explicit "type:object" statement, which means a schema is an object.

Please refer to [missing-type-object.md](./missing-type-object.md) for details.

### MissingXmsErrorResponse

If defines response code 4xx or 5xx , x-ms-error-response:true is required. There is one exception: a HEAD operation with 404 SHOULD have x-ms-error-response:false, as it is often used to check for existence of resources, the HEAD with 404 means the resource doesn’t exist.

Please refer to [missing-xms-error-response.md](./missing-xms-error-response.md) for details.

### MsPaths

Don't use `x-ms-paths` except where necessary to support legacy APIs.
It is non-standard and therefore ignored by tooling that has not been specifically designed to support it.

Please refer to [ms-paths.md](./ms-paths.md) for details.

### MutabilityWithReadOnly

Verifies whether a model property which has a readOnly property set has the appropriate `x-ms-mutability` options. If `readonly: true`, `x-ms-mutability` must be `["read"]`. If `readonly: false`, `x-ms-mutability` can be any of the `x-ms-mutability` options. More details about this extension can be found [here](https://github.com/Azure/autorest/blob/main/docs/extensions/readme.md#x-ms-mutability).

Please refer to [mutability-with-read-only.md](./mutability-with-read-only.md) for details.

### NamePropertyDefinitionInParameter

A parameter must have a `name` property for the SDK to be properly generated.

Please refer to [name-property-definition-in-parameter.md](./name-property-definition-in-parameter.md) for details.

### NestedResourcesMustHaveListOperation

Per [ARM guidelines](https://github.com/Azure/azure-resource-manager-rpc/blob/master/v1.0/resource-api-reference.md), all the nested must have a list operation which returns the collection of the resource.

Please refer to [nested-resources-must-have-list-operation.md](./nested-resources-must-have-list-operation.md) for details.

### NextLinkPropertyMustExist

Per definition of AutoRest [x-ms-pageable extension](https://github.com/Azure/autorest/blob/main/docs/extensions/readme.md#x-ms-pageable), the property specified by nextLinkName must exist in the 200 response schema.

Please refer to [next-link-property-must-exist.md](./next-link-property-must-exist.md) for details.

### NoDuplicatePathsForScopeParameter

Swagger authors that use the `scope` path parameter to indicate that an API is applicable to various scopes (Tenant, Management Group, Subscription, Resource Group, etc.), must not include API paths with explicitly defined scopes (e.g. a `subscription` path parameter).

Please refer to [no-duplicate-paths-for-scope-parameter.md](./no-duplicate-paths-for-scope-parameter.md) for details.

### NoErrorCodeResponses

Responses must only be specified for success (`200`, `201`, `202`, `204`) response codes and the `default` response. Any errors must only be surfaced by using the `default` response.

Please refer to [no-error-code-responses.md](./no-error-code-responses.md) for details.

### NonApplicationJsonType

Verifies whether operation supports "application/json" as consumes or produces section.

Please refer to [non-application-json-type.md](./non-application-json-type.md) for details.

### NonEmptyClientName

The [`x-ms-client-name`](https://github.com/Azure/autorest/tree/main/docs/extensions#x-ms-client-name) extension is used to change the name of a parameter or property in the generated code.

Please refer to [non-empty-client-name.md](./non-empty-client-name.md) for details.

### Nullable

You should avoid the use of `x-nullable: true`. Properties with no value should simply be omitted from the payload.

Please refer to [nullable.md](./nullable.md) for details.

### OneUnderscoreInOperationId

An operationId can have exactly one underscore, not adhering to it can cause errors in code generation.

Please refer to [one-underscore-in-operation-id.md](./one-underscore-in-operation-id.md) for details.

### OperationDescriptionOrSummaryRequired

Every operation must have a 'description'/'summary' property.

Please refer to [operation-description-or-summary-required.md](./operation-description-or-summary-required.md) for details.

### OperationIdNounConflictingModelNames

The first part of an operation Id separated by an underscore i.e., `Noun` in a `Noun_Verb` should not conflict with names of the models defined in the definitions section. If this happens, AutoRest appends `Model` to the name of the model to resolve the conflict (`NounModel` in given example) with the name of the client itself (which will be named as `Noun` in given example). This can result in an inconsistent user experience.

Please refer to [operation-id-noun-conflicting-model-names.md](./operation-id-noun-conflicting-model-names.md) for details.

### OperationIdNounVerb

OperationId should be of the form `Noun_Verb`.

Please refer to [operation-id-noun-verb.md](./operation-id-noun-verb.md) for details.

### OperationIdRequired

Each operation must have a unique operationId.

Please refer to [operation-id-required.md](./operation-id-required.md) for details.

### OperationId

OperationId should conform to Azure API Guidelines.

Please refer to [operation-id.md](./operation-id.md) for details.

### OperationSummaryOrDescription

Every operation should have a summary or description.

Please refer to [operation-summary-or-description.md](./operation-summary-or-description.md) for details.

### OperationsAPIImplementation

Per [ARM guidelines](https://github.com/Azure/azure-resource-manager-rpc/blob/master/v1.0/resource-api-reference.md), each RP must expose an operations API that returns information about all the operations available with the service.

Please refer to [operations-api-implementation.md](./operations-api-implementation.md) for details.

### OperationsApiResponseSchema

The operations API should have a response body schema consistent with the [contract spec](https://github.com/Azure/azure-resource-manager-rpc/blob/master/v1.0/proxy-api-reference.md#exposing-available-operations). The required properties such as `isDataAction`,`display.description` and `display.resource`,must be included.

Please refer to [operations-api-response-schema.md](./operations-api-response-schema.md) for details.

### OperationsApiSchemaUsesCommonTypes

Response content of operations API must follow the error schema provided in the common types.

Please refer to [operations-api-schema-uses-common-types.md](./operations-api-schema-uses-common-types.md) for details.

### PageableOperation

This rule was introduced to check if a pageable operation has x-ms-pageable enabled.

Please refer to [pageable-operation.md](./pageable-operation.md) for details.

### PageableRequires200Response

Per definition of AutoRest [x-ms-pageable extension](https://github.com/Azure/autorest/blob/main/docs/extensions/readme.md#x-ms-pageable), the response schema must contain a 200 response schema.

Please refer to [pageable-requires200-response.md](./pageable-requires200-response.md) for details.

### PaginationResponse

Pagination parameters must conform to Azure guidelines.

Please refer to [pagination-response.md](./pagination-response.md) for details.

### ParameterDefaultNotAllowed

A required parameter should not specify a default value.

Please refer to [parameter-default-not-allowed.md](./parameter-default-not-allowed.md) for details.

### ParameterDescriptionRequired

A parameter must have 'description' property.

Please refer to [parameter-description-required.md](./parameter-description-required.md) for details.

### ParameterDescriptionRequired

All parameters should have a description.

Please refer to [parameter-description.md](./parameter-description.md) for details.

### ParameterNamesConvention

Parameter names should conform to Azure naming conventions.

Please refer to [parameter-names-convention.md](./parameter-names-convention.md) for details.

### ParameterNamesUnique

All parameter names for an operation should be case-insensitive unique.

Please refer to [parameter-names-unique.md](./parameter-names-unique.md) for details.

### ParameterNotDefinedInGlobalParameters

Per ARM guidelines, if `subscriptionId` is used anywhere as a path parameter, it must always be defined as global parameter. `api-version` is almost always an input parameter in any ARM spec and must also be defined as a global parameter.

Please refer to [parameter-not-defined-in-global-parameters.md](./parameter-not-defined-in-global-parameters.md) for details.

### ParameterNotUsingCommonTypes

Some commonly used parameters are defined in the common-types directory. These parameters should be referenced instead of explicitly redefining them.

Please refer to [parameter-not-using-common-types.md](./parameter-not-using-common-types.md) for details.

### ParameterOrder

Path parameters must be in the same order as in the path.

Please refer to [parameter-order.md](./parameter-order.md) for details.

<<<<<<< HEAD
=======
### ParametersInPointGet

Point Get's MUST not have query parameters other than api version.

Please refer to [parameters-in-point-get.md](./parameters-in-point-get.md) for details.

>>>>>>> 2828690a
### ParametersInPost

For a POST action parameters MUST be in the payload and not in the URI.

Please refer to [parameters-in-post.md](./parameters-in-post.md) for details.

### ParametersOrder

The rule is to ensure the parameters in the same order as they are ranked in the path. Since it can introduce a breaking change when updating parameter order, for services that have already shipped public versions, you may request to suppress the rule following the process documented here: https://dev.azure.com/azure-sdk/internal/_wiki/wikis/internal.wiki/85/Swagger-Suppression-Process

Please refer to [parameters-order.md](./parameters-order.md) for details.

### PatchBodyParametersSchema

A request parameter of the Patch Operation must not have a required/default/'x-ms-mutability:"create"' value.

Please refer to [patch-body-parameters-schema.md](./patch-body-parameters-schema.md) for details.

### PatchContentType

The request body content type for patch operations should be JSON merge patch.

Please refer to [patch-content-type.md](./patch-content-type.md) for details.

### PatchIdentityProperty

RP must implement PATCH for the 'identity' envelope property if it's defined in the resource model.

Please refer to [patch-identity-property.md](./patch-identity-property.md) for details.

### PatchInOperationName

Verifies whether value for `operationId` is named as per ARM guidelines.

Please refer to [patch-in-operation-name.md](./patch-in-operation-name.md) for details.

### PatchResponseCode

Synchronous PATCH must have 200 return code and LRO PATCH must have 200 and 202 return codes.

Please refer to [patch-response-code.md](./patch-response-code.md) for details.

### PatchSkuProperty

RP must implement PATCH for the 'SKU' envelope property if it's defined in the resource model.

Please refer to [patch-sku-property.md](./patch-sku-property.md) for details.

### PathCharacters

Path should contain only recommended characters.
The recommended characters are 0-9, A-Z, a-z, -, ., _, ~, and :.

Please refer to [path-characters.md](./path-characters.md) for details.

### PathContainsResourceGroup

Path for resource group scoped CRUD methods MUST contain a resourceGroupName parameter.

Please refer to [path-contains-resource-group.md](./path-contains-resource-group.md) for details.

### PathContainsResourceType

Per ARM RPC,Uri for resource CRUD methods MUST contain a resource type.
Uri path starts with \<scope\>/providers/\<namespace\>/\<resourcetype\> format, where
- \<scope\> is one of:
  1.  Tenant/Global: '/'
  2.  Subscription: "/subscriptions/{subscriptionId}"
  3.  Resource group: "/subscriptions/{subscriptionId}/resourceGroups/{resourceGroupName}",
- \<namespace\> is a literal (e.g. "Microsoft.Compute") consisting of alphanumeric characters, plus '.'.
- \<resourcetype\> is a literal resource type name, follow below rules:
  1.  MUST consist of alphanumeric characters only
  2.  SHOULD describe the resource type
  3.  Must be lowerCamelCase words
  4.  Must be a plural

Please refer to [path-contains-resource-type.md](./path-contains-resource-type.md) for details.

### PathContainsSubscriptionId

Path for resource group scoped CRUD methods MUST contain a subscriptionId parameter, like '/subscriptions/{subscriptionId}/resourceGroups/{resourceGroupName}/providers/Microsoft.MyNameSpace/MyResourceType/{Name}'.

Please refer to [path-contains-subscription-id.md](./path-contains-subscription-id.md) for details.

### PathForNestedResource

Path for CRUD methods on a nested resource type MUST follow valid resource naming, like '/subscriptions/{subscriptionId}/resourceGroups/{resourceGroupName}/providers/Microsoft.MyNameSpace/MyResourceType/{Name}/NestedResourceType/{nestedResourceName}'.

Please refer to [path-for-nested-resource.md](./path-for-nested-resource.md) for details.

### PathForPutOperation

For a PUT operation, If a uri segment has subscription, it needs to have a resource group segment as well.

Please refer to [path-for-put-operation.md](./path-for-put-operation.md) for details.

### PathForResourceAction

Path for 'post' method on a resource type MUST follow valid resource naming, like '/subscriptions/{subscriptionId}/resourceGroups/{resourceGroupName}/providers/Microsoft.MyNameSpace/MyResourceType/{Name}/Action'.

Please refer to [path-for-resource-action.md](./path-for-resource-action.md) for details.

### PathParameterNames

Path parameter names should be consistent across all paths.

Please refer to [path-parameter-names.md](./path-parameter-names.md) for details.

### PathParameterSchema

Path parameter should be type: string and specify maxLength and pattern.

Please refer to [path-parameter-schema.md](./path-parameter-schema.md) for details.

### PathResourceProviderMatchNamespace

Verifies whether the resource provider namespace in the last segment of the path matches the namespace to which the specification file belongs. E.g the path /providers/Microsoft.Compute/virtualMachines/{vmName}/providers/Microsoft.Insights/extResource/{extType}' is allowed only if the segment /Microsoft.Insights matches the namespace name to which the specification file belongs (Microsoft.Insights).

Please refer to [path-resource-provider-match-namespace.md](./path-resource-provider-match-namespace.md) for details.

### PathResourceProviderNamePascalCase

Resource provider naming in path SHOULD follow the pascal case. (e.g. Microsoft.Insights/components/proactiveDetectionConfigs)
For more detail, pls refer to https://github.com/microsoft/api-guidelines/blob/vNext/Guidelines.md#172-casing

Please refer to [path-resource-provider-name-pascal-case.md](./path-resource-provider-name-pascal-case.md) for details.

### PathResourceTypeNameCamelCase

Resource type or other identifiers (include: namespace, entityTypes) SHOULD follow camel case. (e.g. Microsoft.Insights/components/proactiveDetectionConfigs, not ProactiveDetectionConfig)
For more detail, pls refer to https://github.com/microsoft/api-guidelines/blob/vNext/Guidelines.md#172-casing

Please refer to [path-resource-type-name-camel-case.md](./path-resource-type-name-camel-case.md) for details.

### Post201Response

Using post for a create operation is discouraged.

Please refer to [post-201-response.md](./post-201-response.md) for details.

### PostOperationAsyncResponseValidation

An async POST operation response include status code 202 with 'Location' header. Must support status code 200 if operation can be completed synchronously. Operation must also add "x-ms-long-running-operation and x-ms-long-running-operation-options" to mark that it is a long running operation (in case of 202) and how it is tracked (Location header).

Please refer to [post-operation-async-response-validation.md](./post-operation-async-response-validation.md) for details.

### PostOperationIdContainsUrlVerb

A POST operation's operationId should contain the verb indicated at the end of the corresponding url.

Please refer to [post-operation-id-contains-url-verb.md](./post-operation-id-contains-url-verb.md) for details.

### PreviewVersionOverOneYear

Per [Retirement-of-Previews](https://dev.azure.com/msazure/AzureWiki/_wiki/wikis/AzureWiki.wiki/37683/Retirement-of-Previews), service, feature, API, and SKU in preview for over one year need to move to GA or retire.

Please refer to [preview-version-over-one-year.md](./preview-version-over-one-year.md) for details.

### PrivateEndpointResourceSchemaValidation

This rule is to check if the schemas used by private endpoint conform to the common [privateLink](https://github.com/Azure/azure-rest-api-specs/blob/main/specification/common-types/resource-management/v1/privatelinks.json). The rule will check the schemas of following models and their properties:
1. PrivateEndpointConnection
2. PrivateEndpointConnectionProperties
3. PrivateEndpointConnectionListResult
4. PrivateLinkResource
5. PrivateLinkResourceProperties
6. PrivateLinkResourceListResult

Please refer to [private-endpoint-resource-schema-validation.md](./private-endpoint-resource-schema-validation.md) for details.

### PropertyDescription

Property should have a description.

Please refer to [property-description.md](./property-description.md) for details.

### PropertyNameConvention

Property names should be camel case.

Please refer to [property-names-convention.md](./property-names-convention.md) for details.

### PropertyType

Schema property should have a defined type.

Please refer to [property-type.md](./property-type.md) for details.

### ProvisioningStateMustBeReadOnly

This is a rule introduced to validate if provisioningState property is set to readOnly.

Please refer to [provisioning-state-must-be-read-only.md](./provisioning-state-must-be-read-only.md) for details.

<<<<<<< HEAD
=======
### ProvisioningStateValidation

Per ARM guideline, provisioningState must have terminal states: Succeeded, Failed and Canceled.

Please refer to [provisioning-state-validation.md](./provisioning-state-validation.md) for details.

>>>>>>> 2828690a
### PutGetPatchResponseSchema

For a given path with PUT, GET and PATCH operations, the schema of the response must be the same.

Please refer to [put-get-patch-response-schema.md](./put-get-patch-response-schema.md) for details.

### PutInOperationName

Verifies whether value for `operationId` is named as per ARM guidelines.

Please refer to [put-in-operation-name.md](./put-in-operation-name.md) for details.

### PutPath

The put method should be used for resource create or replace, which generally requires the resource id to specified as the final path parameter.

Please refer to [put-path.md](./put-path.md) for details.

### PutRequestResponseSchemeArm

The request & response('200') schema of the PUT operation must be same.

Please refer to [put-request-response-scheme-arm.md](./put-request-response-scheme-arm.md) for details.

### PutRequestResponseScheme

The request & response('200') schema of the PUT operation must be same.

Please refer to [put-request-response-scheme.md](./put-request-response-scheme.md) for details.

### PutResponseSchemaDescription

For any PUT, response code should be 201 if resource was newly created and 200 if updated.

Please refer to [put-resonse-schema-description.md](./put-resonse-schema-description.md) for details.

<<<<<<< HEAD
=======
### PutResponseSchemaDescription

For any PUT, response code should be 201 if resource was newly created and 200 if updated.

Please refer to [put-response-schema-description.md](./put-response-schema-description.md) for details.

>>>>>>> 2828690a
### RepeatedPathInfo

Information in the URI should not be repeated in the request body (i.e. subscription ID, resource group name, resource name).

Please refer to [repeated-path-info.md](./repeated-path-info.md) for details.

### RequestBodyNotAllowed

A get or delete operation must not accept a body parameter.

Please refer to [request-body-not-allowed.md](./request-body-not-allowed.md) for details.

### RequestBodyOptional

The body parameter is not marked as required -- this is a common error.
While there are some cases where a body may be optional, they are rare.

Please refer to [request-body-optional.md](./request-body-optional.md) for details.

### RequiredDefaultResponse

Per ARM Specs, every operation must have a default error response implementation.

Please refer to [required-default-response.md](./required-default-response.md) for details.

### RequiredPropertiesMissingInResourceModel

Per [ARM guidelines](https://github.com/Azure/azure-resource-manager-rpc/blob/master/v1.0/resource-api-reference.md), a `Resource` model must have the `name`, `id` and `type` properties defined as `readOnly` in its hierarchy.

Please refer to [required-properties-missing-in-resource-model.md](./required-properties-missing-in-resource-model.md) for details.

### RequiredReadOnlyProperties

A model property cannot be both `readOnly` and `required`. A `readOnly` property is something that the server sets when returning the model object while `required` is a property to be set when sending it as a part of the request body.

Please refer to [required-read-only-properties.md](./required-read-only-properties.md) for details.

### RequiredReadOnlySystemData

Per [common-api-contracts](https://github.com/Azure/azure-resource-manager-rpc/blob/master/v1.0/common-api-contracts.md#system-metadata-for-all-azure-resources), all Azure resources should implement the `systemData` object property in new api-version. The systemData should be readonly.

Please refer to [required-read-only-system-data.md](./required-read-only-system-data.md) for details.

### ResourceHasXMsResourceEnabled

A 'Resource' definition must have x-ms-azure-resource extension enabled and set to true. This will indicate that the model is an Azure resource.

Please refer to [resource-has-x-ms-resource-enabled.md](./resource-has-x-ms-resource-enabled.md) for details.

### ResourceMustReferenceCommonTypes

Validates that any resource definitions use the definitions for ProxyResource or TrackedResource already defined in the common types.

Please refer to [resource-must-reference-common-types.md](./resource-must-reference-common-types.md) for details.

### ResourceNameRestriction

This rule ensures that the authors explicitly define these restrictions as a regex on the resource name. If a team does not have custom rules then the ARM's default rule should get applied.

Please refer to [resource-name-restriction.md](./resource-name-restriction.md) for details.

### ResponseSchemaSpecifiedForSuccessStatusCode

Validates if 200 & 201 success status codes for an ARM PUT operation has a response schema specified.

Please refer to [response-schema-specified-for-success-status-code.md](./response-schema-specified-for-success-status-code.md) for details.

### RPaasResourceProvisioningState

Verifies if a Azure resource has a corresponding 'provisioningState' property. If the 'provisioningState' is not defining explicitly , the client will drop the state when the service does return it.

Please refer to [rpaas-resource-provisioning-state.md](./rpaas-resource-provisioning-state.md) for details.

### SchemaDescriptionOrTitle

All schemas should have a description or title.

Please refer to [schema-description-or-title.md](./schema-description-or-title.md) for details.

### SchemaNamesConvention

Schema names should be Pascal case. This includes any acronyms.

Please refer to [schema-names-convention.md](./schema-names-convention.md) for details.

### SchemaTypeAndFormat

Every schema should specify a well-defined combination of `type` and `format`.
`format` is required for type integer and number, optional for type string,
and not allowed for any other types.
The well-defined type/format combinations are:
**type: integer**
| format   | description     | comments                  |
| -------- | --------------- | ------------------------- |
| int32    | signed 32 bits  | from [oas2][oas2]         |
| int64    | signed 64 bits  | from [oas2][oas2]         |
| unixtime | Unix time stamp | from [autorest][autorest] |
**type: number**
| format  | description            | comments                  |
| ------- | ---------------------- | ------------------------- |
| float   | 32 bit floating point  | from [oas2][oas2]         |
| int64   | 64 bit floating point  | from [oas2][oas2]         |
| decimal | 128 bit floating point | from [autorest][autorest] |
**type: string**
| format            | description                  | comments                  |
| ----------------- | ---------------------------- | ------------------------- |
| byte              | base64 encoded characters    | from [oas2][oas2]         |
| binary            | any sequence of octets       | from [oas2][oas2]         |
| date              | [RFC3339][rfc3339] full-date | from [oas2][oas2]         |
| date-time         | [RFC3339][rfc3339] date-time | from [oas2][oas2]         |
| password          | sensitive value              | from [oas2][oas2]         |
| char              |                              | from [autorest][autorest] |
| time              |                              | from [autorest][autorest] |
| date-time-rfc1123 |                              | from [autorest][autorest] |
| duration          |                              | from [autorest][autorest] |
| uuid              |                              | from [autorest][autorest] |
| base64url         |                              | from [autorest][autorest] |
| url               |                              | from [autorest][autorest] |
| odata-query       |                              | from [autorest][autorest] |
| certificate       |                              | from [autorest][autorest] |
oas2: https://github.com/OAI/OpenAPI-Specification/blob/main/versions/2.0.md#data-types
autorest: https://github.com/Azure/autorest/blob/main/packages/libs/openapi/src/v3/formats.ts
rfc3339: https://xml2rfc.tools.ietf.org/public/rfc/

Please refer to [schema-type-and-format.md](./schema-type-and-format.md) for details.

### SecurityDefinitionDescription

All security definitions should have a description.

Please refer to [security-definition-description.md](./security-definition-description.md) for details.

### SecurityDefinitionsStructure

Each OpenAPI json document must contain a security definitions section and the section must adhere to a certain format.

Please refer to [security-definitions-structure.md](./security-definitions-structure.md) for details.

### SubscriptionIdParameterInOperations

`subscriptionId` must not be an operation parameter and must be declared in the global parameters section.

Please refer to [subscription-id-parameter-in-operations.md](./subscription-id-parameter-in-operations.md) for details.

### SubscriptionsAndResourceGroupCasing

The URLs should be checked for consistency. It is easy to type "resourcegroups" instead of "resourceGroups". The current rules allow that through, which causes an issue at the resource provider registration step. When that happens, the APIs get split into two sets in the swagger. The RPaaS registration is very strict and requires the same resource to have all APIs in one set. The pipeline needs to be aware of this kind of behavior and provider URL validation.

Please refer to [subscriptions-and-resource-group-casing.md](./subscriptions-and-resource-group-casing.md) for details.

### SuccessResponseBody

All success responses except 202 & 204 should define a response body.

Please refer to [success-response-body.md](./success-response-body.md) for details.

### SummaryAndDescriptionMustNotBeSame

Each operation has a summary and description values. They must not be same.

Please refer to [summary-and-description-must-not-be-same.md](./summary-and-description-must-not-be-same.md) for details.

### SyncPostReturn

A synchronous Post operation should return 200 with response schema or 204 without response schema.

Please refer to [synchronous-post-return.md](./synchronous-post-return.md) for details.

### TopLevelResourcesListByResourceGroup

Per [ARM guidelines](https://github.com/Azure/azure-resource-manager-rpc/blob/master/v1.0/resource-api-reference.md), all the top-level resources must have a list by resource group operation which returns the collection of the resource.

Please refer to [top-level-resources-list-by-resource-group.md](./top-level-resources-list-by-resource-group.md) for details.

### TopLevelResourcesListBySubscription

Per [ARM guidelines](https://github.com/Azure/azure-resource-manager-rpc/blob/master/v1.0/resource-api-reference.md), all the top-level resources must have a list by subscription operation which returns the collection of the resource.

Please refer to [top-level-resources-list-by-subscription.md](./top-level-resources-list-by-subscription.md) for details.

### TrackedResourceBeyondsThirdLevel

Tracked resources must not be used beyond the third level of nesting.

Please refer to [tracked-resource-beyond-thrid-level.md](./tracked-resource-beyond-thrid-level.md) for details.

### TrackedResourceGetOperation

Verifies if a tracked resource has a corresponding GET operation.
What's a tracked resource? A Tracked Resource is an ARM Resource with "location" as a required property.

Please refer to [tracked-resource-get-operation.md](./tracked-resource-get-operation.md) for details.

### TrackedResourceListByImmediateParent

Verifies if a tracked resource has a corresponding list by immediate parent operation.
What's a tracked resource? A Tracked Resource is an ARM Resource with "location" as a required property.

Please refer to [tracked-resource-list-by-immediate-parent.md](./tracked-resource-list-by-immediate-parent.md) for details.

### TrackedResourceListByResourceGroup

Verifies if a tracked resource has a corresponding ListByResourceGroup operation.
What's a tracked resource? A Tracked Resource is an ARM Resource with "location" as a required property.

Please refer to [tracked-resource-list-by-resource-group.md](./tracked-resource-list-by-resource-group.md) for details.

### TrackedResourceListBySubscription

Verifies if a tracked resource has a corresponding ListByResourceGroup operation.
What's a tracked resource? A Tracked Resource is an ARM Resource with "location" as a required property.

Please refer to [tracked-resource-list-by-subscription.md](./tracked-resource-list-by-subscription.md) for details.

### TrackedResourcePatchOperation

Verifies if a tracked resource has a corresponding PATCH operation.
What's a tracked resource? A Tracked Resource is an ARM Resource with "location" as a required property.

Please refer to [tracked-resource-patch-operation.md](./tracked-resource-patch-operation.md) for details.

### TrackedResourceSchemaTags

Every tracked resource MUST support tags as an optional property.

Please refer to [tracked-resource-schema-tags.md](./tracked-resource-schema-tags.md) for details.

### TrackedResourcesMustHavePut

Tracked resources must have put operation.

Please refer to [tracked-resources-must-have-put.md](./tracked-resources-must-have-put.md) for details.

### UnSupportedPatchProperties

Patch may not change the name, location, or type of the resource.

Please refer to [un-supported-patch-properties.md](./un-supported-patch-properties.md) for details.

### UniqueClientParameterName

This may cause a problem when different swagger files come together. If two APIs with different client name have the same client parameter subscriptionId, but with different reference name in swaggers, the generated model will also have two clients with two client parameters subscriptionId and subscriptionId1 (the latter one has been renamed to avoid collision). We should ensure that the client parameters are all unique in the same API version.

Please refer to [unique-client-parameter-name.md](./unique-client-parameter-name.md) for details.

### UniqueModelName

Do not rely on case sensitivity to differentiate models.

Please refer to [unique-model-name.md](./unique-model-name.md) for details.

### UniqueXmsEnumName

This rule will check all the swagger files with the same api-version, and ensure there is no duplicate x-ms-enum name.
The following cases are deemed as violation:
1. if two enums have the same x-ms-enum name , but types are different.
2. if two enums have the same x-ms-enum name , but 'modelAsString' are different.
3. if two enums have the same x-ms-enum name , but include different values.
4. if two enums have the same x-ms-enum name and 'modelAsString' is false , but enums' values have different order.

Please refer to [unique-xms-enum-name.md](./unique-xms-enum-name.md) for details.

### UniqueXmsExample

x-ms-example name should be unique in the same API version.

Please refer to [unique-xms-example.md](./unique-xms-example.md) for details.

### ValidFormats

Only valid types are allowed for properties.

Please refer to [valid-formats.md](./valid-formats.md) for details.

### ValidResponseCodeRequired

Every operation response must contain a valid code like "200","201","202" or "204" which indicates the operation is succeed and it's not allowed that a response schema just contains a "default" code.

Please refer to [valid-response-code-required.md](./valid-response-code-required.md) for details.

### VersionConvention

API version should be a date in YYYY-MM-DD format, optionally suffixed with '-preview'.

Please refer to [version-convention.md](./version-convention.md) for details.

### VersionPolicy

All services should follow the Azure API Guidelines for specifying the API version using a query parameter with a date-based value.

Please refer to [version-policy.md](./version-policy.md) for details.

### XmsClientNameParameter

The [`x-ms-client-name`](https://github.com/Azure/autorest/tree/main/docs/extensions#x-ms-client-name) extension is used to change the name of a parameter or property in the generated code. By using the 'x-ms-client-name' extension, a name can be defined for use specifically in code generation, separately from the name on the wire. It can be used for query parameters and header parameters, as well as properties of schemas. This name is case sensitive.

Please refer to [xms-client-name-parameter.md](./xms-client-name-parameter.md) for details.

### XmsClientNameProperty

The [`x-ms-client-name`](https://github.com/Azure/autorest/tree/main/docs/extensions#x-ms-client-name) extension is used to change the name of a parameter or property in the generated code. By using the 'x-ms-client-name' extension, a name can be defined for use specifically in code generation, separately from the name on the wire. It can be used for query parameters and header parameters, as well as properties of schemas. This name is case sensitive.

Please refer to [xms-client-name-property.md](./xms-client-name-property.md) for details.

### XmsEnumValidation

AutoRest defines [x-ms-enum extension](https://github.com/Azure/autorest/blob/main/docs/extensions/readme.md#x-ms-enum) to provide more flexibility for enum types, please refer to the documentation.

Please refer to [xms-enum-validation.md](./xms-enum-validation.md) for details.

### XmsExamplesRequired

Verifies whether [x-ms-examples](https://github.com/Azure/azure-rest-api-specs/blob/main/documentation/x-ms-examples.md#why-x-ms-examples) are provided for each operation or not.

Please refer to [xms-examples-required.md](./xms-examples-required.md) for details.

### XmsIdentifierValidation

This rule is to check the `id` property or identifier of objects in the array. See more here: [x-ms-identifiers](https://github.com/Azure/autorest/tree/main/docs/extensions#x-ms-identifiers).

Please refer to [xms-identifier-validation.md](./xms-identifier-validation.md) for details.

### XmsLongRunningOperationOptions

The x-ms-long-running-operation-options should be specified explicitly to indicate the type of response header to track the async operation, see [x-ms-long-running-operation-options](https://github.com/Azure/autorest/tree/main/docs/extensions#x-ms-long-running-operation-options)

Please refer to [xms-long-running-operation-options.md](./xms-long-running-operation-options.md) for details.

### XmsPageableListByRGAndSubscriptions

When a tracked resource has list by resource group and subscription operations, the x-ms-pageable extension values must be same for both operations. A tracked resource is a resource with a 'location' property as required. If this rule flags a resource which does not have a 'location' property, then it might be a false positive.

Please refer to [xms-pageable-list-by-rg-and-subscriptions.md](./xms-pageable-list-by-rg-and-subscriptions.md) for details.

### XmsPageableMustHaveCorrespondingResponse

Per [extensions](https://github.com/Azure/autorest/blob/main/docs/extensions/readme.md#x-ms-pageable) ,when specifying a x-ms-pageable/nextLinkName, the corresponding nextlink property must be defined in the response schema.

Please refer to [xms-pageable-must-have-corresponding-response.md](./xms-pageable-must-have-corresponding-response.md) for details.

### XmsParameterLocation

SDKs generated by AutoRest have two types of operation parameters: method arguments and client fields. The `x-ms-parameter-location` extension gives the Swagger author control of how an operation-parameter will be interpreted by AutoRest, and as such is one of few things in a Swagger document that has semantic value only relevant to the shape of the generated SDKs.
Some parameters, such as API Version and Subscription ID will make sense as part of nearly every request. For these, having developers specify them for each method call would be burdensome; attaching them to the client and automatically including them in each request makes way more sense. Other parameters will be very operation specific and should be provided each time the method is called.

Please refer to [xms-parameter-location.md](./xms-parameter-location.md) for details.

### XmsPathsMustOverloadPaths

The `x-ms-paths` extension allows us to overload an existing path based on path parameters. We cannot specify an `x-ms-paths` without a path that already exists in the `paths` section. For more details about this extension please refer [here](https://github.com/Azure/azure-rest-api-specs/blob/dce4da0d748565efd2ab97a43d0683c2979a974a/documentation/swagger-extensions.md#x-ms-paths).

Please refer to [xms-paths-must-overload-paths.md](./xms-paths-must-overload-paths.md) for details.

### XmsResourceInPutResponse

The 200 response model for an ARM PUT operation must have x-ms-azure-resource extension set to true in its hierarchy. Operation: '{0}' Model: '{1}'.

Please refer to [xms-resource-in-put-response.md](./xms-resource-in-put-response.md) for details.<|MERGE_RESOLUTION|>--- conflicted
+++ resolved
@@ -267,11 +267,6 @@
 This rule is to ensure the documentation link in the description does not contains any locale.
 
 Please refer to [doc-link-locale.md](./doc-link-locale.md) for details.
-
-### ResourceMustReferenceCommonTypes
-
-
-Please refer to [DOCS_TEMPLATE.md](./DOCS_TEMPLATE.md) for details.
 
 ### EnumInsteadOfBoolean
 
@@ -497,13 +492,10 @@
 
 Please refer to [lro-patch202.md](./lro-patch202.md) for details.
 
-<<<<<<< HEAD
-=======
 For long running (LRO) post operations, 'long-running-operation-options' must be present and have the 'final-state-via' property set to 'azure-async-operation'.
 
 Please refer to [lro-post-final-state-via-property.md](./lro-post-final-state-via-property.md) for details.
 
->>>>>>> 2828690a
 ### LroPostMustNotUseOriginalUriAsFinalState
 
 The long running post operation must not use final-stat-via:original-uri.
@@ -739,15 +731,12 @@
 
 Please refer to [parameter-order.md](./parameter-order.md) for details.
 
-<<<<<<< HEAD
-=======
 ### ParametersInPointGet
 
 Point Get's MUST not have query parameters other than api version.
 
 Please refer to [parameters-in-point-get.md](./parameters-in-point-get.md) for details.
 
->>>>>>> 2828690a
 ### ParametersInPost
 
 For a POST action parameters MUST be in the payload and not in the URI.
@@ -942,15 +931,12 @@
 
 Please refer to [provisioning-state-must-be-read-only.md](./provisioning-state-must-be-read-only.md) for details.
 
-<<<<<<< HEAD
-=======
 ### ProvisioningStateValidation
 
 Per ARM guideline, provisioningState must have terminal states: Succeeded, Failed and Canceled.
 
 Please refer to [provisioning-state-validation.md](./provisioning-state-validation.md) for details.
 
->>>>>>> 2828690a
 ### PutGetPatchResponseSchema
 
 For a given path with PUT, GET and PATCH operations, the schema of the response must be the same.
@@ -987,15 +973,12 @@
 
 Please refer to [put-resonse-schema-description.md](./put-resonse-schema-description.md) for details.
 
-<<<<<<< HEAD
-=======
 ### PutResponseSchemaDescription
 
 For any PUT, response code should be 201 if resource was newly created and 200 if updated.
 
 Please refer to [put-response-schema-description.md](./put-response-schema-description.md) for details.
 
->>>>>>> 2828690a
 ### RepeatedPathInfo
 
 Information in the URI should not be repeated in the request body (i.e. subscription ID, resource group name, resource name).
