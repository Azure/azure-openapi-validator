--- conflicted
+++ resolved
@@ -10,11 +10,7 @@
 
 ## Related ARM Guideline Code
 
-<<<<<<< HEAD
-- RPC-V2-ASYNC-6
-=======
 - RPC-Async-V1-06
->>>>>>> 99231987
 
 ## Output Message
 
