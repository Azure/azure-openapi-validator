--- conflicted
+++ resolved
@@ -1,19 +1,17 @@
 # Changelog
 
-<<<<<<< HEAD
-## What's New (10/16/2020)
+## What's New (11/23/2020)
 
 ### Changed Rule
 
 - RequiredSystemDataInNewApiVersion - if the response is an array of model , then only check the items of the array in the response . 
-=======
+
 ## What's New (11/12/2020)
 
 ### New validation rules
 
 - New validation rule for long running DELETE operation, for RPs hosted in RP-as-a-Service platform. Documentation [link](https://github.com/Azure/azure-rest-api-specs/blob/master/documentation/openapi-authoring-automated-guidelines.md#R4025)
 - New validation rule for long running POST operation, for RPs hosted in RP-as-a-Service platform. Documentation [link](https://github.com/Azure/azure-rest-api-specs/blob/master/documentation/openapi-authoring-automated-guidelines.md#R4026)
->>>>>>> 34abb0ca
 
 ## What's New (09/10/2020)
 
