{
    "compilerOptions": {
        "module": "commonjs",
        "types": [
            "node","jest"
        ],
        "target": "es2016",
        "experimentalDecorators": true,
        "lib": [
            "esnext.asynciterable"
        ],
<<<<<<< HEAD
        "esModuleInterop": true,
        "sourceMap": true
=======
        "sourceMap": true,
        "esModuleInterop":true
>>>>>>> cffbaf18
    },
    "exclude": [
        "node_modules"
    ],
    "include": [
        "src/**/*.ts","regression/*.ts"
    ],
    "sourcemap": true
}<|MERGE_RESOLUTION|>--- conflicted
+++ resolved
@@ -9,13 +9,8 @@
         "lib": [
             "esnext.asynciterable"
         ],
-<<<<<<< HEAD
-        "esModuleInterop": true,
-        "sourceMap": true
-=======
         "sourceMap": true,
         "esModuleInterop":true
->>>>>>> cffbaf18
     },
     "exclude": [
         "node_modules"
