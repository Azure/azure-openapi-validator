--- conflicted
+++ resolved
@@ -4,11 +4,7 @@
   "description": "Azure OpenAPI Linter",
   "main": "src/index.js",
   "scripts": {
-<<<<<<< HEAD
     "build": "gulp"
-=======
-    "test": "node node_modules/mocha/bin/mocha js/azure-openapi-linter/tests"
->>>>>>> ee4356f9
   },
   "repository": {
     "type": "git",
